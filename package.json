--- conflicted
+++ resolved
@@ -32,16 +32,10 @@
     "@nestjs/platform-express": "^10.3.8",
     "@nestjs/serve-static": "^4.0.2",
     "@nestjs/swagger": "^7.3.1",
-<<<<<<< HEAD
-    "@safe-global/safe-deployments": "^1.33.0",
-=======
     "@safe-global/safe-deployments": "^1.34.0",
-    "ajv": "^8.12.0",
-    "ajv-formats": "^2.1.1",
     "amqp-connection-manager": "^4.1.14",
     "amqplib": "^0.10.4",
     "cookie-parser": "^1.4.6",
->>>>>>> 29126404
     "jsonwebtoken": "^9.0.2",
     "lodash": "^4.17.21",
     "nestjs-cls": "^4.3.0",
