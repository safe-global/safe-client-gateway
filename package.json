--- conflicted
+++ resolved
@@ -43,11 +43,7 @@
     "reflect-metadata": "^0.2.1",
     "rxjs": "^7.8.1",
     "semver": "^7.6.0",
-<<<<<<< HEAD
-    "viem": "^2.0.3",
-=======
     "viem": "^2.7.19",
->>>>>>> 5b7d3c4b
     "winston": "^3.11.0",
     "zod": "^3.22.4"
   },
