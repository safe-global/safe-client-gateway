--- conflicted
+++ resolved
@@ -73,11 +73,7 @@
     "ts-node": "^10.9.2",
     "tsconfig-paths": "4.2.0",
     "typescript": "^5.5.2",
-<<<<<<< HEAD
-    "typescript-eslint": "^7.13.0"
-=======
     "typescript-eslint": "^7.14.1"
->>>>>>> b673e00f
   },
   "jest": {
     "moduleFileExtensions": [
