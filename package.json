--- conflicted
+++ resolved
@@ -70,12 +70,8 @@
     "ts-loader": "^9.5.1",
     "ts-node": "^10.9.2",
     "tsconfig-paths": "4.2.0",
-<<<<<<< HEAD
-    "typescript": "^5.4.3",
+    "typescript": "^5.4.4",
     "typescript-eslint": "^7.6.0"
-=======
-    "typescript": "^5.4.4"
->>>>>>> fd36ae36
   },
   "jest": {
     "moduleFileExtensions": [
