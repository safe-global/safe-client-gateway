--- conflicted
+++ resolved
@@ -54,14 +54,9 @@
     "@nestjs/testing": "^10.3.7",
     "@types/express": "^4.17.21",
     "@types/jest": "29.5.12",
-<<<<<<< HEAD
     "@types/jsonwebtoken": "^9",
-    "@types/lodash": "^4.14.202",
-    "@types/node": "^20.11.26",
-=======
     "@types/lodash": "^4.17.0",
     "@types/node": "^20.12.2",
->>>>>>> 6f31681f
     "@types/semver": "^7.5.8",
     "@types/supertest": "^6.0.2",
     "@typescript-eslint/eslint-plugin": "^7.4.0",
