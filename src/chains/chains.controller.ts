import { Controller, Get, Param } from '@nestjs/common';
import { Page } from '../common/entities/page.entity';
import { ChainsService } from './chains.service';
<<<<<<< HEAD
import { Backbone, Chain } from './entities';
=======
import { Backbone, Chain, Page } from './entities';
import { PaginationData } from '../common/pagination/pagination.data';
import { RouteUrlDecorator } from '../common/decorators/route.url.decorator';
import { PaginationDataDecorator } from '../common/decorators/pagination.data.decorator';
>>>>>>> 3d6152fa

@Controller({
  path: 'chains',
  version: '1',
})
export class ChainsController {
  constructor(private readonly chainsService: ChainsService) {}

  @Get()
  async getChains(
    @RouteUrlDecorator() routeUrl: URL,
    @PaginationDataDecorator() paginationData?: PaginationData,
  ): Promise<Page<Chain>> {
    return this.chainsService.getChains(routeUrl, paginationData);
  }

  @Get('/:chainId/about/backbone')
  async getBackbone(@Param('chainId') chainId: string): Promise<Backbone> {
    return this.chainsService.getBackbone(chainId);
  }
}<|MERGE_RESOLUTION|>--- conflicted
+++ resolved
@@ -1,14 +1,10 @@
 import { Controller, Get, Param } from '@nestjs/common';
 import { Page } from '../common/entities/page.entity';
 import { ChainsService } from './chains.service';
-<<<<<<< HEAD
 import { Backbone, Chain } from './entities';
-=======
-import { Backbone, Chain, Page } from './entities';
 import { PaginationData } from '../common/pagination/pagination.data';
 import { RouteUrlDecorator } from '../common/decorators/route.url.decorator';
 import { PaginationDataDecorator } from '../common/decorators/pagination.data.decorator';
->>>>>>> 3d6152fa
 
 @Controller({
   path: 'chains',
