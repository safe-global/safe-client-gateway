--- conflicted
+++ resolved
@@ -1,10 +1,6 @@
 import { Test, TestingModule } from '@nestjs/testing';
-<<<<<<< HEAD
-import { SafeConfigModule } from '../services/safe-config/safe-config.module';
-import { SafeTransactionModule } from '../services/safe-transaction/safe-transaction.module';
-=======
 import { ConfigServiceModule } from '../services/config-service/config-service.module';
->>>>>>> f38d9cfd
+import { TransactionServiceModule } from '../services/transaction-service/transaction-service.module';
 import { ChainsService } from './chains.service';
 
 describe('ChainsService', () => {
@@ -12,11 +8,7 @@
 
   beforeEach(async () => {
     const module: TestingModule = await Test.createTestingModule({
-<<<<<<< HEAD
-      imports: [SafeConfigModule, SafeTransactionModule],
-=======
-      imports: [ConfigServiceModule],
->>>>>>> f38d9cfd
+      imports: [ConfigServiceModule, TransactionServiceModule],
       providers: [ChainsService],
     }).compile();
 
