import { Injectable } from '@nestjs/common';
import { Page } from '../common/entities/page.entity';
import { ConfigApi } from '../datasources/config-api/config-api.service';
import { TransactionApiManager } from '../datasources/transaction-api/transaction-api.manager';
<<<<<<< HEAD
import { Backbone, Chain } from './entities';
=======
import { Backbone, Chain, Page } from './entities';
import {
  cursorUrlFromLimitAndOffset,
  PaginationData,
} from '../common/pagination/pagination.data';
>>>>>>> 3d6152fa

@Injectable()
export class ChainsService {
  constructor(
    private readonly configApi: ConfigApi,
    private readonly transactionApiManager: TransactionApiManager,
  ) {}

  async getChains(
    routeUrl: Readonly<URL>,
    paginationData?: PaginationData,
  ): Promise<Page<Chain>> {
    const result = await this.configApi.getChains(
      paginationData?.limit,
      paginationData?.offset,
    );

    const nextURL = cursorUrlFromLimitAndOffset(routeUrl, result.next);
    const previousURL = cursorUrlFromLimitAndOffset(routeUrl, result.previous);

    return {
      count: result.count,
      next: nextURL?.toString(),
      previous: previousURL?.toString(),
      results: result.results.map(
        (chain) =>
          <Chain>{
            chainId: chain.chainId,
            chainName: chain.chainName,
            vpcTransactionService: chain.vpcTransactionService,
          },
      ),
    };
  }

  async getBackbone(chainId: string): Promise<Backbone> {
    const transactionApi = await this.transactionApiManager.getTransactionApi(
      chainId,
    );
    return transactionApi.getBackbone();
  }
}<|MERGE_RESOLUTION|>--- conflicted
+++ resolved
@@ -2,15 +2,11 @@
 import { Page } from '../common/entities/page.entity';
 import { ConfigApi } from '../datasources/config-api/config-api.service';
 import { TransactionApiManager } from '../datasources/transaction-api/transaction-api.manager';
-<<<<<<< HEAD
 import { Backbone, Chain } from './entities';
-=======
-import { Backbone, Chain, Page } from './entities';
 import {
   cursorUrlFromLimitAndOffset,
   PaginationData,
 } from '../common/pagination/pagination.data';
->>>>>>> 3d6152fa
 
 @Injectable()
 export class ChainsService {
