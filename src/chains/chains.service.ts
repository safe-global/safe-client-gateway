import { Injectable } from '@nestjs/common';
<<<<<<< HEAD
import { SafeConfigService } from '../services/safe-config/safe-config.service';
import { SafeTransactionManager } from '../services/safe-transaction/safe-transaction.manager';
import { Backbone } from './entities/backbone.entity';
=======
import { ConfigService } from '../services/config-service/config-service.service';
>>>>>>> f38d9cfd
import { Chain } from './entities/chain.entity';
import { Page } from './entities/page.entity';
// TODO: merge imports by adding an index?

@Injectable()
export class ChainsService {
<<<<<<< HEAD
  constructor(
    private readonly safeConfigService: SafeConfigService,
    private readonly safeTransactionManager: SafeTransactionManager,
  ) {}
=======
  constructor(private readonly safeConfigService: ConfigService) {}
>>>>>>> f38d9cfd

  async getChains(): Promise<Page<Chain>> {
    const result = await this.safeConfigService.getChains();
    const page: Page<Chain> = {
      count: result.count,
      next: result.next,
      previous: result.previous,
      results: result.results.map(
        (chain) =>
          <Chain>{
            chainId: chain.chainId,
            chainName: chain.chainName,
            vpcTransactionService: chain.vpcTransactionService,
          },
      ),
    };
    return page;
  }

  async getBackbone(chainId: string): Promise<Backbone> {
    const transactionService =
      await this.safeTransactionManager.getTransactionService(chainId);
    return transactionService.getBackbone();
  }
}<|MERGE_RESOLUTION|>--- conflicted
+++ resolved
@@ -1,25 +1,17 @@
 import { Injectable } from '@nestjs/common';
-<<<<<<< HEAD
-import { SafeConfigService } from '../services/safe-config/safe-config.service';
-import { SafeTransactionManager } from '../services/safe-transaction/safe-transaction.manager';
+import { ConfigService } from '../services/config-service/config-service.service';
+import { TransactionServiceManager } from '../services/transaction-service/transaction-service.manager';
 import { Backbone } from './entities/backbone.entity';
-=======
-import { ConfigService } from '../services/config-service/config-service.service';
->>>>>>> f38d9cfd
 import { Chain } from './entities/chain.entity';
 import { Page } from './entities/page.entity';
 // TODO: merge imports by adding an index?
 
 @Injectable()
 export class ChainsService {
-<<<<<<< HEAD
   constructor(
-    private readonly safeConfigService: SafeConfigService,
-    private readonly safeTransactionManager: SafeTransactionManager,
+    private readonly safeConfigService: ConfigService,
+    private readonly transactionServiceManager: TransactionServiceManager,
   ) {}
-=======
-  constructor(private readonly safeConfigService: ConfigService) {}
->>>>>>> f38d9cfd
 
   async getChains(): Promise<Page<Chain>> {
     const result = await this.safeConfigService.getChains();
@@ -41,7 +33,7 @@
 
   async getBackbone(chainId: string): Promise<Backbone> {
     const transactionService =
-      await this.safeTransactionManager.getTransactionService(chainId);
+      await this.transactionServiceManager.getTransactionService(chainId);
     return transactionService.getBackbone();
   }
 }