import { getBlocklist } from '@/config/entities/blocklist.config';
import { randomBytes } from 'crypto';

// Custom configuration for the application

// eslint-disable-next-line @typescript-eslint/explicit-function-return-type
export default () => ({
  about: {
    name: 'safe-client-gateway',
    version: process.env.APPLICATION_VERSION,
    buildNumber: process.env.APPLICATION_BUILD_NUMBER,
  },
  accounts: {
    creationRateLimitPeriodSeconds: parseInt(
      process.env.ACCOUNT_CREATION_RATE_LIMIT_PERIOD_SECONDS ?? `${3600}`,
    ),
    creationRateLimitCalls: parseInt(
      process.env.ACCOUNT_CREATION_RATE_LIMIT_CALLS_BY_PERIOD ?? `${25}`,
    ),
    counterfactualSafes: {
      creationRateLimitPeriodSeconds: parseInt(
        process.env.COUNTERFACTUAL_SAFES_CREATION_RATE_LIMIT_PERIOD_SECONDS ??
          `${3600}`,
      ),
      creationRateLimitCalls: parseInt(
        process.env.COUNTERFACTUAL_SAFES_CREATION_RATE_LIMIT_CALLS_BY_PERIOD ??
          `${25}`,
      ),
    },
    encryption: {
      // The encryption type to use. Defaults to 'local'.
      // Supported values: 'aws', 'local'
      type: process.env.ACCOUNTS_ENCRYPTION_TYPE || 'local',
      awsKms: {
        keyId: process.env.AWS_KMS_ENCRYPTION_KEY_ID,
        algorithm: process.env.AWS_KMS_ENCRYPTION_ALGORITHM || 'aes-256-cbc',
      },
      local: {
        algorithm: process.env.LOCAL_ENCRYPTION_ALGORITHM || 'aes-256-cbc',
        key:
          process.env.LOCAL_ENCRYPTION_KEY || randomBytes(32).toString('hex'),
        iv: process.env.LOCAL_ENCRYPTION_IV || randomBytes(16).toString('hex'),
      },
    },
  },
  amqp: {
    url: process.env.AMQP_URL || 'amqp://localhost:5672',
    exchange: {
      name: process.env.AMQP_EXCHANGE_NAME || 'safe-transaction-service-events',
      // The Safe Transaction Service AMQP Exchange mode defaults to 'fanout'.
      // https://www.rabbitmq.com/tutorials/amqp-concepts#exchange-fanout
      // A fanout exchange routes messages to all of the queues that are bound to it and the routing key is ignored.
      mode: process.env.AMQP_EXCHANGE_MODE || 'fanout',
    },
    queue: process.env.AMQP_QUEUE || 'safe-client-gateway',
    // The AMQP Prefetch value defaults to 0.
    // Limits the number of unacknowledged messages delivered to a given channel/consumer.
    prefetch:
      process.env.AMQP_PREFETCH != null
        ? parseInt(process.env.AMQP_PREFETCH)
        : 100,
  },
  application: {
    isProduction: process.env.CGW_ENV === 'production',
    // Enables/disables the execution of migrations on startup.
    // Defaults to true.
    runMigrations: process.env.RUN_MIGRATIONS?.toLowerCase() !== 'false',
    port: process.env.APPLICATION_PORT || '3000',
  },
  auth: {
    token: process.env.AUTH_TOKEN,
    nonceTtlSeconds: parseInt(
      process.env.AUTH_NONCE_TTL_SECONDS ?? `${5 * 60}`,
    ),
    maxValidityPeriodSeconds: parseInt(
      process.env.AUTH_VALIDITY_PERIOD_SECONDS ?? `${24 * 60 * 60}`, // 24 hours
    ),
  },
  balances: {
    providers: {
      safe: {
        prices: {
          baseUri:
            process.env.PRICES_PROVIDER_API_BASE_URI ||
            'https://api.coingecko.com/api/v3',
          apiKey: process.env.PRICES_PROVIDER_API_KEY,
          pricesTtlSeconds: parseInt(
            process.env.PRICES_TTL_SECONDS ?? `${300}`,
          ),
          nativeCoinPricesTtlSeconds: parseInt(
            process.env.NATIVE_COINS_PRICES_TTL_SECONDS ?? `${100}`,
          ),
          notFoundPriceTtlSeconds: parseInt(
            process.env.NOT_FOUND_PRICE_TTL_SECONDS ?? `${72 * 60 * 60}`,
          ),
          highRefreshRateTokens:
            process.env.HIGH_REFRESH_RATE_TOKENS?.split(',') ?? [],
          highRefreshRateTokensTtlSeconds: parseInt(
            process.env.HIGH_REFRESH_RATE_TOKENS_TTL_SECONDS ?? `${30}`,
          ),
        },
      },
      zerion: {
        apiKey: process.env.ZERION_API_KEY,
        baseUri: process.env.ZERION_BASE_URI || 'https://api.zerion.io',
        chains: {
          1: { chainName: 'ethereum' },
          10: { chainName: 'optimism' },
          100: { chainName: 'xdai' },
          1101: { chainName: 'polygon-zkevm' },
          1313161554: { chainName: 'aurora' },
          137: { chainName: 'polygon' },
          324: { chainName: 'zksync-era' },
          42161: { chainName: 'arbitrum' },
          42220: { chainName: 'celo' },
          43114: { chainName: 'avalanche' },
          534352: { chainName: 'scroll' },
          56: { chainName: 'binance-smart-chain' },
          8453: { chainName: 'base' },
        },
        currencies: [
          'usd',
          'eur',
          'eth',
          'aud',
          'btc',
          'cad',
          'chf',
          'cny',
          'gbp',
          'inr',
          'jpy',
          'krw',
          'nzd',
          'rub',
          'try',
          'zar',
        ],
        limitPeriodSeconds: parseInt(
          process.env.ZERION_RATE_LIMIT_PERIOD_SECONDS ?? `${10}`,
        ),
        limitCalls: parseInt(
          process.env.ZERION_RATE_LIMIT_CALLS_BY_PERIOD ?? `${2}`,
        ),
      },
    },
  },
  blockchain: {
    blocklist: getBlocklist(),
    infura: {
      apiKey: process.env.INFURA_API_KEY,
    },
  },
  contracts: {
    trustedForDelegateCall: {
      maxSequentialPages: parseInt(
        process.env.TRUSTED_CONTRACTS_MAX_SEQUENTIAL_PAGES ?? `${3}`,
      ),
    },
  },
  db: {
    migrator: {
      // Determines if database migrations should be executed. By default, it will execute
      executeMigrations:
        process.env.DB_MIGRATIONS_EXECUTE?.toLowerCase() !== 'false',
      // The number of times to retry running migrations in case of failure. Defaults to 5 retries.
      numberOfRetries: process.env.DB_MIGRATIONS_NUMBER_OF_RETRIES ?? 5,
      // The time interval (in milliseconds) to wait before retrying a failed migration. Defaults to 1000ms (1 second).
      retryAfterMs: process.env.DB_MIGRATIONS_RETRY_AFTER_MS ?? 1000, // Milliseconds
    },
    orm: {
      // Indicates if migrations should be automatically run when the ORM initializes. Set to false to control this behavior manually.
      migrationsRun: false,
      // Enables the automatic loading of entities into the ORM.
      autoLoadEntities: true,
      // Requires manual initialization of the database connection. Useful for controlling startup behavior.
      manualInitialization: true,
      // The name of the table where migrations are stored. Uses the environment variable value or defaults to '_migrations'.
      migrationsTableName:
        process.env.ORM_MIGRATION_TABLE_NAME || '_migrations',
    },
    connection: {
      postgres: {
        host: process.env.POSTGRES_HOST || 'localhost',
        port: process.env.POSTGRES_PORT || '5432',
        database: process.env.POSTGRES_DB || 'safe-client-gateway',
        schema: process.env.POSTGRES_SCHEMA || 'main', //@TODO: use this schema
        username: process.env.POSTGRES_USER || 'postgres',
        password: process.env.POSTGRES_PASSWORD || 'postgres',
        ssl: {
          enabled: process.env.POSTGRES_SSL_ENABLED?.toLowerCase() === 'true',
          requestCert:
            process.env.POSTGRES_SSL_REQUEST_CERT?.toLowerCase() !== 'false',
          // If the value is not explicitly set to false, default should be true
          // If not false the server will reject any connection which is not authorized with the list of supplied CAs
          // https://nodejs.org/docs/latest-v20.x/api/tls.html#tlscreateserveroptions-secureconnectionlistener
          rejectUnauthorized:
            process.env.POSTGRES_SSL_REJECT_UNAUTHORIZED?.toLowerCase() !==
            'false',
          caPath: process.env.POSTGRES_SSL_CA_PATH,
        },
      },
    },
  },
  email: {
    applicationCode: process.env.EMAIL_API_APPLICATION_CODE,
    baseUri: process.env.EMAIL_API_BASE_URI || 'https://api.pushwoosh.com',
    apiKey: process.env.EMAIL_API_KEY,
    fromEmail: process.env.EMAIL_API_FROM_EMAIL,
    fromName: process.env.EMAIL_API_FROM_NAME || 'Safe',
  },
  expirationTimeInSeconds: {
    default: parseInt(process.env.EXPIRATION_TIME_DEFAULT_SECONDS ?? `${60}`),
    rpc: parseInt(process.env.EXPIRATION_TIME_RPC_SECONDS ?? `${15}`),
    holesky: parseInt(process.env.HOLESKY_EXPIRATION_TIME_SECONDS ?? `${60}`),
    indexing: parseInt(process.env.EXPIRATION_TIME_INDEXING_SECONDS ?? `${5}`),
    staking: parseInt(process.env.EXPIRATION_TIME_STAKING_SECONDS ?? `${60}`),
    notFound: {
      default: parseInt(
        process.env.DEFAULT_NOT_FOUND_EXPIRE_TIME_SECONDS ?? `${30}`,
      ),
      contract: parseInt(
        process.env.CONTRACT_NOT_FOUND_EXPIRE_TIME_SECONDS ?? `${60}`,
      ),
      token: parseInt(
        process.env.TOKEN_NOT_FOUND_EXPIRE_TIME_SECONDS ?? `${60}`,
      ),
    },
  },
  express: {
    // Controls the maximum request body size. If this is a number, then the value
    // specifies the number of bytes; if it is a string, the value is passed to the
    // bytes library for parsing. Defaults to '100kb'.
    // https://expressjs.com/en/resources/middleware/body-parser.html
    jsonLimit: process.env.EXPRESS_JSON_LIMIT ?? '1mb',
  },
  features: {
    email: process.env.FF_EMAIL?.toLowerCase() === 'true',
    zerionBalancesChainIds:
      process.env.FF_ZERION_BALANCES_CHAIN_IDS?.split(',') ?? [],
    debugLogs: process.env.FF_DEBUG_LOGS?.toLowerCase() === 'true',
    configHooksDebugLogs:
      process.env.FF_CONFIG_HOOKS_DEBUG_LOGS?.toLowerCase() === 'true',
    auth: process.env.FF_AUTH?.toLowerCase() === 'true',
    delegatesV2: process.env.FF_DELEGATES_V2?.toLowerCase() === 'true',
    counterfactualBalances:
      process.env.FF_COUNTERFACTUAL_BALANCES?.toLowerCase() === 'true',
    accounts: process.env.FF_ACCOUNTS?.toLowerCase() === 'true',
    users: process.env.FF_USERS?.toLowerCase() === 'true',
    hookHttpPostEvent:
      process.env.FF_HOOK_HTTP_POST_EVENT?.toLowerCase() === 'true',
    improvedAddressPoisoning:
      process.env.FF_IMPROVED_ADDRESS_POISONING?.toLowerCase() === 'true',
    hashVerification: {
      api: process.env.FF_HASH_VERIFICATION_API?.toLowerCase() === 'true',
      proposal:
        process.env.FF_HASH_VERIFICATION_PROPOSAL?.toLowerCase() === 'true',
    },
    signatureVerification: {
      api: process.env.FF_SIGNATURE_VERIFICATION_API?.toLowerCase() === 'true',
      proposal:
        process.env.FF_SIGNATURE_VERIFICATION_PROPOSAL?.toLowerCase() ===
        'true',
    },
    messageVerification:
      process.env.FF_MESSAGE_VERIFICATION?.toLowerCase() === 'true',
    ethSign: process.env.FF_ETH_SIGN?.toLowerCase() === 'true',
    trustedDelegateCall:
      process.env.FF_TRUSTED_DELEGATE_CALL?.toLowerCase() === 'true',
    // TODO: Remove this feature flag once the feature is established.
    trustedForDelegateCallContractsList:
      process.env.FF_TRUSTED_FOR_DELEGATE_CALL_CONTRACTS_LIST?.toLowerCase() ===
      'true',
<<<<<<< HEAD
    cacheInFlightRequests:
      process.env.HTTP_CLIENT_CACHE_IN_FLIGHT_REQUESTS?.toLowerCase() ===
      'true',
=======
    filterValueParsing:
      process.env.FF_FILTER_VALUE_PARSING?.toLowerCase() === 'true',
    vaultTransactionsMapping:
      process.env.FF_VAULT_TRANSACTIONS_MAPPING?.toLowerCase() === 'true',
>>>>>>> ce7b24ef
  },
  httpClient: {
    // Timeout in milliseconds to be used for the HTTP client.
    // A value of 0 disables the timeout.
    requestTimeout: parseInt(
      process.env.HTTP_CLIENT_REQUEST_TIMEOUT_MILLISECONDS ?? `${5_000}`,
    ),
  },
  jwt: {
    issuer: process.env.JWT_ISSUER,
    secret: process.env.JWT_SECRET,
  },
  locking: {
    baseUri:
      process.env.LOCKING_PROVIDER_API_BASE_URI ||
      'https://safe-locking.safe.global',
    eligibility: {
      fingerprintEncryptionKey: process.env.FINGERPRINT_ENCRYPTION_KEY,
      nonEligibleCountryCodes:
        process.env.FINGERPRINT_NON_ELIGIBLE_COUNTRY_CODES?.split(',') ?? [
          'US',
        ],
    },
  },
  log: {
    level: process.env.LOG_LEVEL || 'debug',
    silent: process.env.LOG_SILENT?.toLowerCase() === 'true',
    prettyColorize: process.env.LOG_PRETTY_COLORIZE?.toLowerCase() === 'true',
  },
  owners: {
    // There is no hook to invalidate the owners, so defaulting 0 disables the cache
    ownersTtlSeconds: parseInt(process.env.OWNERS_TTL_SECONDS ?? `${0}`),
  },
  mappings: {
    imitation: {
      lookupDistance: parseInt(process.env.IMITATION_LOOKUP_DISTANCE ?? `${3}`),
      prefixLength: parseInt(process.env.IMITATION_PREFIX_LENGTH ?? `${3}`),
      suffixLength: parseInt(process.env.IMITATION_SUFFIX_LENGTH ?? `${4}`),
      // Note: due to high value formatted token values, we use bigint
      // This means the value tolerance can only be an integer
      valueTolerance: BigInt(process.env.IMITATION_VALUE_TOLERANCE ?? 1),
      echoLimit: BigInt(process.env.IMITATION_ECHO_LIMIT ?? `${10}`),
    },
    history: {
      maxNestedTransfers: parseInt(
        process.env.MAX_NESTED_TRANSFERS ?? `${100}`,
      ),
    },
    safe: {
      maxOverviews: parseInt(process.env.MAX_SAFE_OVERVIEWS ?? `${10}`),
    },
  },
  portfolio: {
    baseUri:
      process.env.PORTFOLIO_API_BASE_URI || 'https://octav-api.hasura.app',
    apiKey: process.env.PORTFOLIO_API_KEY || 'TODO',
  },
  pushNotifications: {
    baseUri:
      process.env.PUSH_NOTIFICATIONS_API_BASE_URI ||
      'https://fcm.googleapis.com/v1/projects',
    project: process.env.PUSH_NOTIFICATIONS_API_PROJECT,
    serviceAccount: {
      clientEmail:
        process.env.PUSH_NOTIFICATIONS_API_SERVICE_ACCOUNT_CLIENT_EMAIL,
      privateKey:
        process.env.PUSH_NOTIFICATIONS_API_SERVICE_ACCOUNT_PRIVATE_KEY,
    },
  },
  redis: {
    user: process.env.REDIS_USER,
    pass: process.env.REDIS_PASS,
    host: process.env.REDIS_HOST || 'localhost',
    port: process.env.REDIS_PORT || '6379',
    disableOfflineQueue:
      process.env.REDIS_DISABLE_OFFLINE_QUEUE?.toString() === 'true',
  },
  relay: {
    baseUri:
      process.env.RELAY_PROVIDER_API_BASE_URI || 'https://api.gelato.digital',
    limit: parseInt(process.env.RELAY_THROTTLE_LIMIT ?? `${5}`),
    ttlSeconds: parseInt(
      process.env.RELAY_THROTTLE_TTL_SECONDS ?? `${60 * 60 * 24}`,
    ),
    apiKey: {
      // Optimism
      10: process.env.RELAY_PROVIDER_API_KEY_OPTIMISM,
      // BNB
      56: process.env.RELAY_PROVIDER_API_KEY_BSC,
      // Gnosis
      100: process.env.RELAY_PROVIDER_API_KEY_GNOSIS_CHAIN,
      // Polygon
      137: process.env.RELAY_PROVIDER_API_KEY_POLYGON,
      // Polygon zkEVM
      1101: process.env.RELAY_PROVIDER_API_KEY_POLYGON_ZKEVM,
      // Base
      8453: process.env.RELAY_PROVIDER_API_KEY_BASE,
      // Arbitrum
      42161: process.env.RELAY_PROVIDER_API_KEY_ARBITRUM_ONE,
      // Avalanche
      43114: process.env.RELAY_PROVIDER_API_KEY_AVALANCHE,
      // Linea
      59144: process.env.RELAY_PROVIDER_API_KEY_LINEA,
      // Blast
      81457: process.env.RELAY_PROVIDER_API_KEY_BLAST,
      // Sepolia
      11155111: process.env.RELAY_PROVIDER_API_KEY_SEPOLIA,
    },
  },
  safeConfig: {
    baseUri:
      process.env.SAFE_CONFIG_BASE_URI || 'https://safe-config.safe.global/',
    chains: {
      maxSequentialPages: parseInt(
        process.env.SAFE_CONFIG_CHAINS_MAX_SEQUENTIAL_PAGES ?? `${3}`,
      ),
    },
  },
  safeDataDecoder: {
    baseUri:
      process.env.SAFE_DATA_DECODER_BASE_URI ||
      'https://safe-decoder.safe.global',
  },
  safeTransaction: {
    useVpcUrl: process.env.USE_TX_SERVICE_VPC_URL?.toLowerCase() === 'true',
  },
  safeWebApp: {
    baseUri: process.env.SAFE_WEB_APP_BASE_URI || 'https://app.safe.global',
  },
  spaces: {
    maxSafesPerSpace: parseInt(
      process.env.SPACES_MAX_SAFES_PER_SPACE ?? `${10}`,
    ),
    maxSpaceCreationsPerUser: parseInt(
      process.env.MAX_SPACE_CREATIONS_PER_USER ?? `${3}`,
    ),
    maxInvites: parseInt(process.env.SPACES_MAX_INVITES ?? `${50}`),
    rateLimit: {
      max: parseInt(process.env.SPACES_RATE_LIMIT_MAX ?? `${10}`),
      windowSeconds: parseInt(
        process.env.SPACES_RATE_LIMIT_WINDOW_SECONDS ?? `${600}`,
      ),
    },
  },
  staking: {
    testnet: {
      baseUri:
        process.env.STAKING_TESTNET_API_BASE_URI ||
        'https://api.testnet.kiln.fi',
      apiKey: process.env.STAKING_TESTNET_API_KEY,
    },
    mainnet: {
      baseUri: process.env.STAKING_API_BASE_URI || 'https://api.kiln.fi',
      apiKey: process.env.STAKING_API_KEY,
    },
    // TODO: activate this to point Base vault deployments to Kiln mainnet API.
    isBaseProductionActive:
      process.env.STAKING_BASE_PRODUCTION_ACTIVE?.toLowerCase() === 'true',
  },
  swaps: {
    api: {
      1: 'https://api.cow.fi/mainnet',
      100: 'https://api.cow.fi/xdai',
      8453: 'https://api.cow.fi/base',
      42161: 'https://api.cow.fi/arbitrum_one',
      11155111: 'https://api.cow.fi/sepolia',
    },
    explorerBaseUri:
      process.env.SWAPS_EXPLORER_URI || 'https://explorer.cow.fi/',
    // If set to true, it will restrict the Swap Feature to be used only
    // with Apps contained in allowedApps
    restrictApps: process.env.SWAPS_RESTRICT_APPS?.toLowerCase() === 'true',
    // The comma-separated collection of allowed CoW Swap Apps.
    // In order for this collection to take effect, restrictApps should be set to true
    // The app names should match the "App Code" of the metadata provided to CoW Swap.
    // See https://explorer.cow.fi/appdata?tab=encode
    allowedApps: process.env.SWAPS_ALLOWED_APPS?.split(',') || [],
    // Upper limit of parts we will request from CoW for TWAP orders, after
    // which we return base values for those orders
    // Note: 11 is the average number of parts, confirmed by CoW
    maxNumberOfParts: parseInt(
      process.env.SWAPS_MAX_NUMBER_OF_PARTS ?? `${11}`,
    ),
  },
  targetedMessaging: {
    fileStorage: {
      // The type of file storage to use. Defaults to 'local'.
      // Supported values: 'aws', 'local'
      type: process.env.TARGETED_MESSAGING_FILE_STORAGE_TYPE || 'local',
      aws: {
        // This will be ignored if the TARGETED_MESSAGING_FILE_STORAGE_TYPE is set to 'local'.
        // For reference, these environment variables should be present in the environment,
        // but they are not transferred to the memory/configuration file:
        // AWS_ACCESS_KEY_ID
        // AWS_SECRET_ACCESS_KEY
        // AWS_REGION
        bucketName:
          process.env.AWS_STORAGE_BUCKET_NAME || 'safe-client-gateway',
        basePath: process.env.AWS_S3_BASE_PATH || 'assets/targeted-messaging',
      },
      local: {
        // This will be ignored if the TARGETED_MESSAGING_FILE_STORAGE_TYPE is set to 'aws'.
        baseDir:
          process.env.TARGETED_MESSAGING_LOCAL_BASE_DIR ||
          'assets/targeted-messaging',
      },
    },
  },
});<|MERGE_RESOLUTION|>--- conflicted
+++ resolved
@@ -271,16 +271,13 @@
     trustedForDelegateCallContractsList:
       process.env.FF_TRUSTED_FOR_DELEGATE_CALL_CONTRACTS_LIST?.toLowerCase() ===
       'true',
-<<<<<<< HEAD
-    cacheInFlightRequests:
-      process.env.HTTP_CLIENT_CACHE_IN_FLIGHT_REQUESTS?.toLowerCase() ===
-      'true',
-=======
     filterValueParsing:
       process.env.FF_FILTER_VALUE_PARSING?.toLowerCase() === 'true',
     vaultTransactionsMapping:
       process.env.FF_VAULT_TRANSACTIONS_MAPPING?.toLowerCase() === 'true',
->>>>>>> ce7b24ef
+    cacheInFlightRequests:
+      process.env.HTTP_CLIENT_CACHE_IN_FLIGHT_REQUESTS?.toLowerCase() ===
+      'true',
   },
   httpClient: {
     // Timeout in milliseconds to be used for the HTTP client.
