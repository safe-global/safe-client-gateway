--- conflicted
+++ resolved
@@ -55,11 +55,8 @@
       process.env.FF_HUMAN_DESCRIPTION?.toLowerCase() === 'true',
     messagesCache: process.env.FF_MESSAGES_CACHE?.toLowerCase() === 'true',
     alerts: process.env.FF_ALERTS?.toLowerCase() === 'true',
-<<<<<<< HEAD
     recovery: process.env.FF_RECOVERY?.toLowerCase() === 'true',
-=======
     noncesRoute: process.env.FF_NONCES_ROUTE?.toLowerCase() === 'true',
->>>>>>> ef8af8b7
   },
   httpClient: {
     // Timeout in milliseconds to be used for the HTTP client.
