--- conflicted
+++ resolved
@@ -190,11 +190,6 @@
     email: process.env.FF_EMAIL?.toLowerCase() === 'true',
     zerionBalancesChainIds:
       process.env.FF_ZERION_BALANCES_CHAIN_IDS?.split(',') ?? [],
-<<<<<<< HEAD
-    locking: process.env.FF_LOCKING?.toLowerCase() === 'true',
-=======
-    relay: process.env.FF_RELAY?.toLowerCase() === 'true',
->>>>>>> 1414430d
     swapsDecoding: process.env.FF_SWAPS_DECODING?.toLowerCase() === 'true',
     historyDebugLogs:
       process.env.FF_HISTORY_DEBUG_LOGS?.toLowerCase() === 'true',
