import { randomBytes } from 'crypto';

// Custom configuration for the application

// eslint-disable-next-line @typescript-eslint/explicit-function-return-type
export default () => ({
  about: {
    name: 'safe-client-gateway',
    version: process.env.APPLICATION_VERSION,
    buildNumber: process.env.APPLICATION_BUILD_NUMBER,
  },
  accounts: {
    creationRateLimitPeriodSeconds: parseInt(
      process.env.ACCOUNT_CREATION_RATE_LIMIT_PERIOD_SECONDS ?? `${3600}`,
    ),
    creationRateLimitCalls: parseInt(
      process.env.ACCOUNT_CREATION_RATE_LIMIT_CALLS_BY_PERIOD ?? `${25}`,
    ),
    counterfactualSafes: {
      creationRateLimitPeriodSeconds: parseInt(
        process.env.COUNTERFACTUAL_SAFES_CREATION_RATE_LIMIT_PERIOD_SECONDS ??
          `${3600}`,
      ),
      creationRateLimitCalls: parseInt(
        process.env.COUNTERFACTUAL_SAFES_CREATION_RATE_LIMIT_CALLS_BY_PERIOD ??
          `${25}`,
      ),
    },
    encryption: {
      // The encryption type to use. Defaults to 'local'.
      // Supported values: 'aws', 'local'
      type: process.env.ACCOUNTS_ENCRYPTION_TYPE || 'local',
      awsKms: {
        keyId: process.env.AWS_KMS_ENCRYPTION_KEY_ID,
        algorithm: process.env.AWS_KMS_ENCRYPTION_ALGORITHM || 'aes-256-cbc',
      },
      local: {
        algorithm: process.env.LOCAL_ENCRYPTION_ALGORITHM || 'aes-256-cbc',
        key:
          process.env.LOCAL_ENCRYPTION_KEY || randomBytes(32).toString('hex'),
        iv: process.env.LOCAL_ENCRYPTION_IV || randomBytes(16).toString('hex'),
      },
    },
  },
  amqp: {
    url: process.env.AMQP_URL || 'amqp://localhost:5672',
    exchange: {
      name: process.env.AMQP_EXCHANGE_NAME || 'safe-transaction-service-events',
      // The Safe Transaction Service AMQP Exchange mode defaults to 'fanout'.
      // https://www.rabbitmq.com/tutorials/amqp-concepts#exchange-fanout
      // A fanout exchange routes messages to all of the queues that are bound to it and the routing key is ignored.
      mode: process.env.AMQP_EXCHANGE_MODE || 'fanout',
    },
    queue: process.env.AMQP_QUEUE || 'safe-client-gateway',
    // The AMQP Prefetch value defaults to 0.
    // Limits the number of unacknowledged messages delivered to a given channel/consumer.
    prefetch:
      process.env.AMQP_PREFETCH != null
        ? parseInt(process.env.AMQP_PREFETCH)
        : 100,
  },
  application: {
    isProduction: process.env.CGW_ENV === 'production',
    // Enables/disables the execution of migrations on startup.
    // Defaults to true.
    runMigrations: process.env.RUN_MIGRATIONS?.toLowerCase() !== 'false',
    port: process.env.APPLICATION_PORT || '3000',
  },
  auth: {
    token: process.env.AUTH_TOKEN,
    nonceTtlSeconds: parseInt(
      process.env.AUTH_NONCE_TTL_SECONDS ?? `${5 * 60}`,
    ),
    maxValidityPeriodSeconds: parseInt(
      process.env.AUTH_VALIDITY_PERIOD_SECONDS ?? `${24 * 60 * 60}`, // 24 hours
    ),
  },
  balances: {
    providers: {
      safe: {
        prices: {
          baseUri:
            process.env.PRICES_PROVIDER_API_BASE_URI ||
            'https://api.coingecko.com/api/v3',
          apiKey: process.env.PRICES_PROVIDER_API_KEY,
          pricesTtlSeconds: parseInt(
            process.env.PRICES_TTL_SECONDS ?? `${300}`,
          ),
          nativeCoinPricesTtlSeconds: parseInt(
            process.env.NATIVE_COINS_PRICES_TTL_SECONDS ?? `${100}`,
          ),
          notFoundPriceTtlSeconds: parseInt(
            process.env.NOT_FOUND_PRICE_TTL_SECONDS ?? `${72 * 60 * 60}`,
          ),
          highRefreshRateTokens:
            process.env.HIGH_REFRESH_RATE_TOKENS?.split(',') ?? [],
          highRefreshRateTokensTtlSeconds: parseInt(
            process.env.HIGH_REFRESH_RATE_TOKENS_TTL_SECONDS ?? `${30}`,
          ),
        },
      },
      zerion: {
        apiKey: process.env.ZERION_API_KEY,
        baseUri: process.env.ZERION_BASE_URI || 'https://api.zerion.io',
        chains: {
          1: { chainName: 'ethereum' },
          10: { chainName: 'optimism' },
          100: { chainName: 'xdai' },
          1101: { chainName: 'polygon-zkevm' },
          1313161554: { chainName: 'aurora' },
          137: { chainName: 'polygon' },
          324: { chainName: 'zksync-era' },
          42161: { chainName: 'arbitrum' },
          42220: { chainName: 'celo' },
          43114: { chainName: 'avalanche' },
          534352: { chainName: 'scroll' },
          56: { chainName: 'binance-smart-chain' },
          8453: { chainName: 'base' },
        },
        currencies: [
          'usd',
          'eur',
          'eth',
          'aud',
          'btc',
          'cad',
          'chf',
          'cny',
          'gbp',
          'inr',
          'jpy',
          'krw',
          'nzd',
          'rub',
          'try',
          'zar',
        ],
        limitPeriodSeconds: parseInt(
          process.env.ZERION_RATE_LIMIT_PERIOD_SECONDS ?? `${10}`,
        ),
        limitCalls: parseInt(
          process.env.ZERION_RATE_LIMIT_CALLS_BY_PERIOD ?? `${2}`,
        ),
      },
    },
  },
  blockchain: {
    infura: {
      apiKey: process.env.INFURA_API_KEY,
    },
  },
  db: {
    migrator: {
      // Determines if database migrations should be executed. By default, it will execute
      executeMigrations:
        process.env.DB_MIGRATIONS_EXECUTE?.toLowerCase() !== 'false',
      // The number of times to retry running migrations in case of failure. Defaults to 5 retries.
      numberOfRetries: process.env.DB_MIGRATIONS_NUMBER_OF_RETRIES ?? 5,
      // The time interval (in milliseconds) to wait before retrying a failed migration. Defaults to 1000ms (1 second).
      retryAfterMs: process.env.DB_MIGRATIONS_RETRY_AFTER_MS ?? 1000, // Milliseconds
    },
    orm: {
      // Indicates if migrations should be automatically run when the ORM initializes. Set to false to control this behavior manually.
      migrationsRun: false,
      // Enables the automatic loading of entities into the ORM.
      autoLoadEntities: true,
      // Requires manual initialization of the database connection. Useful for controlling startup behavior.
      manualInitialization: true,
      // The name of the table where migrations are stored. Uses the environment variable value or defaults to '_migrations'.
      migrationsTableName:
        process.env.ORM_MIGRATION_TABLE_NAME || '_migrations',
    },
    connection: {
      postgres: {
        host: process.env.POSTGRES_HOST || 'localhost',
        port: process.env.POSTGRES_PORT || '5432',
        database: process.env.POSTGRES_DB || 'safe-client-gateway',
        schema: process.env.POSTGRES_SCHEMA || 'main', //@TODO: use this schema
        username: process.env.POSTGRES_USER || 'postgres',
        password: process.env.POSTGRES_PASSWORD || 'postgres',
        ssl: {
          enabled: process.env.POSTGRES_SSL_ENABLED?.toLowerCase() === 'true',
          requestCert:
            process.env.POSTGRES_SSL_REQUEST_CERT?.toLowerCase() !== 'false',
          // If the value is not explicitly set to false, default should be true
          // If not false the server will reject any connection which is not authorized with the list of supplied CAs
          // https://nodejs.org/docs/latest-v20.x/api/tls.html#tlscreateserveroptions-secureconnectionlistener
          rejectUnauthorized:
            process.env.POSTGRES_SSL_REJECT_UNAUTHORIZED?.toLowerCase() !==
            'false',
          caPath: process.env.POSTGRES_SSL_CA_PATH,
        },
      },
    },
  },
  email: {
    applicationCode: process.env.EMAIL_API_APPLICATION_CODE,
    baseUri: process.env.EMAIL_API_BASE_URI || 'https://api.pushwoosh.com',
    apiKey: process.env.EMAIL_API_KEY,
    fromEmail: process.env.EMAIL_API_FROM_EMAIL,
    fromName: process.env.EMAIL_API_FROM_NAME || 'Safe',
  },
  expirationTimeInSeconds: {
    default: parseInt(process.env.EXPIRATION_TIME_DEFAULT_SECONDS ?? `${60}`),
    rpc: parseInt(process.env.EXPIRATION_TIME_RPC_SECONDS ?? `${15}`),
    holesky: parseInt(process.env.HOLESKY_EXPIRATION_TIME_SECONDS ?? `${60}`),
    indexing: parseInt(process.env.EXPIRATION_TIME_INDEXING_SECONDS ?? `${5}`),
    staking: parseInt(process.env.EXPIRATION_TIME_STAKING_SECONDS ?? `${60}`),
    notFound: {
      default: parseInt(
        process.env.DEFAULT_NOT_FOUND_EXPIRE_TIME_SECONDS ?? `${30}`,
      ),
      contract: parseInt(
        process.env.CONTRACT_NOT_FOUND_EXPIRE_TIME_SECONDS ?? `${60}`,
      ),
      token: parseInt(
        process.env.TOKEN_NOT_FOUND_EXPIRE_TIME_SECONDS ?? `${60}`,
      ),
    },
  },
  express: {
    // Controls the maximum request body size. If this is a number, then the value
    // specifies the number of bytes; if it is a string, the value is passed to the
    // bytes library for parsing. Defaults to '100kb'.
    // https://expressjs.com/en/resources/middleware/body-parser.html
    jsonLimit: process.env.EXPRESS_JSON_LIMIT ?? '1mb',
  },
  features: {
    email: process.env.FF_EMAIL?.toLowerCase() === 'true',
    zerionBalancesChainIds:
      process.env.FF_ZERION_BALANCES_CHAIN_IDS?.split(',') ?? [],
    debugLogs: process.env.FF_DEBUG_LOGS?.toLowerCase() === 'true',
    configHooksDebugLogs:
      process.env.FF_CONFIG_HOOKS_DEBUG_LOGS?.toLowerCase() === 'true',
    auth: process.env.FF_AUTH?.toLowerCase() === 'true',
    delegatesV2: process.env.FF_DELEGATES_V2?.toLowerCase() === 'true',
    counterfactualBalances:
      process.env.FF_COUNTERFACTUAL_BALANCES?.toLowerCase() === 'true',
    accounts: process.env.FF_ACCOUNTS?.toLowerCase() === 'true',
    users: process.env.FF_USERS?.toLowerCase() === 'true',
    // TODO: When enabled, we must add `db` as a requirement alongside `redis`
    pushNotifications:
      process.env.FF_PUSH_NOTIFICATIONS?.toLowerCase() === 'true',
    hookHttpPostEvent:
      process.env.FF_HOOK_HTTP_POST_EVENT?.toLowerCase() === 'true',
    improvedAddressPoisoning:
      process.env.FF_IMPROVED_ADDRESS_POISONING?.toLowerCase() === 'true',
    hashVerification: {
      api: process.env.FF_HASH_VERIFICATION_API?.toLowerCase() === 'true',
      proposal:
        process.env.FF_HASH_VERIFICATION_PROPOSAL?.toLowerCase() === 'true',
    },
    signatureVerification: {
      api: process.env.FF_SIGNATURE_VERIFICATION_API?.toLowerCase() === 'true',
      proposal:
        process.env.FF_SIGNATURE_VERIFICATION_PROPOSAL?.toLowerCase() ===
        'true',
    },
<<<<<<< HEAD
    messageVerification:
      process.env.FF_MESSAGE_VERIFICATION?.toLowerCase() === 'true',
=======
    ethSign: process.env.FF_ETH_SIGN?.toLowerCase() === 'true',
    trustedDelegateCall:
      process.env.FF_TRUSTED_DELEGATE_CALL?.toLowerCase() === 'true',
>>>>>>> ace16f86
  },
  httpClient: {
    // Timeout in milliseconds to be used for the HTTP client.
    // A value of 0 disables the timeout.
    requestTimeout: parseInt(
      process.env.HTTP_CLIENT_REQUEST_TIMEOUT_MILLISECONDS ?? `${5_000}`,
    ),
  },
  jwt: {
    issuer: process.env.JWT_ISSUER,
    secret: process.env.JWT_SECRET,
  },
  locking: {
    baseUri:
      process.env.LOCKING_PROVIDER_API_BASE_URI ||
      'https://safe-locking.safe.global',
    eligibility: {
      fingerprintEncryptionKey: process.env.FINGERPRINT_ENCRYPTION_KEY,
      nonEligibleCountryCodes:
        process.env.FINGERPRINT_NON_ELIGIBLE_COUNTRY_CODES?.split(',') ?? [
          'US',
        ],
    },
  },
  log: {
    level: process.env.LOG_LEVEL || 'debug',
    silent: process.env.LOG_SILENT?.toLowerCase() === 'true',
    prettyColorize: process.env.LOG_PRETTY_COLORIZE?.toLowerCase() === 'true',
  },
  owners: {
    // There is no hook to invalidate the owners, so defaulting 0 disables the cache
    ownersTtlSeconds: parseInt(process.env.OWNERS_TTL_SECONDS ?? `${0}`),
  },
  mappings: {
    imitation: {
      lookupDistance: parseInt(process.env.IMITATION_LOOKUP_DISTANCE ?? `${3}`),
      prefixLength: parseInt(process.env.IMITATION_PREFIX_LENGTH ?? `${3}`),
      suffixLength: parseInt(process.env.IMITATION_SUFFIX_LENGTH ?? `${4}`),
      // Note: due to high value formatted token values, we use bigint
      // This means the value tolerance can only be an integer
      valueTolerance: BigInt(process.env.IMITATION_VALUE_TOLERANCE ?? 1),
      echoLimit: BigInt(process.env.IMITATION_ECHO_LIMIT ?? `${10}`),
    },
    history: {
      maxNestedTransfers: parseInt(
        process.env.MAX_NESTED_TRANSFERS ?? `${100}`,
      ),
    },
    safe: {
      maxOverviews: parseInt(process.env.MAX_SAFE_OVERVIEWS ?? `${10}`),
    },
  },
  portfolio: {
    baseUri:
      process.env.PORTFOLIO_API_BASE_URI || 'https://octav-api.hasura.app',
    apiKey: process.env.PORTFOLIO_API_KEY || 'TODO',
  },
  pushNotifications: {
    baseUri:
      process.env.PUSH_NOTIFICATIONS_API_BASE_URI ||
      'https://fcm.googleapis.com/v1/projects',
    project: process.env.PUSH_NOTIFICATIONS_API_PROJECT,
    serviceAccount: {
      clientEmail:
        process.env.PUSH_NOTIFICATIONS_API_SERVICE_ACCOUNT_CLIENT_EMAIL,
      privateKey:
        process.env.PUSH_NOTIFICATIONS_API_SERVICE_ACCOUNT_PRIVATE_KEY,
    },
  },
  redis: {
    user: process.env.REDIS_USER,
    pass: process.env.REDIS_PASS,
    host: process.env.REDIS_HOST || 'localhost',
    port: process.env.REDIS_PORT || '6379',
    timeout: process.env.REDIS_TIMEOUT || 2 * 1_000, // Milliseconds
    disableOfflineQueue:
      process.env.REDIS_DISABLE_OFFLINE_QUEUE?.toString() === 'true',
  },
  relay: {
    baseUri:
      process.env.RELAY_PROVIDER_API_BASE_URI || 'https://api.gelato.digital',
    limit: parseInt(process.env.RELAY_THROTTLE_LIMIT ?? `${5}`),
    ttlSeconds: parseInt(
      process.env.RELAY_THROTTLE_TTL_SECONDS ?? `${60 * 60 * 24}`,
    ),
    apiKey: {
      // Optimism
      10: process.env.RELAY_PROVIDER_API_KEY_OPTIMISM,
      // BNB
      56: process.env.RELAY_PROVIDER_API_KEY_BSC,
      // Gnosis
      100: process.env.RELAY_PROVIDER_API_KEY_GNOSIS_CHAIN,
      // Polygon
      137: process.env.RELAY_PROVIDER_API_KEY_POLYGON,
      // Polygon zkEVM
      1101: process.env.RELAY_PROVIDER_API_KEY_POLYGON_ZKEVM,
      // Base
      8453: process.env.RELAY_PROVIDER_API_KEY_BASE,
      // Arbitrum
      42161: process.env.RELAY_PROVIDER_API_KEY_ARBITRUM_ONE,
      // Avalanche
      43114: process.env.RELAY_PROVIDER_API_KEY_AVALANCHE,
      // Linea
      59144: process.env.RELAY_PROVIDER_API_KEY_LINEA,
      // Blast
      81457: process.env.RELAY_PROVIDER_API_KEY_BLAST,
      // Sepolia
      11155111: process.env.RELAY_PROVIDER_API_KEY_SEPOLIA,
    },
  },
  safeConfig: {
    baseUri:
      process.env.SAFE_CONFIG_BASE_URI || 'https://safe-config.safe.global/',
    chains: {
      maxSequentialPages: parseInt(
        process.env.SAFE_CONFIG_CHAINS_MAX_SEQUENTIAL_PAGES ?? `${3}`,
      ),
    },
  },
  safeTransaction: {
    useVpcUrl: process.env.USE_TX_SERVICE_VPC_URL?.toLowerCase() === 'true',
  },
  safeWebApp: {
    baseUri: process.env.SAFE_WEB_APP_BASE_URI || 'https://app.safe.global',
  },
  staking: {
    testnet: {
      baseUri:
        process.env.STAKING_TESTNET_API_BASE_URI ||
        'https://api.testnet.kiln.fi',
      apiKey: process.env.STAKING_TESTNET_API_KEY,
    },
    mainnet: {
      baseUri: process.env.STAKING_API_BASE_URI || 'https://api.kiln.fi',
      apiKey: process.env.STAKING_API_KEY,
    },
  },
  swaps: {
    api: {
      1: 'https://api.cow.fi/mainnet',
      100: 'https://api.cow.fi/xdai',
      8453: 'https://api.cow.fi/base',
      42161: 'https://api.cow.fi/arbitrum_one',
      11155111: 'https://api.cow.fi/sepolia',
    },
    explorerBaseUri:
      process.env.SWAPS_EXPLORER_URI || 'https://explorer.cow.fi/',
    // If set to true, it will restrict the Swap Feature to be used only
    // with Apps contained in allowedApps
    restrictApps: process.env.SWAPS_RESTRICT_APPS?.toLowerCase() === 'true',
    // The comma-separated collection of allowed CoW Swap Apps.
    // In order for this collection to take effect, restrictApps should be set to true
    // The app names should match the "App Code" of the metadata provided to CoW Swap.
    // See https://explorer.cow.fi/appdata?tab=encode
    allowedApps: process.env.SWAPS_ALLOWED_APPS?.split(',') || [],
    // Upper limit of parts we will request from CoW for TWAP orders, after
    // which we return base values for those orders
    // Note: 11 is the average number of parts, confirmed by CoW
    maxNumberOfParts: parseInt(
      process.env.SWAPS_MAX_NUMBER_OF_PARTS ?? `${11}`,
    ),
  },
  targetedMessaging: {
    fileStorage: {
      // The type of file storage to use. Defaults to 'local'.
      // Supported values: 'aws', 'local'
      type: process.env.TARGETED_MESSAGING_FILE_STORAGE_TYPE || 'local',
      aws: {
        // This will be ignored if the TARGETED_MESSAGING_FILE_STORAGE_TYPE is set to 'local'.
        // For reference, these environment variables should be present in the environment,
        // but they are not transferred to the memory/configuration file:
        // AWS_ACCESS_KEY_ID
        // AWS_SECRET_ACCESS_KEY
        // AWS_REGION
        bucketName:
          process.env.AWS_STORAGE_BUCKET_NAME || 'safe-client-gateway',
        basePath: process.env.AWS_S3_BASE_PATH || 'assets/targeted-messaging',
      },
      local: {
        // This will be ignored if the TARGETED_MESSAGING_FILE_STORAGE_TYPE is set to 'aws'.
        baseDir:
          process.env.TARGETED_MESSAGING_LOCAL_BASE_DIR ||
          'assets/targeted-messaging',
      },
    },
  },
  users: {
    maxInvites: 50,
  },
});<|MERGE_RESOLUTION|>--- conflicted
+++ resolved
@@ -256,14 +256,11 @@
         process.env.FF_SIGNATURE_VERIFICATION_PROPOSAL?.toLowerCase() ===
         'true',
     },
-<<<<<<< HEAD
     messageVerification:
       process.env.FF_MESSAGE_VERIFICATION?.toLowerCase() === 'true',
-=======
     ethSign: process.env.FF_ETH_SIGN?.toLowerCase() === 'true',
     trustedDelegateCall:
       process.env.FF_TRUSTED_DELEGATE_CALL?.toLowerCase() === 'true',
->>>>>>> ace16f86
   },
   httpClient: {
     // Timeout in milliseconds to be used for the HTTP client.
