import { faker } from '@faker-js/faker';
import configuration from '@/config/entities/configuration';

export default (): ReturnType<typeof configuration> => ({
  about: {
    name: faker.word.words(),
    version: faker.system.semver(),
    buildNumber: faker.string.numeric(),
  },
  alerts: {
    baseUri: faker.internet.url({ appendSlash: false }),
    signingKey: faker.string.nanoid(32),
    apiKey: faker.string.hexadecimal({ length: 32 }),
    account: faker.string.sample(),
    project: faker.string.sample(),
  },
  applicationPort: faker.internet.port().toString(),
  auth: {
    token: faker.string.hexadecimal({ length: 32 }),
  },
  db: {
    postgres: {
      host: process.env.POSTGRES_TEST_HOST || 'localhost',
      port: process.env.POSTGRES_TEST_PORT || '5433',
      database: process.env.POSTGRES_TEST_DB || 'test-db',
      username: process.env.POSTGRES_TEST_USER || 'postgres',
      password: process.env.POSTGRES_TEST_PASSWORD || 'postgres',
    },
  },
  email: {
    applicationCode: faker.string.alphanumeric(),
    baseUri: faker.internet.url({ appendSlash: true }),
    apiKey: faker.string.hexadecimal({ length: 32 }),
    fromEmail: faker.internet.email(),
    fromName: faker.person.fullName(),
    templates: {
      unknownRecoveryTx: faker.string.alphanumeric(),
    },
<<<<<<< HEAD
=======
    verificationCode: {
      resendLockWindowMs: faker.number.int(),
      ttlMs: faker.number.int(),
    },
>>>>>>> f6f51a88
  },
  exchange: {
    baseUri: faker.internet.url({ appendSlash: false }),
    apiKey: faker.string.hexadecimal({ length: 32 }),
    cacheTtlSeconds: faker.number.int(),
  },
  expirationTimeInSeconds: {
    default: faker.number.int(),
    notFound: {
      default: faker.number.int(),
      contract: faker.number.int(),
      token: faker.number.int(),
    },
  },
  express: { jsonLimit: '1mb' },
  features: {
    pricesProviderChainIds: ['10'],
    humanDescription: true,
    noncesRoute: true,
    email: true,
    trustedTokens: true,
  },
  httpClient: { requestTimeout: faker.number.int() },
  log: {
    level: 'debug',
    silent: process.env.LOG_SILENT?.toLowerCase() === 'true',
  },
  mappings: {
    history: {
      maxNestedTransfers: faker.number.int({ min: 1, max: 5 }),
    },
  },
  prices: {
    baseUri: faker.internet.url({ appendSlash: false }),
    apiKey: faker.string.hexadecimal({ length: 32 }),
    pricesTtlSeconds: faker.number.int(),
    notFoundPriceTtlSeconds: faker.number.int(),
    chains: {
      1: {
        nativeCoin: faker.string.sample(),
        chainName: faker.string.sample(),
      },
      10: {
        nativeCoin: faker.string.sample(),
        chainName: faker.string.sample(),
      },
      100: {
        nativeCoin: faker.string.sample(),
        chainName: faker.string.sample(),
      },
      1101: {
        nativeCoin: faker.string.sample(),
        chainName: faker.string.sample(),
      },
      11155111: {
        nativeCoin: faker.string.sample(),
        chainName: faker.string.sample(),
      },
      1313161554: {
        nativeCoin: faker.string.sample(),
        chainName: faker.string.sample(),
      },
      137: {
        nativeCoin: faker.string.sample(),
        chainName: faker.string.sample(),
      },
      324: {
        nativeCoin: faker.string.sample(),
        chainName: faker.string.sample(),
      },
      42161: {
        nativeCoin: faker.string.sample(),
        chainName: faker.string.sample(),
      },
      42220: {
        nativeCoin: faker.string.sample(),
        chainName: faker.string.sample(),
      },
      43114: {
        nativeCoin: faker.string.sample(),
        chainName: faker.string.sample(),
      },
      5: {
        nativeCoin: faker.string.sample(),
        chainName: faker.string.sample(),
      },
      56: {
        nativeCoin: faker.string.sample(),
        chainName: faker.string.sample(),
      },
      8453: {
        nativeCoin: faker.string.sample(),
        chainName: faker.string.sample(),
      },
      84531: {
        nativeCoin: faker.string.sample(),
        chainName: faker.string.sample(),
      },
    },
  },
  redis: {
    host: faker.internet.domainName(),
    port: faker.internet.port().toString(),
  },
  relay: { limit: faker.number.int({ min: 1 }) },
  safeConfig: {
    baseUri: faker.internet.url({ appendSlash: false }),
  },
  safeTransaction: {
    useVpcUrl: false,
  },
  webHookExecutionDelayMs: faker.number.int({ min: 1, max: 10 }),
});<|MERGE_RESOLUTION|>--- conflicted
+++ resolved
@@ -36,13 +36,10 @@
     templates: {
       unknownRecoveryTx: faker.string.alphanumeric(),
     },
-<<<<<<< HEAD
-=======
     verificationCode: {
       resendLockWindowMs: faker.number.int(),
       ttlMs: faker.number.int(),
     },
->>>>>>> f6f51a88
   },
   exchange: {
     baseUri: faker.internet.url({ appendSlash: false }),
