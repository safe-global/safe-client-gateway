--- conflicted
+++ resolved
@@ -276,11 +276,7 @@
   },
   spaces: {
     addressBooks: {
-<<<<<<< HEAD
-      maxAddressBookItems: faker.number.int({ min: 10, max: 20 }),
-=======
-      maxItems: faker.number.int({ min: 100, max: 200 }),
->>>>>>> 5c28be45
+      maxItems: faker.number.int({ min: 10, max: 20 }),
     },
     maxSafesPerSpace: faker.number.int({ min: 5, max: 10 }),
     maxSpaceCreationsPerUser: faker.number.int({ min: 100, max: 200 }),
