import { faker } from '@faker-js/faker';
import { fakeJson } from '@/__tests__/faker';
import { validate } from '@/config/configuration.validator';
import { omit } from 'lodash';

describe('Configuration validator', () => {
  const validConfiguration = {
    ...JSON.parse(fakeJson()),
    AUTH_TOKEN: faker.string.uuid(),
    EXCHANGE_API_KEY: faker.string.uuid(),
    ALERTS_PROVIDER_SIGNING_KEY: faker.string.uuid(),
    ALERTS_PROVIDER_API_KEY: faker.string.uuid(),
    ALERTS_PROVIDER_ACCOUNT: faker.string.alphanumeric(),
    ALERTS_PROVIDER_PROJECT: faker.string.alphanumeric(),
    EMAIL_API_APPLICATION_CODE: faker.string.alphanumeric(),
    EMAIL_API_FROM_EMAIL: faker.internet.email(),
    EMAIL_API_KEY: faker.string.uuid(),
    EMAIL_TEMPLATE_UNKNOWN_RECOVERY_TX: faker.string.alphanumeric(),
  };

  it('should bypass this validation on test environment', () => {
    process.env.NODE_ENV = 'test';
    const expected = JSON.parse(fakeJson());
    const validated = validate(expected);
    expect(validated).toBe(expected);
  });

  it('should return the input configuration if validated in production environment', () => {
    process.env.NODE_ENV = 'production';
<<<<<<< HEAD
    expect(() => validate(JSON.parse(fakeJson()))).toThrow(
      /must have required property 'AUTH_TOKEN'.*must have required property 'EXCHANGE_API_KEY'.*must have required property 'ALERTS_PROVIDER_SIGNING_KEY'.*must have required property 'ALERTS_PROVIDER_API_KEY'.*must have required property 'ALERTS_PROVIDER_ACCOUNT'.*must have required property 'ALERTS_PROVIDER_PROJECT'.*must have required property 'EMAIL_API_APPLICATION_CODE'.*must have required property 'EMAIL_API_FROM_EMAIL'.*must have required property 'EMAIL_API_KEY'.*must have required property 'EMAIL_TEMPLATE_UNKNOWN_RECOVERY_TX'/,
    );
=======
    const validated = validate(validConfiguration);
    expect(validated).toBe(validConfiguration);
>>>>>>> f6f51a88
  });

  it.each([
    { key: 'AUTH_TOKEN' },
    { key: 'EXCHANGE_API_KEY' },
    { key: 'ALERTS_PROVIDER_SIGNING_KEY' },
    { key: 'ALERTS_PROVIDER_API_KEY' },
    { key: 'ALERTS_PROVIDER_ACCOUNT' },
    { key: 'ALERTS_PROVIDER_PROJECT' },
    { key: 'EMAIL_API_APPLICATION_CODE' },
    { key: 'EMAIL_API_FROM_EMAIL' },
    { key: 'EMAIL_API_KEY' },
    { key: 'EMAIL_TEMPLATE_UNKNOWN_RECOVERY_TX' },
  ])(
    'should detect that $key is missing in the configuration in production environment',
    ({ key }) => {
      process.env.NODE_ENV = 'production';
      expect(() => validate(omit(validConfiguration, key))).toThrow(
        `must have required property '${key}'`,
      );
    },
  );

  it('should an invalid LOG_LEVEL configuration in production environment', () => {
    expect(() =>
      validate({
        ...JSON.parse(fakeJson()),
        AUTH_TOKEN: faker.string.uuid(),
        EXCHANGE_API_KEY: faker.string.uuid(),
        LOG_LEVEL: faker.word.words(),
        ALERTS_PROVIDER_SIGNING_KEY: faker.string.uuid(),
        ALERTS_PROVIDER_API_KEY: faker.string.uuid(),
        ALERTS_PROVIDER_ACCOUNT: faker.string.alphanumeric(),
        ALERTS_PROVIDER_PROJECT: faker.string.alphanumeric(),
        EMAIL_API_APPLICATION_CODE: faker.string.alphanumeric(),
        EMAIL_API_FROM_EMAIL: faker.internet.email(),
        EMAIL_API_KEY: faker.string.uuid(),
        EMAIL_TEMPLATE_UNKNOWN_RECOVERY_TX: faker.string.alphanumeric(),
      }),
    ).toThrow(/LOG_LEVEL must be equal to one of the allowed values/);
  });
<<<<<<< HEAD

  it('should return the input configuration if validated in production environment', () => {
    process.env.NODE_ENV = 'production';
    const expected = {
      ...JSON.parse(fakeJson()),
      AUTH_TOKEN: faker.string.uuid(),
      EXCHANGE_API_KEY: faker.string.uuid(),
      ALERTS_PROVIDER_SIGNING_KEY: faker.string.uuid(),
      ALERTS_PROVIDER_API_KEY: faker.string.uuid(),
      ALERTS_PROVIDER_ACCOUNT: faker.string.alphanumeric(),
      ALERTS_PROVIDER_PROJECT: faker.string.alphanumeric(),
      EMAIL_API_APPLICATION_CODE: faker.string.alphanumeric(),
      EMAIL_API_FROM_EMAIL: faker.internet.email(),
      EMAIL_API_KEY: faker.string.uuid(),
      EMAIL_TEMPLATE_UNKNOWN_RECOVERY_TX: faker.string.alphanumeric(),
    };
    const validated = validate(expected);
    expect(validated).toBe(expected);
  });
=======
>>>>>>> f6f51a88
});<|MERGE_RESOLUTION|>--- conflicted
+++ resolved
@@ -27,14 +27,8 @@
 
   it('should return the input configuration if validated in production environment', () => {
     process.env.NODE_ENV = 'production';
-<<<<<<< HEAD
-    expect(() => validate(JSON.parse(fakeJson()))).toThrow(
-      /must have required property 'AUTH_TOKEN'.*must have required property 'EXCHANGE_API_KEY'.*must have required property 'ALERTS_PROVIDER_SIGNING_KEY'.*must have required property 'ALERTS_PROVIDER_API_KEY'.*must have required property 'ALERTS_PROVIDER_ACCOUNT'.*must have required property 'ALERTS_PROVIDER_PROJECT'.*must have required property 'EMAIL_API_APPLICATION_CODE'.*must have required property 'EMAIL_API_FROM_EMAIL'.*must have required property 'EMAIL_API_KEY'.*must have required property 'EMAIL_TEMPLATE_UNKNOWN_RECOVERY_TX'/,
-    );
-=======
     const validated = validate(validConfiguration);
     expect(validated).toBe(validConfiguration);
->>>>>>> f6f51a88
   });
 
   it.each([
@@ -76,26 +70,4 @@
       }),
     ).toThrow(/LOG_LEVEL must be equal to one of the allowed values/);
   });
-<<<<<<< HEAD
-
-  it('should return the input configuration if validated in production environment', () => {
-    process.env.NODE_ENV = 'production';
-    const expected = {
-      ...JSON.parse(fakeJson()),
-      AUTH_TOKEN: faker.string.uuid(),
-      EXCHANGE_API_KEY: faker.string.uuid(),
-      ALERTS_PROVIDER_SIGNING_KEY: faker.string.uuid(),
-      ALERTS_PROVIDER_API_KEY: faker.string.uuid(),
-      ALERTS_PROVIDER_ACCOUNT: faker.string.alphanumeric(),
-      ALERTS_PROVIDER_PROJECT: faker.string.alphanumeric(),
-      EMAIL_API_APPLICATION_CODE: faker.string.alphanumeric(),
-      EMAIL_API_FROM_EMAIL: faker.internet.email(),
-      EMAIL_API_KEY: faker.string.uuid(),
-      EMAIL_TEMPLATE_UNKNOWN_RECOVERY_TX: faker.string.alphanumeric(),
-    };
-    const validated = validate(expected);
-    expect(validated).toBe(expected);
-  });
-=======
->>>>>>> f6f51a88
 });