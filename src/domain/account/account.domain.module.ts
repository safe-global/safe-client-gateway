import { Module } from '@nestjs/common';
import { AccountDataSourceModule } from '@/datasources/account/account.datasource.module';
import { IAccountRepository } from '@/domain/account/account.repository.interface';
import { AccountRepository } from '@/domain/account/account.repository';
import { EmailApiModule } from '@/datasources/email-api/email-api.module';
import { ISubscriptionRepository } from '@/domain/subscriptions/subscription.repository.interface';
import { SubscriptionRepository } from '@/domain/subscriptions/subscription.repository';
<<<<<<< HEAD
import { AuthorizationRepositoryModule } from '@/domain/auth/authorization.repository.interface';

@Module({
  imports: [
    AccountDataSourceModule,
    EmailApiModule,
    AuthorizationRepositoryModule,
  ],
=======
import { AuthRepositoryModule } from '@/domain/auth/auth.repository.interface';

@Module({
  imports: [AccountDataSourceModule, EmailApiModule, AuthRepositoryModule],
>>>>>>> b47fd9ca
  providers: [
    { provide: IAccountRepository, useClass: AccountRepository },
    {
      provide: ISubscriptionRepository,
      useClass: SubscriptionRepository,
    },
  ],
  exports: [IAccountRepository],
})
export class AccountDomainModule {}<|MERGE_RESOLUTION|>--- conflicted
+++ resolved
@@ -5,21 +5,10 @@
 import { EmailApiModule } from '@/datasources/email-api/email-api.module';
 import { ISubscriptionRepository } from '@/domain/subscriptions/subscription.repository.interface';
 import { SubscriptionRepository } from '@/domain/subscriptions/subscription.repository';
-<<<<<<< HEAD
-import { AuthorizationRepositoryModule } from '@/domain/auth/authorization.repository.interface';
-
-@Module({
-  imports: [
-    AccountDataSourceModule,
-    EmailApiModule,
-    AuthorizationRepositoryModule,
-  ],
-=======
 import { AuthRepositoryModule } from '@/domain/auth/auth.repository.interface';
 
 @Module({
   imports: [AccountDataSourceModule, EmailApiModule, AuthRepositoryModule],
->>>>>>> b47fd9ca
   providers: [
     { provide: IAccountRepository, useClass: AccountRepository },
     {
