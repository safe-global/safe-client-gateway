import { SiweApiModule } from '@/datasources/siwe-api/siwe-api.module';
import { SiweRepository } from '@/domain/siwe/siwe.repository';
import { Module } from '@nestjs/common';
import type { SiweMessage } from 'viem/siwe';

export const ISiweRepository = Symbol('ISiweRepository');

export interface ISiweRepository {
  generateNonce(): Promise<{ nonce: string }>;

  getValidatedSiweMessage(args: {
<<<<<<< HEAD
=======
    message: string;
    signature: `0x${string}`;
  }): Promise<SiweMessage>;

  getMaxValidityDate(): Date;

  isValidMessage(args: {
>>>>>>> d989b2ab
    message: string;
    signature: `0x${string}`;
  }): Promise<SiweMessage>;
}

@Module({
  imports: [SiweApiModule],
  providers: [
    {
      provide: ISiweRepository,
      useClass: SiweRepository,
    },
  ],
  exports: [ISiweRepository],
})
export class SiweRepositoryModule {}<|MERGE_RESOLUTION|>--- conflicted
+++ resolved
@@ -9,8 +9,6 @@
   generateNonce(): Promise<{ nonce: string }>;
 
   getValidatedSiweMessage(args: {
-<<<<<<< HEAD
-=======
     message: string;
     signature: `0x${string}`;
   }): Promise<SiweMessage>;
@@ -18,7 +16,6 @@
   getMaxValidityDate(): Date;
 
   isValidMessage(args: {
->>>>>>> d989b2ab
     message: string;
     signature: `0x${string}`;
   }): Promise<SiweMessage>;
