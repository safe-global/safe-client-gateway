--- conflicted
+++ resolved
@@ -22,10 +22,7 @@
 
   it('should return the data when validation succeed', () => {
     const chain = chainFactory();
-<<<<<<< HEAD
-=======
     validationFunction.mockImplementation(() => true);
->>>>>>> 867235e0
 
     const result = validator.validate(chain);
 
@@ -35,44 +32,11 @@
 
   it('should return the data when validation succeed for an array of items', () => {
     const chains = [chainFactory(), chainFactory()];
-<<<<<<< HEAD
-=======
     validationFunction.mockImplementation(() => true);
->>>>>>> 867235e0
 
     const result = chains.map((chain) => validator.validate(chain));
 
     expect(result).toEqual(chains);
-<<<<<<< HEAD
     expect(mockSimpleValidator.execute).toHaveBeenCalledTimes(chains.length);
-=======
-    expect(mockValidationErrorFactory.from).toHaveBeenCalledTimes(0);
-  });
-
-  it('should throw a validation error when validation fails', async () => {
-    const chain = chainFactory();
-    const expectedErrMessage = 'testErrMessage';
-    validationFunction.mockImplementation(() => false);
-    mockValidationErrorFactory.from.mockReturnValue(
-      new HttpException(expectedErrMessage, 500),
-    );
-
-    expect(() => validator.validate(chain)).toThrow(expectedErrMessage);
-    expect(mockValidationErrorFactory.from).toHaveBeenCalledTimes(1);
-  });
-
-  it('should throw a validation error when validation fails for an array of items', async () => {
-    const chains = [chainFactory(), chainFactory()];
-    const expectedErrMessage = 'testErrMessage';
-    validationFunction.mockImplementation(() => false);
-    mockValidationErrorFactory.from.mockReturnValue(
-      new HttpException(expectedErrMessage, 500),
-    );
-
-    expect(() => chains.map((chain) => validator.validate(chain))).toThrow(
-      expectedErrMessage,
-    );
-    expect(mockValidationErrorFactory.from).toHaveBeenCalledTimes(1);
->>>>>>> 867235e0
   });
 });