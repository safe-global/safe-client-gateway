import { IChainsRepository } from './chains.repository.interface';
import { Chain } from './entities/chain.entity';
import { Page } from '../entities/page.entity';
import { Inject, Injectable } from '@nestjs/common';
import { IConfigApi } from '../interfaces/config-api.interface';
<<<<<<< HEAD
import { ChainsValidator } from './chains.validator';

@Injectable()
export class ChainsRepository implements IChainsRepository {
  constructor(
    @Inject(IConfigApi) private readonly configApi: IConfigApi,
    private readonly validator: ChainsValidator,
  ) {}
=======
import { DefinedError, ValidateFunction } from 'ajv';
import {
  blockExplorerUriTemplateSchema,
  chainSchema,
  gasPriceSchema,
  nativeCurrencySchema,
  rpcUriSchema,
  themeSchema,
} from './entities/schemas/chain.schema';
import { JsonSchemaService } from '../schema/json-schema.service';
import { ValidationErrorFactory } from '../schema/validation-error-factory';
import { MasterCopy } from './entities/master-copies.entity';
import { masterCopySchema } from './entities/schemas/master-copy.schema';
import { ITransactionApiManager } from '../interfaces/transaction-api.manager.interface';

@Injectable()
export class ChainsRepository implements IChainsRepository {
  private readonly isValidChain: ValidateFunction<Chain>;
  private readonly isValidMasterCopy: ValidateFunction<MasterCopy>;

  constructor(
    @Inject(IConfigApi) private readonly configApi: IConfigApi,
    @Inject(ITransactionApiManager)
    private readonly transactionApiManager: ITransactionApiManager,
    private readonly validationErrorFactory: ValidationErrorFactory,
    private readonly jsonSchemaService: JsonSchemaService,
  ) {
    this.jsonSchemaService.addSchema(
      nativeCurrencySchema,
      'nativeCurrencySchema',
    );
    this.jsonSchemaService.addSchema(rpcUriSchema, 'rpcUriSchema');
    this.jsonSchemaService.addSchema(
      blockExplorerUriTemplateSchema,
      'blockExplorerUriTemplateSchema',
    );
    this.jsonSchemaService.addSchema(themeSchema, 'themeSchema');
    this.jsonSchemaService.addSchema(gasPriceSchema, 'gasPriceSchema');
    this.isValidChain = this.jsonSchemaService.compile(
      chainSchema,
    ) as ValidateFunction<Chain>;
    this.isValidMasterCopy = this.jsonSchemaService.compile(
      masterCopySchema,
    ) as ValidateFunction<MasterCopy>;
  }
>>>>>>> 0377100b

  async getChain(chainId: string): Promise<Chain> {
    const chain = await this.configApi.getChain(chainId);
    return this.validator.validate(chain);
  }

  async getChains(limit?: number, offset?: number): Promise<Page<Chain>> {
    const page = await this.configApi.getChains(limit, offset);
    page?.results.map((result) => this.validator.validate(result));
    return page;
  }

  async getMasterCopies(chainId: string): Promise<MasterCopy[]> {
    const transactionApi = await this.transactionApiManager.getTransactionApi(
      chainId,
    );
    const masterCopies = await transactionApi.getMasterCopies();

    if (
      !masterCopies.every((masterCopy) => this.isValidMasterCopy(masterCopy))
    ) {
      const errors = this.isValidMasterCopy.errors as DefinedError[];
      throw this.validationErrorFactory.from(errors);
    }

    return masterCopies;
  }
}<|MERGE_RESOLUTION|>--- conflicted
+++ resolved
@@ -3,16 +3,6 @@
 import { Page } from '../entities/page.entity';
 import { Inject, Injectable } from '@nestjs/common';
 import { IConfigApi } from '../interfaces/config-api.interface';
-<<<<<<< HEAD
-import { ChainsValidator } from './chains.validator';
-
-@Injectable()
-export class ChainsRepository implements IChainsRepository {
-  constructor(
-    @Inject(IConfigApi) private readonly configApi: IConfigApi,
-    private readonly validator: ChainsValidator,
-  ) {}
-=======
 import { DefinedError, ValidateFunction } from 'ajv';
 import {
   blockExplorerUriTemplateSchema,
@@ -58,7 +48,6 @@
       masterCopySchema,
     ) as ValidateFunction<MasterCopy>;
   }
->>>>>>> 0377100b
 
   async getChain(chainId: string): Promise<Chain> {
     const chain = await this.configApi.getChain(chainId);
