--- conflicted
+++ resolved
@@ -2,35 +2,7 @@
 import { NumericStringSchema } from '@/validation/entities/schemas/numeric-string.schema';
 import { z } from 'zod';
 
-<<<<<<< HEAD
-export type AuthPayloadDto = z.infer<typeof AuthPayloadSchema>;
-
-// This is Partial in order to allow `AuthPayload` instances to always be returned by
-// the `Auth` decorator, should there not be a payload
-export class AuthPayload implements Partial<AuthPayloadDto> {
-  chain_id?: string;
-  signer_address?: `0x${string}`;
-
-  constructor(props?: { signer_address?: `0x${string}`; chain_id?: string }) {
-    this.chain_id = props?.chain_id;
-    this.signer_address = props?.signer_address;
-  }
-
-  isForChain(chainId: string): boolean {
-    return !!this.chain_id && this.chain_id === chainId;
-  }
-
-  isForSigner(signerAddress: `0x${string}`): boolean {
-    return (
-      !!this.signer_address &&
-      // Lowercase ensures a mixture of (non-)checksummed addresses are compared correctly
-      this.signer_address.toLowerCase() === signerAddress.toLowerCase()
-    );
-  }
-}
-=======
 export type AuthPayloadDto = z.infer<typeof AuthPayloadDtoSchema>;
->>>>>>> c3fa496d
 
 export const AuthPayloadDtoSchema = z.object({
   chain_id: NumericStringSchema,
