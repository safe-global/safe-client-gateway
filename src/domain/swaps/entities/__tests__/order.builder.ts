--- conflicted
+++ resolved
@@ -77,7 +77,6 @@
             (orderClass) => orderClass !== OrderClass.Unknown,
           ),
         ),
-<<<<<<< HEAD
       )
       .with('owner', getAddress(faker.finance.ethereumAddress()))
       .with('uid', faker.string.hexadecimal({ length: 112 }))
@@ -91,7 +90,6 @@
       .with('executedFeeAmount', faker.number.bigInt({ min: 1 }))
       .with('invalidated', faker.datatype.boolean())
       .with('status', faker.helpers.arrayElement(Object.values(OrderStatus)))
-      .with('fullFeeAmount', faker.number.bigInt({ min: 1 }))
       .with('isLiquidityOrder', faker.datatype.boolean())
       .with(
         'ethflowData',
@@ -130,56 +128,4 @@
       .with('executedFeeToken', sellToken)
       .with('fullAppData', faker.datatype.boolean() ? JSON.stringify({}) : null)
   );
-=======
-      ),
-    )
-    .with('owner', getAddress(faker.finance.ethereumAddress()))
-    .with('uid', faker.string.hexadecimal({ length: 112 }))
-    .with(
-      'availableBalance',
-      faker.datatype.boolean() ? faker.number.bigInt({ min: 1 }) : null,
-    )
-    .with('executedSellAmount', faker.number.bigInt({ min: 1 }))
-    .with('executedSellAmountBeforeFees', faker.number.bigInt({ min: 1 }))
-    .with('executedBuyAmount', faker.number.bigInt({ min: 1 }))
-    .with('executedFeeAmount', faker.number.bigInt({ min: 1 }))
-    .with('invalidated', faker.datatype.boolean())
-    .with('status', faker.helpers.arrayElement(Object.values(OrderStatus)))
-    .with('isLiquidityOrder', faker.datatype.boolean())
-    .with(
-      'ethflowData',
-      faker.datatype.boolean()
-        ? {
-            refundTxHash: faker.datatype.boolean()
-              ? (faker.string.hexadecimal() as `0x${string}`)
-              : null,
-            userValidTo: faker.date.future().getTime(),
-          }
-        : null,
-    )
-    .with(
-      'onchainUser',
-      faker.datatype.boolean()
-        ? getAddress(faker.finance.ethereumAddress())
-        : null,
-    )
-    .with(
-      'onchainOrderData',
-      faker.datatype.boolean()
-        ? {
-            sender: getAddress(faker.finance.ethereumAddress()),
-            placementError: faker.helpers.arrayElement([
-              'QuoteNotFound',
-              'ValidToTooFarInFuture',
-              'PreValidationError',
-            ] as const),
-          }
-        : null,
-    )
-    .with(
-      'executedSurplusFee',
-      faker.datatype.boolean() ? faker.number.bigInt({ min: 1 }) : null,
-    )
-    .with('fullAppData', faker.datatype.boolean() ? JSON.stringify({}) : null);
->>>>>>> 9d8dd2ee
 }