import { User } from '@/datasources/users/entities/users.entity.db';
import { Inject, Injectable, NotFoundException } from '@nestjs/common';
import { AuthPayload } from '@/domain/auth/entities/auth-payload.entity';
import { PostgresDatabaseService } from '@/datasources/db/v2/postgres-database.service';
import { OrganizationStatus } from '@/domain/organizations/entities/organization.entity';
import {
  UserOrganizationRole,
  UserOrganizationStatus,
} from '@/domain/users/entities/user-organization.entity';
import { Organization } from '@/datasources/organizations/entities/organizations.entity.db';
import { UserOrganization } from '@/datasources/users/entities/user-organizations.entity.db';
import { IOrganizationsRepository } from '@/domain/organizations/organizations.repository.interface';
import {
  FindOptionsWhere,
  FindOptionsSelect,
  FindOptionsRelations,
} from 'typeorm';
import { QueryDeepPartialEntity } from 'typeorm/query-builder/QueryPartialEntity';
import { getEnumKey } from '@/domain/common/utils/enum';

@Injectable()
export class OrganizationsRepository implements IOrganizationsRepository {
  public constructor(
    @Inject(PostgresDatabaseService)
    private readonly postgresDatabaseService: PostgresDatabaseService,
  ) {}

  public async create(args: {
    userId: number;
    name: string;
    authPayload: AuthPayload;
<<<<<<< HEAD
    status: OrganizationStatus;
=======
    status: keyof typeof OrganizationStatus;
>>>>>>> b296b079
  }): Promise<Pick<Organization, 'id' | 'name'>> {
    const organizationRepository =
      await this.postgresDatabaseService.getRepository(Organization);

    const user = new User();
    user.id = args.userId;

    const organization = new Organization();
    organization.status = args.status;
    organization.name = args.name;

    // @todo Move to UserOrganizationsRepository
    const userOrganization = new UserOrganization();
    // @todo We should remove name
    userOrganization.name = args.name;
<<<<<<< HEAD
    userOrganization.role = UserOrganizationRole.ADMIN;
    userOrganization.status = UserOrganizationStatus.ACTIVE;
=======
    userOrganization.role = getEnumKey(
      UserOrganizationRole,
      UserOrganizationRole.ADMIN,
    );
    userOrganization.status = getEnumKey(
      UserOrganizationStatus,
      UserOrganizationStatus.ACTIVE,
    );
>>>>>>> b296b079
    userOrganization.user = user;
    userOrganization.organization = organization;

    organization.userOrganizations = [userOrganization];

    const insertResult = await organizationRepository.save(organization);

<<<<<<< HEAD
    const insertResult = await organizationRepository.save(organization);

=======
>>>>>>> b296b079
    return {
      id: insertResult.id,
      name: insertResult.name,
    };
  }

  public async findOneOrFail(
    args: Parameters<OrganizationsRepository['findOne']>[0],
  ): Promise<Organization> {
    const organization = await this.findOne(args);

    if (!organization) {
      throw new NotFoundException('Organization not found.');
    }

    return organization;
  }

  public async findOne(args: {
    where:
      | Array<FindOptionsWhere<Organization>>
      | FindOptionsWhere<Organization>;
    select?: FindOptionsSelect<Organization>;
    relations?: FindOptionsRelations<Organization>;
  }): Promise<Organization | null> {
    const organizationRepository =
      await this.postgresDatabaseService.getRepository(Organization);

    return await organizationRepository.findOne(args);
  }

  public async findOrFail(
    args: Parameters<OrganizationsRepository['find']>[0],
  ): Promise<Array<Organization>> {
    const organizations = await this.find(args);

    if (organizations.length === 0) {
      throw new NotFoundException('Organizations not found.');
    }

    return organizations;
  }

  public async find(args: {
    where:
      | Array<FindOptionsWhere<Organization>>
      | FindOptionsWhere<Organization>;
    select?: FindOptionsSelect<Organization>;
    relations?: FindOptionsRelations<Organization>;
  }): Promise<Array<Organization>> {
    const organizationRepository =
      await this.postgresDatabaseService.getRepository(Organization);

    return await organizationRepository.find(args);
  }

  public async findByUserIdOrFail(
    args: Parameters<OrganizationsRepository['findByUserId']>[0],
  ): Promise<Array<Organization>> {
    const organization = await this.findByUserId(args);

    if (!organization) {
      throw new NotFoundException(
        'Organization not found. UserId = ' + args.userId,
      );
    }

    return organization;
  }

  public async findByUserId(args: {
    userId: number;
    select?: FindOptionsSelect<Organization>;
    relations?: FindOptionsRelations<Organization>;
  }): Promise<Array<Organization>> {
    const organizationRepository =
      await this.postgresDatabaseService.getRepository(Organization);

    return await organizationRepository.find({
      where: {
        userOrganizations: { user: { id: args.userId } },
      },
      select: args.select,
      relations: args.relations,
    });
  }

  public async findOneByUserIdOrFail(
    args: Parameters<OrganizationsRepository['findByUserId']>[0],
  ): Promise<Organization> {
    const organization = await this.findOneByUserId(args);

    if (!organization) {
      throw new NotFoundException(
        'Organization not found. UserId = ' + args.userId,
      );
    }

    return organization;
  }

  public async findOneByUserId(args: {
    userId: number;
    select?: FindOptionsSelect<Organization>;
    relations?: FindOptionsRelations<Organization>;
  }): Promise<Organization | null> {
    return await this.findOne({
      where: {
        userOrganizations: { user: { id: args.userId } },
      },
      select: args.select,
      relations: args.relations,
<<<<<<< HEAD
    });
  }

  public async findOneByUserIdOrFail(
    args: Parameters<OrganizationsRepository['findByUserId']>[0],
  ): Promise<Organization> {
    const organization = await this.findOneByUserId(args);

    if (!organization) {
      throw new NotFoundException(
        'Organization not found. UserId = ' + args.userId,
      );
    }

    return organization;
  }

  public async findOneByUserId(args: {
    userId: number;
    select?: FindOptionsSelect<Organization>;
    relations?: FindOptionsRelations<Organization>;
  }): Promise<Organization | null> {
    return await this.findOne({
      where: {
        user_organizations: { user: { id: args.userId } },
      },
      select: args.select,
      relations: args.relations,
=======
>>>>>>> b296b079
    });
  }

  public async update(args: {
    id: Organization['id'];
    updatePayload: QueryDeepPartialEntity<Organization>;
  }): Promise<Pick<Organization, 'id'>> {
    const organizationRepository =
      await this.postgresDatabaseService.getRepository(Organization);

    await organizationRepository.update(args.id, args.updatePayload);

    return { id: args.id };
  }

  // @todo Add a soft delete method
  public async delete(args: {
    id: number;
    authPayload: AuthPayload;
  }): Promise<void> {
    const organizationRepository =
      await this.postgresDatabaseService.getRepository(Organization);

    const organization = await this.findOneOrFail({
      where: { id: args.id },
    });

    await organizationRepository.delete(organization.id);
  }
}<|MERGE_RESOLUTION|>--- conflicted
+++ resolved
@@ -29,11 +29,7 @@
     userId: number;
     name: string;
     authPayload: AuthPayload;
-<<<<<<< HEAD
-    status: OrganizationStatus;
-=======
     status: keyof typeof OrganizationStatus;
->>>>>>> b296b079
   }): Promise<Pick<Organization, 'id' | 'name'>> {
     const organizationRepository =
       await this.postgresDatabaseService.getRepository(Organization);
@@ -49,10 +45,6 @@
     const userOrganization = new UserOrganization();
     // @todo We should remove name
     userOrganization.name = args.name;
-<<<<<<< HEAD
-    userOrganization.role = UserOrganizationRole.ADMIN;
-    userOrganization.status = UserOrganizationStatus.ACTIVE;
-=======
     userOrganization.role = getEnumKey(
       UserOrganizationRole,
       UserOrganizationRole.ADMIN,
@@ -61,7 +53,6 @@
       UserOrganizationStatus,
       UserOrganizationStatus.ACTIVE,
     );
->>>>>>> b296b079
     userOrganization.user = user;
     userOrganization.organization = organization;
 
@@ -69,11 +60,6 @@
 
     const insertResult = await organizationRepository.save(organization);
 
-<<<<<<< HEAD
-    const insertResult = await organizationRepository.save(organization);
-
-=======
->>>>>>> b296b079
     return {
       id: insertResult.id,
       name: insertResult.name,
@@ -186,37 +172,6 @@
       },
       select: args.select,
       relations: args.relations,
-<<<<<<< HEAD
-    });
-  }
-
-  public async findOneByUserIdOrFail(
-    args: Parameters<OrganizationsRepository['findByUserId']>[0],
-  ): Promise<Organization> {
-    const organization = await this.findOneByUserId(args);
-
-    if (!organization) {
-      throw new NotFoundException(
-        'Organization not found. UserId = ' + args.userId,
-      );
-    }
-
-    return organization;
-  }
-
-  public async findOneByUserId(args: {
-    userId: number;
-    select?: FindOptionsSelect<Organization>;
-    relations?: FindOptionsRelations<Organization>;
-  }): Promise<Organization | null> {
-    return await this.findOne({
-      where: {
-        user_organizations: { user: { id: args.userId } },
-      },
-      select: args.select,
-      relations: args.relations,
-=======
->>>>>>> b296b079
     });
   }
 
