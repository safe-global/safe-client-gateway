--- conflicted
+++ resolved
@@ -1,11 +1,7 @@
 import { z } from 'zod';
-<<<<<<< HEAD
-import { RowSchema } from '@/datasources/db/v1/entities/row.entity';
+import { RowSchema } from '@/datasources/db/v2/entities/row.entity';
 import { UserOrganizationSchema } from '@/domain/users/entities/user-organization.entity';
 import type { UserOrganization } from '@/domain/users/entities/user-organization.entity';
-=======
-import { RowSchema } from '@/datasources/db/v2/entities/row.entity';
->>>>>>> b296b079
 
 export enum OrganizationStatus {
   ACTIVE = 1,
@@ -16,20 +12,15 @@
 
 export type Organization = z.infer<typeof OrganizationSchema>;
 
-<<<<<<< HEAD
 // We need explicitly define ZodType due to recursion
 export const OrganizationSchema: z.ZodType<
   z.infer<typeof RowSchema> & {
     name: string;
-    status: OrganizationStatus;
-    user_organizations: Array<UserOrganization>;
+    status: (typeof OrganizationStatusKeys)[number];
+    userOrganizations: Array<UserOrganization>;
   }
 > = RowSchema.extend({
   name: z.string().max(255),
-  status: z.nativeEnum(OrganizationStatus),
-  user_organizations: z.array(z.lazy(() => UserOrganizationSchema)),
-=======
-export const OrganizationSchema = RowSchema.extend({
   status: z.enum(OrganizationStatusKeys),
->>>>>>> b296b079
+  userOrganizations: z.array(z.lazy(() => UserOrganizationSchema)),
 });