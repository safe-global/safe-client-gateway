import type { OrganizationsRepository } from '@/domain/organizations/organizations.repository';
import type { Organization } from '@/datasources/organizations/entities/organizations.entity.db';
import type {
  FindOptionsWhere,
  FindOptionsSelect,
  FindOptionsRelations,
} from 'typeorm';
import type { AuthPayload } from '@/domain/auth/entities/auth-payload.entity';
import type { OrganizationStatus } from '@/domain/organizations/entities/organization.entity';
import type { User } from '@/domain/users/entities/user.entity';

export const IOrganizationsRepository = Symbol('IOrganizationsRepository');

export interface IOrganizationsRepository {
  create(args: {
    userId: User['id'];
    name: string;
    authPayload: AuthPayload;
<<<<<<< HEAD
    status: OrganizationStatus;
=======
    status: keyof typeof OrganizationStatus;
>>>>>>> b296b079
  }): Promise<Pick<Organization, 'id' | 'name'>>;

  findOneOrFail(
    args: Parameters<OrganizationsRepository['findOne']>[0],
  ): Promise<Organization>;

  findOne(args: {
    where:
      | Array<FindOptionsWhere<Organization>>
      | FindOptionsWhere<Organization>;
    select?: FindOptionsSelect<Organization>;
    relations?: FindOptionsRelations<Organization>;
  }): Promise<Organization | null>;

  findOrFail(
    args: Parameters<OrganizationsRepository['find']>[0],
  ): Promise<Array<Organization>>;

  find(args: {
    where:
      | Array<FindOptionsWhere<Organization>>
      | FindOptionsWhere<Organization>;
    select?: FindOptionsSelect<Organization>;
    relations?: FindOptionsRelations<Organization>;
  }): Promise<Array<Organization>>;

  findByUserIdOrFail(
    args: Parameters<OrganizationsRepository['findByUserId']>[0],
  ): Promise<Array<Organization>>;

  findByUserId(args: {
    userId: User['id'];
    select?: FindOptionsSelect<Organization>;
    relations?: FindOptionsRelations<Organization>;
  }): Promise<Array<Organization>>;

  findOneByUserIdOrFail(
    args: Parameters<OrganizationsRepository['findByUserId']>[0],
  ): Promise<Organization>;

  findOneByUserId(args: {
    userId: User['id'];
    select?: FindOptionsSelect<Organization>;
    relations?: FindOptionsRelations<Organization>;
  }): Promise<Organization | null>;

  update(args: {
    id: Organization['id'];
    updatePayload: Partial<Pick<Organization, 'name' | 'status'>>;
  }): Promise<Pick<Organization, 'id'>>;

  delete(args: { id: number; authPayload: AuthPayload }): Promise<void>;
}<|MERGE_RESOLUTION|>--- conflicted
+++ resolved
@@ -16,11 +16,7 @@
     userId: User['id'];
     name: string;
     authPayload: AuthPayload;
-<<<<<<< HEAD
-    status: OrganizationStatus;
-=======
     status: keyof typeof OrganizationStatus;
->>>>>>> b296b079
   }): Promise<Pick<Organization, 'id' | 'name'>>;
 
   findOneOrFail(
