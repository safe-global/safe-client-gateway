import { Schema } from 'ajv';
import { z } from 'zod';

export const DataDecodedParameterSchema = z.object({
  name: z.string(),
  type: z.string(),
  // z.unknown() makes the property optional but it should be defined
  value: z.custom<Required<unknown>>(),
  valueDecoded: z
    .union([z.record(z.unknown()), z.array(z.record(z.unknown()))])
<<<<<<< HEAD
    .optional(),
=======
    .nullish()
    .default(null),
>>>>>>> 869cc5f2
});

export const DataDecodedSchema = z.object({
  method: z.string(),
  parameters: z.array(DataDecodedParameterSchema).nullish().default(null),
});

// TODO: Remove after creation, module, multisig and transaction type are migrated to zod
export const DATA_DECODED_PARAMETER_SCHEMA_ID =
  'https://safe-client.safe.global/schemas/data-decoded/data-decoded-parameter.json';

export const dataDecodedParameterSchema: Schema = {
  $id: DATA_DECODED_PARAMETER_SCHEMA_ID,
  type: 'object',
  properties: {
    name: { type: 'string' },
    type: { type: 'string' },
    // bypassing validation for 'value' property, it has type 'any' in the source (Transaction Service)
    value: {},
    valueDecoded: { type: ['object', 'array', 'null'] },
  },
  required: ['name', 'type', 'value'],
};

export const DATA_DECODED_SCHEMA_ID =
  'https://safe-client.safe.global/schemas/data-decoded/data-decoded.json';

export const dataDecodedSchema: Schema = {
  $id: DATA_DECODED_SCHEMA_ID,
  type: 'object',
  properties: {
    method: { type: 'string' },
    parameters: {
      anyOf: [
        { type: 'null' },
        { type: 'array', items: { $ref: 'data-decoded-parameter.json' } },
      ],
    },
  },
};<|MERGE_RESOLUTION|>--- conflicted
+++ resolved
@@ -8,12 +8,8 @@
   value: z.custom<Required<unknown>>(),
   valueDecoded: z
     .union([z.record(z.unknown()), z.array(z.record(z.unknown()))])
-<<<<<<< HEAD
-    .optional(),
-=======
     .nullish()
     .default(null),
->>>>>>> 869cc5f2
 });
 
 export const DataDecodedSchema = z.object({
