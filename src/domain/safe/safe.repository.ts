--- conflicted
+++ resolved
@@ -35,11 +35,6 @@
     private readonly safeValidator: SafeValidator,
     private readonly transactionTypeValidator: TransactionTypeValidator,
     private readonly transferValidator: TransferValidator,
-<<<<<<< HEAD
-    private readonly creationTransactionValidator: CreationTransactionValidator,
-=======
-    private readonly moduleTransactionValidator: ModuleTransactionValidator,
->>>>>>> 08498e91
     @Inject(LoggingService) private readonly loggingService: ILoggingService,
     @Inject(IChainsRepository)
     private readonly chainsRepository: IChainsRepository,
