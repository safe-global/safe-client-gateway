import { Inject, Injectable } from '@nestjs/common';
import isEmpty from 'lodash/isEmpty';
import { Page } from '@/domain/entities/page.entity';
import { ITransactionApiManager } from '@/domain/interfaces/transaction-api.manager.interface';
import { CreationTransaction } from '@/domain/safe/entities/creation-transaction.entity';
import { ModuleTransaction } from '@/domain/safe/entities/module-transaction.entity';
import { MultisigTransaction } from '@/domain/safe/entities/multisig-transaction.entity';
import { SafeList } from '@/domain/safe/entities/safe-list.entity';
import { Safe } from '@/domain/safe/entities/safe.entity';
import { Transaction } from '@/domain/safe/entities/transaction.entity';
import {
  Transfer,
  TransferPageSchema,
  TransferSchema,
} from '@/domain/safe/entities/transfer.entity';
import {
  ModuleTransactionPageSchema,
  ModuleTransactionSchema,
} from '@/domain/safe/entities/module-transaction.entity';
import {
  MultisigTransactionPageSchema,
  MultisigTransactionSchema,
} from '@/domain/safe/entities/multisig-transaction.entity';
import { SafeListSchema } from '@/domain/safe/entities/schemas/safe-list.schema';
import { ISafeRepository } from '@/domain/safe/safe.repository.interface';
import { TransactionTypePageSchema } from '@/domain/safe/entities/schemas/transaction-type.schema';
import { AddConfirmationDto } from '@/domain/transactions/entities/add-confirmation.dto.entity';
import { ProposeTransactionDto } from '@/domain/transactions/entities/propose-transaction.dto.entity';
import { ILoggingService, LoggingService } from '@/logging/logging.interface';
import { IChainsRepository } from '@/domain/chains/chains.repository.interface';
import { CreationTransactionSchema } from '@/domain/safe/entities/schemas/creation-transaction.schema';
import { SafeSchema } from '@/domain/safe/entities/schemas/safe.schema';
import { z } from 'zod';
import { TransactionVerifierHelper } from '@/routes/transactions/helpers/transaction-verifier.helper';
import { IConfigurationService } from '@/config/configuration.service.interface';

@Injectable()
export class SafeRepository implements ISafeRepository {
  constructor(
    @Inject(ITransactionApiManager)
    private readonly transactionApiManager: ITransactionApiManager,
    @Inject(LoggingService) private readonly loggingService: ILoggingService,
    @Inject(IChainsRepository)
    private readonly chainsRepository: IChainsRepository,
    @Inject(IConfigurationService)
    private readonly configurationService: IConfigurationService,
    private readonly transactionVerifier: TransactionVerifierHelper,
  ) {}

  async getSafe(args: {
    chainId: string;
    address: `0x${string}`;
  }): Promise<Safe> {
    const transactionService = await this.transactionApiManager.getApi(
      args.chainId,
    );
    const safe = await transactionService.getSafe(args.address);
    return SafeSchema.parse(safe);
  }

  async isSafe(args: {
    chainId: string;
    address: `0x${string}`;
  }): Promise<boolean> {
    const transactionService = await this.transactionApiManager.getApi(
      args.chainId,
    );
    const isSafe = await transactionService.isSafe(args.address);
    return z.boolean().parse(isSafe);
  }

  async clearIsSafe(args: {
    chainId: string;
    address: `0x${string}`;
  }): Promise<void> {
    const transactionService = await this.transactionApiManager.getApi(
      args.chainId,
    );
    return transactionService.clearIsSafe(args.address);
  }

  async clearSafe(args: {
    chainId: string;
    address: `0x${string}`;
  }): Promise<void> {
    const transactionService = await this.transactionApiManager.getApi(
      args.chainId,
    );
    return transactionService.clearSafe(args.address);
  }

  async isOwner(args: {
    chainId: string;
    safeAddress: `0x${string}`;
    address: `0x${string}`;
  }): Promise<boolean> {
    const safe = await this.getSafe({
      chainId: args.chainId,
      address: args.safeAddress,
    });
    return safe.owners.includes(args.address);
  }

  async getCollectibleTransfers(args: {
    chainId: string;
    safeAddress: `0x${string}`;
    limit?: number;
    offset?: number;
  }): Promise<Page<Transfer>> {
    const transactionService = await this.transactionApiManager.getApi(
      args.chainId,
    );

    const page = await transactionService.getTransfers({
      ...args,
      onlyErc721: true,
    });
    return TransferPageSchema.parse(page);
  }

  async clearTransfers(args: {
    chainId: string;
    safeAddress: `0x${string}`;
  }): Promise<void> {
    const transactionService = await this.transactionApiManager.getApi(
      args.chainId,
    );

    return transactionService.clearTransfers(args.safeAddress);
  }

  async getIncomingTransfers(args: {
    chainId: string;
    safeAddress: `0x${string}`;
    executionDateGte?: string;
    executionDateLte?: string;
    to?: `0x${string}`;
    value?: string;
    tokenAddress?: `0x${string}`;
    txHash?: string;
    limit?: number;
    offset?: number;
  }): Promise<Page<Transfer>> {
    const transactionService = await this.transactionApiManager.getApi(
      args.chainId,
    );
    const page = await transactionService.getIncomingTransfers(args);
    return TransferPageSchema.parse(page);
  }

  async clearIncomingTransfers(args: {
    chainId: string;
    safeAddress: `0x${string}`;
  }): Promise<void> {
    const transactionService = await this.transactionApiManager.getApi(
      args.chainId,
    );

    return transactionService.clearIncomingTransfers(args.safeAddress);
  }

  async addConfirmation(args: {
    chainId: string;
    safeTxHash: string;
    addConfirmationDto: AddConfirmationDto;
  }): Promise<void> {
    const transactionService = await this.transactionApiManager.getApi(
      args.chainId,
    );

    const transaction = await this.getMultiSigTransaction({
      chainId: args.chainId,
      safeTransactionHash: args.safeTxHash,
    });

    const safe = await this.getSafe({
      chainId: args.chainId,
      address: transaction.safe,
    });

    this.transactionVerifier.verifyConfirmation({
      chainId: args.chainId,
      safe,
      transaction,
      signature: args.addConfirmationDto.signature,
    });

    await transactionService.postConfirmation(args);
  }

  async getModuleTransaction(args: {
    chainId: string;
    moduleTransactionId: string;
  }): Promise<ModuleTransaction> {
    const transactionService = await this.transactionApiManager.getApi(
      args.chainId,
    );
    const moduleTransaction = await transactionService.getModuleTransaction(
      args.moduleTransactionId,
    );
    return ModuleTransactionSchema.parse(moduleTransaction);
  }

  async getModuleTransactions(args: {
    chainId: string;
    safeAddress: `0x${string}`;
    to?: string;
    txHash?: string;
    module?: string;
    limit?: number;
    offset?: number;
  }): Promise<Page<ModuleTransaction>> {
    const transactionService = await this.transactionApiManager.getApi(
      args.chainId,
    );
    const page = await transactionService.getModuleTransactions(args);
    return ModuleTransactionPageSchema.parse(page);
  }

  async clearModuleTransactions(args: {
    chainId: string;
    safeAddress: `0x${string}`;
  }): Promise<void> {
    const transactionService = await this.transactionApiManager.getApi(
      args.chainId,
    );

    return transactionService.clearModuleTransactions(args.safeAddress);
  }

  async getTransactionQueue(args: {
    chainId: string;
    safe: Safe;
    limit?: number;
    offset?: number;
    trusted?: boolean;
  }): Promise<Page<MultisigTransaction>> {
    return this._getTransactionQueue({
      ...args,
      ordering: 'nonce,submissionDate',
    });
  }

  async getTransactionQueueByModified(args: {
    chainId: string;
    safe: Safe;
    limit?: number;
    offset?: number;
  }): Promise<Page<MultisigTransaction>> {
    return this._getTransactionQueue({
      ...args,
      ordering: '-modified',
    });
  }

  private async _getTransactionQueue(args: {
    chainId: string;
    safe: Safe;
    ordering: string;
    limit?: number;
    offset?: number;
    trusted?: boolean;
  }): Promise<Page<MultisigTransaction>> {
    const transactionService = await this.transactionApiManager.getApi(
      args.chainId,
    );
    const page = await transactionService.getMultisigTransactions({
      ...args,
      safeAddress: args.safe.address,
      executed: false,
      nonceGte: args.safe.nonce,
    });
    return MultisigTransactionPageSchema.parse(page);
  }

  async getCreationTransaction(args: {
    chainId: string;
    safeAddress: `0x${string}`;
  }): Promise<CreationTransaction> {
    const transactionService = await this.transactionApiManager.getApi(
      args.chainId,
    );
    const createTransaction = await transactionService.getCreationTransaction(
      args.safeAddress,
    );
    return CreationTransactionSchema.parse(createTransaction);
  }

  async getCreationTransactionWithNoCache(args: {
    chainId: string;
    safeAddress: `0x${string}`;
  }): Promise<CreationTransaction> {
    const transactionService = await this.transactionApiManager.getApi(
      args.chainId,
    );
    const createTransaction =
      await transactionService.getCreationTransactionWithNoCache(
        args.safeAddress,
      );
    return CreationTransactionSchema.parse(createTransaction);
  }

  async getTransactionHistory(args: {
    chainId: string;
    safeAddress: `0x${string}`;
    limit?: number;
    offset?: number;
  }): Promise<Page<Transaction>> {
    return this.getAllExecutedTransactions(args);
  }

  private async getAllExecutedTransactions(args: {
    chainId: string;
    safeAddress: `0x${string}`;
    ordering?: string;
    limit?: number;
    offset?: number;
  }): Promise<Page<Transaction>> {
    const transactionService = await this.transactionApiManager.getApi(
      args.chainId,
    );
    const page = await transactionService.getAllTransactions({
      ...args,
      executed: true,
      queued: false,
    });
    return TransactionTypePageSchema.parse(page);
  }

  async clearAllExecutedTransactions(args: {
    chainId: string;
    safeAddress: `0x${string}`;
  }): Promise<void> {
    const transactionService = await this.transactionApiManager.getApi(
      args.chainId,
    );

    return transactionService.clearAllTransactions(args.safeAddress);
  }

  async clearMultisigTransaction(args: {
    chainId: string;
    safeTransactionHash: string;
  }): Promise<void> {
    const transactionService = await this.transactionApiManager.getApi(
      args.chainId,
    );
    return transactionService.clearMultisigTransaction(
      args.safeTransactionHash,
    );
  }

  async getMultiSigTransaction(args: {
    chainId: string;
    safeTransactionHash: string;
  }): Promise<MultisigTransaction> {
    const transactionService = await this.transactionApiManager.getApi(
      args.chainId,
    );
    const multiSigTransaction = await transactionService.getMultisigTransaction(
      args.safeTransactionHash,
    );

    return MultisigTransactionSchema.parse(multiSigTransaction);
  }

  async getMultiSigTransactionWithNoCache(args: {
    chainId: string;
    safeTransactionHash: string;
  }): Promise<MultisigTransaction> {
    const transactionService = await this.transactionApiManager.getApi(
      args.chainId,
    );
    const multisigTransaction = await transactionService
      .getMultisigTransactionWithNoCache(args.safeTransactionHash)
      .then(MultisigTransactionSchema.parse);

    const safe = await this.getSafe({
      chainId: args.chainId,
      address: multisigTransaction.safe,
    });

    this.transactionVerifier.verifyApiTransaction({
      chainId: args.chainId,
      transaction: multisigTransaction,
      safe: safe,
    });

    return multisigTransaction;
  }

  async deleteTransaction(args: {
    chainId: string;
    safeTxHash: string;
    signature: string;
  }): Promise<void> {
    const transactionService = await this.transactionApiManager.getApi(
      args.chainId,
    );
    const transaction = await transactionService.getMultisigTransaction(
      args.safeTxHash,
    );
    const { safe } = MultisigTransactionSchema.parse(transaction);
    await transactionService.deleteTransaction(args);

    // Ensure transaction is removed from cache in case event is not received
    Promise.all([
      transactionService.clearMultisigTransaction(args.safeTxHash),
      transactionService.clearMultisigTransactions(safe),
    ]).catch(() => {
      this.loggingService.warn(
        'Failed to immediately clear deleted transaction from cache',
      );
    });
  }

  async clearMultisigTransactions(args: {
    chainId: string;
    safeAddress: `0x${string}`;
  }): Promise<void> {
    const transactionService = await this.transactionApiManager.getApi(
      args.chainId,
    );
    return transactionService.clearMultisigTransactions(args.safeAddress);
  }

  async getMultisigTransactionsWithNoCache(args: {
    chainId: string;
    safeAddress: `0x${string}`;
    // Transaction Service parameters
    failed?: boolean;
    modified__lt?: string;
    modified__gt?: string;
    modified__lte?: string;
    modified__gte?: string;
    nonce__lt?: number;
    nonce__gt?: number;
    nonce__lte?: number;
    nonce__gte?: number;
    nonce?: number;
    safe_tx_hash?: string;
    to?: string;
    value__lt?: number;
    value__gt?: number;
    value?: number;
    executed?: boolean;
    has_confirmations?: boolean;
    trusted?: boolean;
    execution_date__gte?: string;
    execution_date__lte?: string;
    submission_date__gte?: string;
    submission_date__lte?: string;
    transaction_hash?: string;
    ordering?: string;
    limit?: number;
    offset?: number;
  }): Promise<Page<MultisigTransaction>> {
    const transactionService = await this.transactionApiManager.getApi(
      args.chainId,
    );
    const [multisigTransactions, safe] = await Promise.all([
      transactionService
        .getMultisigTransactionsWithNoCache(args)
        .then(MultisigTransactionPageSchema.parse),
      this.getSafe({ chainId: args.chainId, address: args.safeAddress }),
    ]);

    for (const transaction of multisigTransactions.results) {
      this.transactionVerifier.verifyApiTransaction({
        chainId: args.chainId,
        transaction,
        safe,
      });
    }

    return multisigTransactions;
  }

  async getMultisigTransactions(args: {
    chainId: string;
    safeAddress: `0x${string}`;
    executed?: boolean;
    executionDateGte?: string;
    executionDateLte?: string;
    to?: `0x${string}`;
    value?: string;
    nonce?: string;
    nonceGte?: number;
    limit?: number;
    offset?: number;
  }): Promise<Page<MultisigTransaction>> {
    const transactionService = await this.transactionApiManager.getApi(
      args.chainId,
    );
    const page = await transactionService.getMultisigTransactions({
      ...args,
      ordering: '-nonce',
      trusted: true,
    });
    return MultisigTransactionPageSchema.parse(page);
  }

  async getTransfer(args: {
    chainId: string;
    transferId: string;
  }): Promise<Transfer> {
    const transactionService = await this.transactionApiManager.getApi(
      args.chainId,
    );
    const transfer = await transactionService.getTransfer(args.transferId);
    return TransferSchema.parse(transfer);
  }

  async getTransfers(args: {
    chainId: string;
    safeAddress: `0x${string}`;
    limit?: number | undefined;
  }): Promise<Page<Transfer>> {
    const transactionService = await this.transactionApiManager.getApi(
      args.chainId,
    );
    const page = await transactionService.getTransfers(args);
    return TransferPageSchema.parse(page);
  }

  async getSafesByOwner(args: {
    chainId: string;
    ownerAddress: `0x${string}`;
  }): Promise<SafeList> {
    const transactionService = await this.transactionApiManager.getApi(
      args.chainId,
    );
    const safeList = await transactionService.getSafesByOwner(
      args.ownerAddress,
    );

    return SafeListSchema.parse(safeList);
  }

  // TODO: Remove with /owners/:ownerAddress/safes
  // @deprecated
  async deprecated__getAllSafesByOwner(args: {
    ownerAddress: `0x${string}`;
  }): Promise<{ [chainId: string]: Array<string> }> {
    const chains = await this.chainsRepository.getAllChains();
    const allSafeLists = await Promise.all(
      chains.map(async ({ chainId }) => {
        const safeList = await this.getSafesByOwner({
          chainId,
          ownerAddress: args.ownerAddress,
        });

        return {
          chainId,
          safeList,
        };
      }),
    );

    return allSafeLists.reduce((acc, { chainId, safeList }) => {
      return {
        ...acc,
        [chainId]: safeList.safes,
      };
    }, {});
  }

  async getAllSafesByOwner(args: {
    ownerAddress: `0x${string}`;
  }): Promise<{ [chainId: string]: Array<string> | null }> {
    const chains = await this.chainsRepository.getAllChains();
    const allSafeLists = await Promise.allSettled(
      chains.map(async ({ chainId }) => {
        const safeList = await this.getSafesByOwner({
          chainId,
          ownerAddress: args.ownerAddress,
        });

        return {
          chainId,
          safeList,
        };
      }),
    );

    const result: { [chainId: string]: Array<string> | null } = {};

    for (const [index, allSafeList] of allSafeLists.entries()) {
      const chainId = chains[index].chainId;

      if (allSafeList.status === 'fulfilled') {
        result[chainId] = allSafeList.value.safeList.safes;
      } else {
        result[chainId] = null;
        this.loggingService.warn(
          `Failed to fetch Safe owners. chainId=${chainId}`,
        );
      }
    }

    return result;
  }

  async getLastTransactionSortedByNonce(args: {
    chainId: string;
    safeAddress: `0x${string}`;
  }): Promise<MultisigTransaction | null> {
    const transactionService = await this.transactionApiManager.getApi(
      args.chainId,
    );
    const page = await transactionService.getMultisigTransactions({
      ...args,
      ordering: '-nonce',
      trusted: true,
      limit: 1,
    });
    const { results } = MultisigTransactionPageSchema.parse(page);

    return isEmpty(results) ? null : results[0];
  }

  async proposeTransaction(args: {
    chainId: string;
    safeAddress: `0x${string}`;
    proposeTransactionDto: ProposeTransactionDto;
  }): Promise<unknown> {
    const transactionService = await this.transactionApiManager.getApi(
      args.chainId,
    );

<<<<<<< HEAD
=======
    const error = new HttpExceptionNoLog(
      'Delegate call is disabled',
      HttpStatus.UNPROCESSABLE_ENTITY,
    );
    if (args.proposeTransactionDto.operation === Operation.DELEGATE) {
      if (!this.isTrustedDelegateCallEnabled) {
        throw error;
      }
      try {
        const isTrusted =
          await this.contractsRepository.isTrustedForDelegateCall({
            chainId: args.chainId,
            contractAddress: args.proposeTransactionDto.to,
          });
        if (!isTrusted) {
          throw error;
        }
      } catch {
        throw error;
      }
    }

>>>>>>> dd5ee845
    const safe = await this.getSafe({
      chainId: args.chainId,
      address: args.safeAddress,
    });

    await this.transactionVerifier.verifyProposal({
      chainId: args.chainId,
      safe,
      proposal: args.proposeTransactionDto,
    });

    return transactionService.postMultisigTransaction({
      address: args.safeAddress,
      data: args.proposeTransactionDto,
    });
  }

  async getNonces(args: {
    chainId: string;
    safeAddress: `0x${string}`;
  }): Promise<{ currentNonce: number; recommendedNonce: number }> {
    const safe = await this.getSafe({
      chainId: args.chainId,
      address: args.safeAddress,
    });

    const lastTransaction = await this.getLastTransactionSortedByNonce({
      chainId: args.chainId,
      safeAddress: args.safeAddress,
    });

    const recommendedNonce = lastTransaction
      ? Math.max(safe.nonce, lastTransaction.nonce + 1)
      : safe.nonce;

    return {
      currentNonce: safe.nonce,
      recommendedNonce: recommendedNonce,
    };
  }

  async getSafesByModule(args: {
    chainId: string;
    moduleAddress: `0x${string}`;
  }): Promise<SafeList> {
    const transactionService = await this.transactionApiManager.getApi(
      args.chainId,
    );
    const safesByModule = await transactionService.getSafesByModule(
      args.moduleAddress,
    );

    return SafeListSchema.parse(safesByModule);
  }
}<|MERGE_RESOLUTION|>--- conflicted
+++ resolved
@@ -32,7 +32,6 @@
 import { SafeSchema } from '@/domain/safe/entities/schemas/safe.schema';
 import { z } from 'zod';
 import { TransactionVerifierHelper } from '@/routes/transactions/helpers/transaction-verifier.helper';
-import { IConfigurationService } from '@/config/configuration.service.interface';
 
 @Injectable()
 export class SafeRepository implements ISafeRepository {
@@ -42,8 +41,6 @@
     @Inject(LoggingService) private readonly loggingService: ILoggingService,
     @Inject(IChainsRepository)
     private readonly chainsRepository: IChainsRepository,
-    @Inject(IConfigurationService)
-    private readonly configurationService: IConfigurationService,
     private readonly transactionVerifier: TransactionVerifierHelper,
   ) {}
 
@@ -624,35 +621,6 @@
     safeAddress: `0x${string}`;
     proposeTransactionDto: ProposeTransactionDto;
   }): Promise<unknown> {
-    const transactionService = await this.transactionApiManager.getApi(
-      args.chainId,
-    );
-
-<<<<<<< HEAD
-=======
-    const error = new HttpExceptionNoLog(
-      'Delegate call is disabled',
-      HttpStatus.UNPROCESSABLE_ENTITY,
-    );
-    if (args.proposeTransactionDto.operation === Operation.DELEGATE) {
-      if (!this.isTrustedDelegateCallEnabled) {
-        throw error;
-      }
-      try {
-        const isTrusted =
-          await this.contractsRepository.isTrustedForDelegateCall({
-            chainId: args.chainId,
-            contractAddress: args.proposeTransactionDto.to,
-          });
-        if (!isTrusted) {
-          throw error;
-        }
-      } catch {
-        throw error;
-      }
-    }
-
->>>>>>> dd5ee845
     const safe = await this.getSafe({
       chainId: args.chainId,
       address: args.safeAddress,
@@ -663,6 +631,10 @@
       safe,
       proposal: args.proposeTransactionDto,
     });
+
+    const transactionService = await this.transactionApiManager.getApi(
+      args.chainId,
+    );
 
     return transactionService.postMultisigTransaction({
       address: args.safeAddress,
