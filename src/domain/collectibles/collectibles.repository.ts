import { Inject, Injectable } from '@nestjs/common';
import { ICollectiblesRepository } from '@/domain/collectibles/collectibles.repository.interface';
import { CollectiblePageSchema } from '@/domain/collectibles/entities/schemas/collectible.schema';
import { Collectible } from '@/domain/collectibles/entities/collectible.entity';
import { Page } from '@/domain/entities/page.entity';
import { IBalancesApiManager } from '@/domain/interfaces/balances-api.manager.interface';
import { Chain } from '@/domain/chains/entities/chain.entity';

@Injectable()
export class CollectiblesRepository implements ICollectiblesRepository {
  constructor(
    @Inject(IBalancesApiManager)
    private readonly balancesApiManager: IBalancesApiManager,
  ) {}

  async getCollectibles(args: {
    chain: Chain;
    safeAddress: `0x${string}`;
    limit?: number;
    offset?: number;
    trusted?: boolean;
    excludeSpam?: boolean;
  }): Promise<Page<Collectible>> {
<<<<<<< HEAD
    const api = await this.balancesApiManager.getApi(
      args.chainId,
=======
    const api = await this.balancesApiManager.getBalancesApi(
      args.chain.chainId,
>>>>>>> e43f13a8
      args.safeAddress,
    );
    const page = await api.getCollectibles(args);
    return CollectiblePageSchema.parse(page);
  }

  async clearCollectibles(args: {
    chainId: string;
    safeAddress: `0x${string}`;
  }): Promise<void> {
    const api = await this.balancesApiManager.getApi(
      args.chainId,
      args.safeAddress,
    );
    await api.clearCollectibles(args);
  }
}<|MERGE_RESOLUTION|>--- conflicted
+++ resolved
@@ -21,13 +21,8 @@
     trusted?: boolean;
     excludeSpam?: boolean;
   }): Promise<Page<Collectible>> {
-<<<<<<< HEAD
     const api = await this.balancesApiManager.getApi(
-      args.chainId,
-=======
-    const api = await this.balancesApiManager.getBalancesApi(
       args.chain.chainId,
->>>>>>> e43f13a8
       args.safeAddress,
     );
     const page = await api.getCollectibles(args);
