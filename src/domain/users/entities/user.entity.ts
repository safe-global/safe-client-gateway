import { z } from 'zod';
import { RowSchema } from '@/datasources/db/v2/entities/row.entity';
import { WalletSchema } from '@/domain/wallets/entities/wallet.entity';
import { UserOrganizationSchema } from '@/domain/users/entities/user-organization.entity';
import type { Wallet } from '@/domain/wallets/entities/wallet.entity';
import type { UserOrganization } from '@/domain/users/entities/user-organization.entity';

export enum UserStatus {
  PENDING = 0,
  ACTIVE = 1,
}
export const UserStatusKeys = Object.keys(UserStatus) as [
  keyof typeof UserStatus,
];

export type User = z.infer<typeof UserSchema>;

<<<<<<< HEAD
// We need explicitly define ZodType due to recursion
export const UserSchema: z.ZodType<
  z.infer<typeof RowSchema> & {
    status: (typeof UserStatusKeys)[number];
    wallets: Array<Wallet>;
    userOrganizations: Array<UserOrganization>;
  }
> = RowSchema.extend({
  status: z.enum(UserStatusKeys),
  wallets: z.array(WalletSchema),
  userOrganizations: z.array(z.lazy(() => UserOrganizationSchema)),
=======
export const UserSchema = RowSchema.extend({
  status: z.enum(UserStatusKeys),
>>>>>>> 04d8e53f
});<|MERGE_RESOLUTION|>--- conflicted
+++ resolved
@@ -2,6 +2,7 @@
 import { RowSchema } from '@/datasources/db/v2/entities/row.entity';
 import { WalletSchema } from '@/domain/wallets/entities/wallet.entity';
 import { UserOrganizationSchema } from '@/domain/users/entities/user-organization.entity';
+import { getStringEnumKeys } from '@/domain/common/utils/enum';
 import type { Wallet } from '@/domain/wallets/entities/wallet.entity';
 import type { UserOrganization } from '@/domain/users/entities/user-organization.entity';
 
@@ -9,26 +10,18 @@
   PENDING = 0,
   ACTIVE = 1,
 }
-export const UserStatusKeys = Object.keys(UserStatus) as [
-  keyof typeof UserStatus,
-];
 
 export type User = z.infer<typeof UserSchema>;
 
-<<<<<<< HEAD
 // We need explicitly define ZodType due to recursion
 export const UserSchema: z.ZodType<
   z.infer<typeof RowSchema> & {
-    status: (typeof UserStatusKeys)[number];
+    status: keyof typeof UserStatus;
     wallets: Array<Wallet>;
     userOrganizations: Array<UserOrganization>;
   }
 > = RowSchema.extend({
-  status: z.enum(UserStatusKeys),
+  status: z.enum(getStringEnumKeys(UserStatus)),
   wallets: z.array(WalletSchema),
   userOrganizations: z.array(z.lazy(() => UserOrganizationSchema)),
-=======
-export const UserSchema = RowSchema.extend({
-  status: z.enum(UserStatusKeys),
->>>>>>> 04d8e53f
 });