import { IStakingApiManager } from '@/domain/interfaces/staking-api.manager.interface';
import {
  NetworkStats,
  NetworkStatsSchema,
} from '@/datasources/staking-api/entities/network-stats.entity';
import {
  PooledStakingStats,
  PooledStakingStatsSchema,
} from '@/datasources/staking-api/entities/pooled-staking-stats.entity';
import { IStakingRepository } from '@/domain/staking/staking.repository.interface';
import { Inject, Injectable } from '@nestjs/common';
import {
  DedicatedStakingStats,
  DedicatedStakingStatsSchema,
} from '@/datasources/staking-api/entities/dedicated-staking-stats.entity';
import {
  Deployment,
  DeploymentSchema,
} from '@/datasources/staking-api/entities/deployment.entity';
import {
  DefiVaultStats,
  DefiVaultStatsSchema,
} from '@/datasources/staking-api/entities/defi-vault-stats.entity';
<<<<<<< HEAD
import {
  Stake,
  StakeSchema,
} from '@/datasources/staking-api/entities/stake.entity';
=======
>>>>>>> 474b5df9
import { getAddress } from 'viem';

@Injectable()
export class StakingRepository implements IStakingRepository {
  constructor(
    @Inject(IStakingApiManager)
    private readonly stakingApiFactory: IStakingApiManager,
  ) {}

  public async getDeployment(args: {
    chainId: string;
    address: `0x${string}`;
  }): Promise<Deployment> {
    const stakingApi = await this.stakingApiFactory.getApi(args.chainId);
    const deployments = await stakingApi.getDeployments();
    const deployment = deployments.find(({ chain_id, address }) => {
<<<<<<< HEAD
=======
      // Note: addresses might not be checksummed at this point
>>>>>>> 474b5df9
      return chain_id.toString() && getAddress(address) === args.address;
    });
    return DeploymentSchema.parse(deployment);
  }

  public async getNetworkStats(chainId: string): Promise<NetworkStats> {
    const stakingApi = await this.stakingApiFactory.getApi(chainId);
    const networkStats = await stakingApi.getNetworkStats();
    return NetworkStatsSchema.parse(networkStats);
  }

  public async getDedicatedStakingStats(
    chainId: string,
  ): Promise<DedicatedStakingStats> {
    const stakingApi = await this.stakingApiFactory.getApi(chainId);
    const dedicatedStakingStats = await stakingApi.getDedicatedStakingStats();
    return DedicatedStakingStatsSchema.parse(dedicatedStakingStats);
  }

  public async getPooledStakingStats(args: {
    chainId: string;
    pool: `0x${string}`;
  }): Promise<PooledStakingStats> {
    const stakingApi = await this.stakingApiFactory.getApi(args.chainId);
    const pooledStaking = await stakingApi.getPooledStakingStats(args.pool);
    return PooledStakingStatsSchema.parse(pooledStaking);
  }

  public async getDefiVaultStats(args: {
    chainId: string;
    vault: `0x${string}`;
  }): Promise<DefiVaultStats> {
    const stakingApi = await this.stakingApiFactory.getApi(args.chainId);
    const defiStats = await stakingApi.getDefiVaultStats(args);
    // Cannot be >1 contract deployed at the same address so return first element
    return defiStats.map((defiStats) =>
      DefiVaultStatsSchema.parse(defiStats),
    )[0];
  }

  public async getStakes(args: {
    chainId: string;
    validatorsPublicKeys: `0x${string}`[];
  }): Promise<Stake[]> {
    const stakingApi = await this.stakingApiFactory.getApi(args.chainId);
    const stakes = await stakingApi.getStakes(args.validatorsPublicKeys);
    return stakes.map((stake) => StakeSchema.parse(stake));
  }

  public clearApi(chainId: string): void {
    this.stakingApiFactory.destroyApi(chainId);
  }
}<|MERGE_RESOLUTION|>--- conflicted
+++ resolved
@@ -21,13 +21,10 @@
   DefiVaultStats,
   DefiVaultStatsSchema,
 } from '@/datasources/staking-api/entities/defi-vault-stats.entity';
-<<<<<<< HEAD
 import {
   Stake,
   StakeSchema,
 } from '@/datasources/staking-api/entities/stake.entity';
-=======
->>>>>>> 474b5df9
 import { getAddress } from 'viem';
 
 @Injectable()
@@ -44,10 +41,7 @@
     const stakingApi = await this.stakingApiFactory.getApi(args.chainId);
     const deployments = await stakingApi.getDeployments();
     const deployment = deployments.find(({ chain_id, address }) => {
-<<<<<<< HEAD
-=======
       // Note: addresses might not be checksummed at this point
->>>>>>> 474b5df9
       return chain_id.toString() && getAddress(address) === args.address;
     });
     return DeploymentSchema.parse(deployment);
