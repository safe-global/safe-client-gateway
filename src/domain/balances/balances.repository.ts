import { IBalancesRepository } from './balances.repository.interface';
import { Balance } from './entities/balance.entity';
import { Inject, Injectable } from '@nestjs/common';
import { ITransactionApiManager } from '../interfaces/transaction-api.manager.interface';
<<<<<<< HEAD
import { BalancesValidator } from './balances.validator';
=======
import { DefinedError, ValidateFunction } from 'ajv';
import { JsonSchemaService } from '../../common/schemas/json-schema.service';
import { ValidationErrorFactory } from '../errors/validation-error-factory';
import {
  balanceSchema,
  balanceTokenSchema,
} from './entities/schemas/balance.schema';
>>>>>>> 91a84cfa

@Injectable()
export class BalancesRepository implements IBalancesRepository {
  constructor(
    @Inject(ITransactionApiManager)
    private readonly transactionApiManager: ITransactionApiManager,
    private readonly validator: BalancesValidator,
  ) {}

  async getBalances(
    chainId: string,
    safeAddress: string,
    trusted?: boolean,
    excludeSpam?: boolean,
  ): Promise<Balance[]> {
    const api = await this.transactionApiManager.getTransactionApi(chainId);
    const balances = await api.getBalances(safeAddress, trusted, excludeSpam);

    return this.validator.validateMany(balances);
  }

  async clearLocalBalances(
    chainId: string,
    safeAddress: string,
  ): Promise<void> {
    const api = await this.transactionApiManager.getTransactionApi(chainId);
    await api.clearLocalBalances(safeAddress);
  }
}<|MERGE_RESOLUTION|>--- conflicted
+++ resolved
@@ -2,17 +2,7 @@
 import { Balance } from './entities/balance.entity';
 import { Inject, Injectable } from '@nestjs/common';
 import { ITransactionApiManager } from '../interfaces/transaction-api.manager.interface';
-<<<<<<< HEAD
 import { BalancesValidator } from './balances.validator';
-=======
-import { DefinedError, ValidateFunction } from 'ajv';
-import { JsonSchemaService } from '../../common/schemas/json-schema.service';
-import { ValidationErrorFactory } from '../errors/validation-error-factory';
-import {
-  balanceSchema,
-  balanceTokenSchema,
-} from './entities/schemas/balance.schema';
->>>>>>> 91a84cfa
 
 @Injectable()
 export class BalancesRepository implements IBalancesRepository {
@@ -41,4 +31,12 @@
     const api = await this.transactionApiManager.getTransactionApi(chainId);
     await api.clearLocalBalances(safeAddress);
   }
+
+  async clearLocalBalances(
+    chainId: string,
+    safeAddress: string,
+  ): Promise<void> {
+    const api = await this.transactionApiManager.getTransactionApi(chainId);
+    await api.clearLocalBalances(safeAddress);
+  }
 }