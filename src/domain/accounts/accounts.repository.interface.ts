--- conflicted
+++ resolved
@@ -14,13 +14,8 @@
 export interface IAccountsRepository {
   createAccount(args: {
     authPayload: AuthPayload;
-<<<<<<< HEAD
     createAccountDto: CreateAccountDto;
-    clientIp: string;
-=======
-    address: `0x${string}`;
     clientIp: Request['ip'];
->>>>>>> dfb6df93
   }): Promise<Account>;
 
   getAccount(args: {
