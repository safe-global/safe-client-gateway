--- conflicted
+++ resolved
@@ -21,17 +21,13 @@
 
   async createAccount(args: {
     authPayload: AuthPayload;
-<<<<<<< HEAD
     createAccountDto: CreateAccountDto;
-    clientIp: string;
-  }): Promise<Account> {
-    if (!args.authPayload.isForSigner(args.createAccountDto.address)) {
-=======
-    address: `0x${string}`;
     clientIp: Request['ip'];
   }): Promise<Account> {
-    if (!args.clientIp || !args.authPayload.isForSigner(args.address)) {
->>>>>>> dfb6df93
+    if (
+      !args.clientIp ||
+      !args.authPayload.isForSigner(args.createAccountDto.address)
+    ) {
       throw new UnauthorizedException();
     }
     const account = await this.datasource.createAccount({
