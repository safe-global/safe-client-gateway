--- conflicted
+++ resolved
@@ -42,11 +42,7 @@
 
   // TODO: Don't expose this but generate is{FunctionName} helpers instead
   _isFunctionCall(args: {
-<<<<<<< HEAD
-    functionName: ContractEventName<TAbi>;
-=======
     functionName: ContractFunctionName<TAbi>;
->>>>>>> 35556624
     data: Hex;
   }): boolean {
     try {
