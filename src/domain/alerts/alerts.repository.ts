import { Inject, Injectable } from '@nestjs/common';
import { Hex } from 'viem';
import { IAlertsRepository } from '@/domain/alerts/alerts.repository.interface';
import { IAlertsApi } from '@/domain/interfaces/alerts-api.interface';
import { AlertsRegistration } from '@/domain/alerts/entities/alerts.entity';
import { AlertLog } from '@/routes/alerts/entities/alert.dto.entity';
import { DelayModifierDecoder } from '@/domain/alerts/contracts/delay-modifier-decoder.helper';
import { SafeDecoder } from '@/domain/alerts/contracts/safe-decoder.helper';
import { MultiSendDecoder } from '@/domain/alerts/contracts/multi-send-decoder.helper';
import { IEmailApi } from '@/domain/interfaces/email-api.interface';
import { IEmailRepository } from '@/domain/email/email.repository.interface';
import { ILoggingService, LoggingService } from '@/logging/logging.interface';
import { IConfigurationService } from '@/config/configuration.service.interface';
import { ISafeRepository } from '@/domain/safe/safe.repository.interface';
import { Safe } from '@/domain/safe/entities/safe.entity';

@Injectable()
export class AlertsRepository implements IAlertsRepository {
  constructor(
    @Inject(IAlertsApi)
    private readonly alertsApi: IAlertsApi,
    @Inject(IEmailApi)
    private readonly emailApi: IEmailApi,
    @Inject(IEmailRepository)
    private readonly emailRepository: IEmailRepository,
    private readonly delayModifierDecoder: DelayModifierDecoder,
    private readonly safeDecoder: SafeDecoder,
    private readonly multiSendDecoder: MultiSendDecoder,
    @Inject(LoggingService)
    private readonly loggingService: ILoggingService,
    @Inject(IConfigurationService)
    private readonly configurationService: IConfigurationService,
    @Inject(ISafeRepository)
    private readonly safeRepository: ISafeRepository,
  ) {}

  async addContracts(contracts: Array<AlertsRegistration>): Promise<void> {
    await this.alertsApi.addContracts(contracts);
  }

  async handleAlertLog(chainId: string, log: AlertLog): Promise<void> {
    const decodedEvent = this.delayModifierDecoder.decodeEventLog({
      data: log.data as Hex,
      topics: log.topics as [Hex, Hex, Hex],
    });

    const decodedTransactions = this.decodeTransactionAdded(
      decodedEvent.args.data,
    );

    if (!decodedTransactions) {
      return this._notifyUnknownTransaction(chainId, log);
    }

    try {
      const safeAddress = decodedEvent.args.to;

      const newSafe = await this.predictNewSafeSetup({
        chainId,
        safeAddress,
        decodedTransactions,
      });

      return this._notifyNewSafeSetup({ chainId, safeAddress, newSafe });
    } catch {
      return this._notifyUnknownTransaction(chainId, log);
    }
  }

  private decodeTransactionAdded(data: Hex) {
    try {
      const decoded = this.safeDecoder.decodeFunctionData({ data });

      if (decoded.functionName !== 'execTransaction') {
        return [decoded];
      }

      return this.multiSendDecoder
        .mapMultiSendTransactions(decoded.args[2])
        .flatMap(({ data }) => this.safeDecoder.decodeFunctionData({ data }));
    } catch {
      return null;
    }
  }

  private async predictNewSafeSetup(args: {
    chainId: string;
    safeAddress: string;
    decodedTransactions: Array<ReturnType<SafeDecoder['decodeFunctionData']>>;
  }): Promise<Safe> {
    const currentSafe = await this.safeRepository.getSafe({
      chainId: args.chainId,
      address: args.safeAddress,
    });

    return args.decodedTransactions.reduce((newSafe, decodedTransaction) => {
      switch (decodedTransaction.functionName) {
        case 'addOwnerWithThreshold': {
          const [ownerToAdd, newThreshold] = decodedTransaction.args;

          newSafe.owners.push(ownerToAdd);
          newSafe.threshold = Number(newThreshold);
          break;
        }
        case 'removeOwner': {
          const [, ownerToRemove, newThreshold] = decodedTransaction.args;

          newSafe.owners = newSafe.owners.filter((owner) => {
            return owner.toLowerCase() !== ownerToRemove.toLowerCase();
          });
          newSafe.threshold = Number(newThreshold);
          break;
        }
        case 'swapOwner': {
          const [, ownerToRemove, ownerToAdd] = decodedTransaction.args;

          newSafe.owners = newSafe.owners.map((owner) => {
            return owner.toLowerCase() === ownerToRemove.toLowerCase()
              ? ownerToAdd
              : owner;
          });
          break;
        }
        case 'changeThreshold': {
          const [newThreshold] = decodedTransaction.args;

          newSafe.threshold = Number(newThreshold);
          break;
        }
        default: {
          throw new Error(
            `Unknown recovery transaction ${decodedTransaction?.functionName}`,
          );
        }
      }

      return newSafe;
    }, currentSafe);
  }

  private async _notifyUnknownTransaction(
    chainId: string,
    log: AlertLog,
  ): Promise<void> {
    const emails = await this.emailRepository.getVerifiedEmailsBySafeAddress({
      chainId,
      safeAddress: log.address,
    });

    if (!emails.length) {
      this.loggingService.debug(
        `An alert log for an invalid transaction with no verified emails associated was thrown for Safe ${log.address}`,
      );
    } else {
      return this.emailApi.createMessage({
        to: emails,
        template: this.configurationService.getOrThrow<string>(
          'email.templates.unknownRecoveryTx',
        ),
        // TODO: subject and substitutions need to be set according to the template design
        subject: 'Unknown transaction attempt',
        substitutions: {},
      });
    }
  }

  private async _notifyNewSafeSetup(args: {
    chainId: string;
    safeAddress: string;
    newSafe: Safe;
  }): Promise<void> {
    const emails = await this.emailRepository.getVerifiedEmailsBySafeAddress({
      chainId: args.chainId,
      safeAddress: args.safeAddress,
    });

    if (!emails.length) {
      this.loggingService.debug(
        `An alert log for an transaction with no verified emails associated was thrown for Safe ${args.safeAddress}`,
      );
    } else {
<<<<<<< HEAD
=======
      // TODO: Add test coverage
>>>>>>> 49fc789c
      return this.emailApi.createMessage({
        to: emails,
        template: this.configurationService.getOrThrow<string>(
          'email.templates.recoveryTx',
        ),
        // TODO: subject and substitutions need to be set according to the template design
        subject: 'Recovery attempt',
<<<<<<< HEAD
        substitutions: {
          owners: JSON.stringify(args.newSafe.owners),
          threshold: args.newSafe.threshold.toString(),
        },
=======
        substitutions: {},
>>>>>>> 49fc789c
      });
    }
  }
}<|MERGE_RESOLUTION|>--- conflicted
+++ resolved
@@ -135,7 +135,7 @@
       }
 
       return newSafe;
-    }, currentSafe);
+    }, structuredClone(currentSafe));
   }
 
   private async _notifyUnknownTransaction(
@@ -179,10 +179,6 @@
         `An alert log for an transaction with no verified emails associated was thrown for Safe ${args.safeAddress}`,
       );
     } else {
-<<<<<<< HEAD
-=======
-      // TODO: Add test coverage
->>>>>>> 49fc789c
       return this.emailApi.createMessage({
         to: emails,
         template: this.configurationService.getOrThrow<string>(
@@ -190,14 +186,10 @@
         ),
         // TODO: subject and substitutions need to be set according to the template design
         subject: 'Recovery attempt',
-<<<<<<< HEAD
         substitutions: {
           owners: JSON.stringify(args.newSafe.owners),
           threshold: args.newSafe.threshold.toString(),
         },
-=======
-        substitutions: {},
->>>>>>> 49fc789c
       });
     }
   }
