--- conflicted
+++ resolved
@@ -45,11 +45,7 @@
     );
 
     if (!decodedTransactions) {
-<<<<<<< HEAD
       return this.notifyInvalidTransaction(chainId, log);
-=======
-      return this._notifyUnknownTransaction(chainId, log);
->>>>>>> f6f51a88
     }
 
     for (const decodedTransaction of decodedTransactions) {
@@ -75,11 +71,7 @@
           break;
         }
         default: {
-<<<<<<< HEAD
           return this.notifyInvalidTransaction(chainId, log);
-=======
-          return this._notifyUnknownTransaction(chainId, log);
->>>>>>> f6f51a88
         }
       }
     }
@@ -99,11 +91,7 @@
     }
   }
 
-<<<<<<< HEAD
   private async notifyInvalidTransaction(
-=======
-  private async _notifyUnknownTransaction(
->>>>>>> f6f51a88
     chainId: string,
     log: AlertLog,
   ): Promise<void> {
@@ -112,33 +100,20 @@
       safeAddress: log.address,
     });
 
-<<<<<<< HEAD
-    if (emails.length) {
-=======
     if (!emails.length) {
       this.loggingService.debug(
         `An alert log for an invalid transaction with no verified emails associated was thrown for Safe ${log.address}`,
       );
     } else {
->>>>>>> f6f51a88
       return this.emailApi.createMessage({
         to: emails,
         template: this.configurationService.getOrThrow<string>(
           'email.templates.unknownRecoveryTx',
         ),
-<<<<<<< HEAD
-=======
         // TODO: subject and substitutions need to be set according to the template design
->>>>>>> f6f51a88
         subject: 'Unknown transaction attempt',
         substitutions: {},
       });
     }
-<<<<<<< HEAD
-    this.loggingService.debug(
-      `An alert log for an invalid transaction with no verified emails associated was thrown for Safe ${log.address}`,
-    );
-=======
->>>>>>> f6f51a88
   }
 }