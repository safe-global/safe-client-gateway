import { Backbone } from '../backbone/entities/backbone.entity';
import { Balance } from '../balances/entities/balance.entity';
import { Page } from '../entities/page.entity';
import { Collectible } from '../collectibles/entities/collectible.entity';
import { MasterCopy } from '../chains/entities/master-copies.entity';
import { Safe } from '../safe/entities/safe.entity';
import { Contract } from '../contracts/entities/contract.entity';
import { DataDecoded } from '../data-decoder/entities/data-decoded.entity';
import { Delegate } from '../delegate/entities/delegate.entity';
import { Transfer } from '../safe/entities/transfer.entity';
import { MultisigTransaction } from '../safe/entities/multisig-transaction.entity';
import { TransactionType } from '../safe/entities/transaction-type.entity';
import { Token } from '../tokens/entities/token.entity';

export interface ITransactionApi {
  getBalances(
    safeAddress: string,
    trusted?: boolean,
    excludeSpam?: boolean,
  ): Promise<Balance[]>;

  clearLocalBalances(safeAddress: string): Promise<void>;

  getDataDecoded(data: string, to: string): Promise<DataDecoded>;

  getCollectibles(
    safeAddress: string,
    limit?: number,
    offset?: number,
    trusted?: boolean,
    excludeSpam?: boolean,
  ): Promise<Page<Collectible>>;

  getBackbone(): Promise<Backbone>;

  getMasterCopies(): Promise<MasterCopy[]>;

  getSafe(safeAddress: string): Promise<Safe>;

  getContract(contractAddress: string): Promise<Contract>;

  getDelegates(
    safeAddress?: string,
    delegate?: string,
    delegator?: string,
    label?: string,
    limit?: number,
    offset?: number,
  ): Promise<Page<Delegate>>;

  postDelegate(
    safeAddress?: string,
    delegate?: string,
    delegator?: string,
    signature?: string,
    label?: string,
  ): Promise<unknown>;

  deleteDelegate(
    delegate: string,
    delegator: string,
    signature: string,
  ): Promise<unknown>;

  getTransfers(
    safeAddress: string,
    onlyErc20?: boolean,
    onlyErc721?: boolean,
    limit?: number,
    offset?: number,
  ): Promise<Page<Transfer>>;

<<<<<<< HEAD
  getMultisigTransaction(
    safeTransactionHash: string,
  ): Promise<MultisigTransaction>;

=======
>>>>>>> bf93cd5a
  getIncomingTransfers(
    safeAddress: string,
    executionDateGte?: string,
    executionDateLte?: string,
    to?: string,
    value?: string,
    tokenAddress?: string,
    limit?: number,
    offset?: number,
  ): Promise<Page<Transfer>>;

  getMultisigTransactions(
    safeAddress: string,
    ordering?: string,
    executed?: boolean,
    trusted?: boolean,
    limit?: number,
    offset?: number,
  ): Promise<Page<MultisigTransaction>>;

  getAllTransactions(
    safeAddress: string,
    ordering?: string,
    executed?: boolean,
    queued?: boolean,
    limit?: number,
    offset?: number,
  ): Promise<Page<TransactionType>>;

  getToken(address: string): Promise<Token>;

  getTokens(limit?: number, offset?: number): Promise<Page<Token>>;
}<|MERGE_RESOLUTION|>--- conflicted
+++ resolved
@@ -70,13 +70,6 @@
     offset?: number,
   ): Promise<Page<Transfer>>;
 
-<<<<<<< HEAD
-  getMultisigTransaction(
-    safeTransactionHash: string,
-  ): Promise<MultisigTransaction>;
-
-=======
->>>>>>> bf93cd5a
   getIncomingTransfers(
     safeAddress: string,
     executionDateGte?: string,
@@ -87,6 +80,10 @@
     limit?: number,
     offset?: number,
   ): Promise<Page<Transfer>>;
+  
+  getMultisigTransaction(
+    safeTransactionHash: string,
+  ): Promise<MultisigTransaction>;
 
   getMultisigTransactions(
     safeAddress: string,
