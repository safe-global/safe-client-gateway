import { Backbone } from '../backbone/entities/backbone.entity';
import { Balance } from '../balances/entities/balance.entity';
import { Page } from '../entities/page.entity';
import { Collectible } from '../collectibles/entities/collectible.entity';
import { MasterCopy } from '../chains/entities/master-copies.entity';
import { Safe } from '../safe/entities/safe.entity';
import { Contract } from '../contracts/entities/contract.entity';
import { DataDecoded } from '../data-decoder/entities/data-decoded.entity';
import { Delegate } from '../delegate/entities/delegate.entity';
import { Transfer } from '../safe/entities/transfer.entity';
import { MultisigTransaction } from '../safe/entities/multisig-transaction.entity';
import { TransactionType } from '../safe/entities/transaction-type.entity';
import { Token } from '../tokens/entities/token.entity';
<<<<<<< HEAD
import { ModuleTransaction } from '../safe/entities/module-transaction.entity';
=======
import { SafeList } from '../safe/entities/safe-list.entity';
>>>>>>> 54c10abb

export interface ITransactionApi {
  getBalances(
    safeAddress: string,
    trusted?: boolean,
    excludeSpam?: boolean,
  ): Promise<Balance[]>;

  clearLocalBalances(safeAddress: string): Promise<void>;

  getDataDecoded(data: string, to: string): Promise<DataDecoded>;

  getCollectibles(
    safeAddress: string,
    limit?: number,
    offset?: number,
    trusted?: boolean,
    excludeSpam?: boolean,
  ): Promise<Page<Collectible>>;

  getBackbone(): Promise<Backbone>;

  getMasterCopies(): Promise<MasterCopy[]>;

  getSafe(safeAddress: string): Promise<Safe>;

  getContract(contractAddress: string): Promise<Contract>;

  getDelegates(
    safeAddress?: string,
    delegate?: string,
    delegator?: string,
    label?: string,
    limit?: number,
    offset?: number,
  ): Promise<Page<Delegate>>;

  postDelegate(
    safeAddress?: string,
    delegate?: string,
    delegator?: string,
    signature?: string,
    label?: string,
  ): Promise<unknown>;

  deleteDelegate(
    delegate: string,
    delegator: string,
    signature: string,
  ): Promise<unknown>;

  getTransfers(
    safeAddress: string,
    onlyErc20?: boolean,
    onlyErc721?: boolean,
    limit?: number,
    offset?: number,
  ): Promise<Page<Transfer>>;

  getIncomingTransfers(
    safeAddress: string,
    executionDateGte?: string,
    executionDateLte?: string,
    to?: string,
    value?: string,
    tokenAddress?: string,
    limit?: number,
    offset?: number,
  ): Promise<Page<Transfer>>;

<<<<<<< HEAD
  getModuleTransactions(
    safeAddress: string,
    to?: string,
    module?: string,
    limit?: number,
    offset?: number,
  ): Promise<Page<ModuleTransaction>>;
=======
  getMultisigTransaction(
    safeTransactionHash: string,
  ): Promise<MultisigTransaction>;
>>>>>>> 54c10abb

  getMultisigTransactions(
    safeAddress: string,
    ordering?: string,
    executed?: boolean,
    trusted?: boolean,
    limit?: number,
    offset?: number,
  ): Promise<Page<MultisigTransaction>>;

  getAllTransactions(
    safeAddress: string,
    ordering?: string,
    executed?: boolean,
    queued?: boolean,
    limit?: number,
    offset?: number,
  ): Promise<Page<TransactionType>>;

  getToken(address: string): Promise<Token>;

  getTokens(limit?: number, offset?: number): Promise<Page<Token>>;

  getSafesByOwner(ownerAddress: string): Promise<SafeList>;
}<|MERGE_RESOLUTION|>--- conflicted
+++ resolved
@@ -11,11 +11,8 @@
 import { MultisigTransaction } from '../safe/entities/multisig-transaction.entity';
 import { TransactionType } from '../safe/entities/transaction-type.entity';
 import { Token } from '../tokens/entities/token.entity';
-<<<<<<< HEAD
 import { ModuleTransaction } from '../safe/entities/module-transaction.entity';
-=======
 import { SafeList } from '../safe/entities/safe-list.entity';
->>>>>>> 54c10abb
 
 export interface ITransactionApi {
   getBalances(
@@ -86,7 +83,6 @@
     offset?: number,
   ): Promise<Page<Transfer>>;
 
-<<<<<<< HEAD
   getModuleTransactions(
     safeAddress: string,
     to?: string,
@@ -94,11 +90,10 @@
     limit?: number,
     offset?: number,
   ): Promise<Page<ModuleTransaction>>;
-=======
+
   getMultisigTransaction(
     safeTransactionHash: string,
   ): Promise<MultisigTransaction>;
->>>>>>> 54c10abb
 
   getMultisigTransactions(
     safeAddress: string,
