<<<<<<< HEAD
import { UpsertSubscriptionsDto } from '@/domain/notifications/entities-v2/upsert-subscriptions.dto.entity';
=======
import { UpsertSubscriptionsDto } from '@/datasources/notifications/entities/upsert-subscriptions.dto.entity';
>>>>>>> 700e5521
import { NotificationType } from '@/domain/notifications/entities-v2/notification-type.entity';
import { Uuid } from '@/domain/notifications/entities-v2/uuid.entity';

export const INotificationsDatasource = Symbol('INotificationsDatasource');

export interface INotificationsDatasource {
  upsertSubscriptions(args: {
    signerAddress: `0x${string}`;
    upsertSubscriptionsDto: UpsertSubscriptionsDto;
  }): Promise<{
    deviceUuid: Uuid;
  }>;

  getSafeSubscription(args: {
    signerAddress: `0x${string}`;
    deviceUuid: Uuid;
    chainId: string;
    safeAddress: `0x${string}`;
  }): Promise<Array<NotificationType>>;

  getSubscribersBySafe(args: {
    chainId: string;
    safeAddress: `0x${string}`;
    signerAddress: `0x${string}`;
  }): Promise<
    Array<{
      subscriber: `0x${string}`;
      deviceUuid: Uuid;
      cloudMessagingToken: string;
    }>
  >;

  deleteSubscription(args: {
    deviceUuid: Uuid;
    chainId: string;
    safeAddress: `0x${string}`;
    signerAddress: `0x${string}`;
  }): Promise<void>;

  deleteDevice(deviceUuid: Uuid): Promise<void>;
}<|MERGE_RESOLUTION|>--- conflicted
+++ resolved
@@ -1,8 +1,4 @@
-<<<<<<< HEAD
 import { UpsertSubscriptionsDto } from '@/domain/notifications/entities-v2/upsert-subscriptions.dto.entity';
-=======
-import { UpsertSubscriptionsDto } from '@/datasources/notifications/entities/upsert-subscriptions.dto.entity';
->>>>>>> 700e5521
 import { NotificationType } from '@/domain/notifications/entities-v2/notification-type.entity';
 import { Uuid } from '@/domain/notifications/entities-v2/uuid.entity';
 
@@ -26,7 +22,6 @@
   getSubscribersBySafe(args: {
     chainId: string;
     safeAddress: `0x${string}`;
-    signerAddress: `0x${string}`;
   }): Promise<
     Array<{
       subscriber: `0x${string}`;
