import { Inject, Injectable } from '@nestjs/common';
import { RelayLimitReachedError } from '@/domain/relay/errors/relay-limit-reached.error';
import { IConfigurationService } from '@/config/configuration.service.interface';
import { IRelayApi } from '@/domain/interfaces/relay-api.interface';
import { LimitAddressesMapper } from '@/domain/relay/limit-addresses.mapper';
import { ILoggingService, LoggingService } from '@/logging/logging.interface';
import { CacheRouter } from '@/datasources/cache/cache.router';
import {
  CacheService,
  ICacheService,
} from '@/datasources/cache/cache.service.interface';
<<<<<<< HEAD
=======
import { getAddress } from 'viem';
import { CacheDir } from '@/datasources/cache/entities/cache-dir.entity';
>>>>>>> ce444fa1

@Injectable()
export class RelayRepository {
  // Number of relay requests per ttl
  private readonly limit: number;

  constructor(
    @Inject(LoggingService) private readonly loggingService: ILoggingService,
    @Inject(IConfigurationService) configurationService: IConfigurationService,
    private readonly limitAddressesMapper: LimitAddressesMapper,
    @Inject(IRelayApi)
    private readonly relayApi: IRelayApi,
    @Inject(CacheService) private readonly cacheService: ICacheService,
  ) {
    this.limit = configurationService.getOrThrow('relay.limit');
  }

  async relay(relayPayload: {
    chainId: string;
    to: string;
    data: string;
    gasLimit: string | null;
  }): Promise<{ taskId: string }> {
    const relayAddresses =
      await this.limitAddressesMapper.getLimitAddresses(relayPayload);

    for (const address of relayAddresses) {
      const canRelay = await this.canRelay({
        chainId: relayPayload.chainId,
        address,
      });
      if (!canRelay.result) {
        const error = new RelayLimitReachedError(
          address,
          canRelay.currentCount,
          this.limit,
        );
        this.loggingService.info(error.message);
        throw error;
      }
    }

    const relayResponse = await this.relayApi.relay(relayPayload);

    // If we fail to increment count, we should not fail the relay
<<<<<<< HEAD
    await Promise.allSettled(
      relayAddresses.map((address) => {
        return this.incrementRelayCount({
          chainId: relayPayload.chainId,
          address,
        });
      }),
    );
=======
    for (const address of relayAddresses) {
      await this.incrementRelayCount({
        chainId: relayPayload.chainId,
        address,
      }).catch((error) => {
        // If we fail to increment count, we should not fail the relay
        this.loggingService.warn(error.message);
      });
    }
>>>>>>> ce444fa1

    return relayResponse;
  }

  async getRelayCount(args: {
    chainId: string;
    address: string;
  }): Promise<number> {
<<<<<<< HEAD
    const cacheDir = CacheRouter.getRelayCacheDir(args);
=======
    const cacheDir = this.getRelayCacheKey(args);
>>>>>>> ce444fa1
    const currentCount = await this.cacheService.get(cacheDir);
    return currentCount ? parseInt(currentCount) : 0;
  }

  private async canRelay(args: {
    chainId: string;
    address: string;
  }): Promise<{ result: boolean; currentCount: number }> {
    const currentCount = await this.getRelayCount(args);
    return { result: currentCount < this.limit, currentCount };
  }

  private async incrementRelayCount(args: {
    chainId: string;
    address: string;
  }): Promise<void> {
    const currentCount = await this.getRelayCount(args);
    const incremented = currentCount + 1;
<<<<<<< HEAD
    const cacheDir = CacheRouter.getRelayCacheDir(args);
    return this.cacheService.set(cacheDir, incremented.toString());
=======
    const cacheDir = this.getRelayCacheKey(args);
    return this.cacheService.set(cacheDir, incremented.toString());
  }

  private getRelayCacheKey(args: {
    chainId: string;
    address: string;
  }): CacheDir {
    return CacheRouter.getRelayCacheDir({
      chainId: args.chainId,
      // Ensure address is checksummed to always have a consistent cache key
      address: getAddress(args.address),
    });
>>>>>>> ce444fa1
  }
}<|MERGE_RESOLUTION|>--- conflicted
+++ resolved
@@ -9,11 +9,8 @@
   CacheService,
   ICacheService,
 } from '@/datasources/cache/cache.service.interface';
-<<<<<<< HEAD
-=======
 import { getAddress } from 'viem';
 import { CacheDir } from '@/datasources/cache/entities/cache-dir.entity';
->>>>>>> ce444fa1
 
 @Injectable()
 export class RelayRepository {
@@ -59,16 +56,6 @@
     const relayResponse = await this.relayApi.relay(relayPayload);
 
     // If we fail to increment count, we should not fail the relay
-<<<<<<< HEAD
-    await Promise.allSettled(
-      relayAddresses.map((address) => {
-        return this.incrementRelayCount({
-          chainId: relayPayload.chainId,
-          address,
-        });
-      }),
-    );
-=======
     for (const address of relayAddresses) {
       await this.incrementRelayCount({
         chainId: relayPayload.chainId,
@@ -78,7 +65,6 @@
         this.loggingService.warn(error.message);
       });
     }
->>>>>>> ce444fa1
 
     return relayResponse;
   }
@@ -87,11 +73,7 @@
     chainId: string;
     address: string;
   }): Promise<number> {
-<<<<<<< HEAD
-    const cacheDir = CacheRouter.getRelayCacheDir(args);
-=======
     const cacheDir = this.getRelayCacheKey(args);
->>>>>>> ce444fa1
     const currentCount = await this.cacheService.get(cacheDir);
     return currentCount ? parseInt(currentCount) : 0;
   }
@@ -110,10 +92,6 @@
   }): Promise<void> {
     const currentCount = await this.getRelayCount(args);
     const incremented = currentCount + 1;
-<<<<<<< HEAD
-    const cacheDir = CacheRouter.getRelayCacheDir(args);
-    return this.cacheService.set(cacheDir, incremented.toString());
-=======
     const cacheDir = this.getRelayCacheKey(args);
     return this.cacheService.set(cacheDir, incremented.toString());
   }
@@ -127,6 +105,5 @@
       // Ensure address is checksummed to always have a consistent cache key
       address: getAddress(args.address),
     });
->>>>>>> ce444fa1
   }
 }