--- conflicted
+++ resolved
@@ -11,17 +11,7 @@
   getMultiSendCallOnlyDeployment,
 } from '@safe-global/safe-deployments';
 import { SafeDecoder } from '@/domain/contracts/contracts/safe-decoder.helper';
-<<<<<<< HEAD
-
-export interface RelayPayload {
-  chainId: string;
-  data: Hex;
-  to: Hex;
-  gasLimit?: bigint;
-}
-=======
-import { isHex } from 'viem';
->>>>>>> 0031c012
+import { isAddress, isHex } from 'viem';
 
 @Injectable()
 export class LimitAddressesMapper {
@@ -38,30 +28,29 @@
     private readonly proxyFactoryDecoder: ProxyFactoryDecoder,
   ) {}
 
-<<<<<<< HEAD
-  async getLimitAddresses(args: RelayPayload): Promise<readonly Hex[]> {
+  async getLimitAddresses(args: {
+    chainId: string;
+    to: string;
+    data: string;
+  }): Promise<readonly Hex[]> {
+    // Ensure that the recipient and calldata are valid
+    if (!isAddress(args.to) || !isHex(args.data)) {
+      // TODO: Add test coverage once https://github.com/safe-global/safe-client-gateway/pull/1144 is merged
+      throw Error('Invalid recipient or calldata provided');
+    }
+
     // Calldata matches that of execTransaction and meets validity requirements
-    if (this.isValidExecTransactionCall(args)) {
+    if (
+      this.isValidExecTransactionCall({
+        to: args.to,
+        data: args.data,
+      })
+    ) {
       // Safe attempting to relay is official
       const isOfficial = await this.isOfficialMastercopy({
         chainId: args.chainId,
         address: args.to,
       });
-=======
-  getLimitAddresses(relayPayload: {
-    chainId: string;
-    to: string;
-    data: string;
-  }): readonly Hex[] {
-    if (!isHex(relayPayload.to) || !isHex(relayPayload.data)) {
-      // TODO: Add test coverage once https://github.com/safe-global/safe-client-gateway/pull/1144 is merged
-      throw Error('Invalid recipient or calldata provided');
-    }
-
-    if (this.isValidExecTransactionCall(relayPayload.to, relayPayload.data)) {
-      return [relayPayload.to];
-    }
->>>>>>> 0031c012
 
       if (!isOfficial) {
         throw Error('Invalid Safe contract');
@@ -97,7 +86,12 @@
     }
 
     // Calldata matches that of createProxyWithNonce and meets validity requirements
-    if (this.isValidCreateProxyWithNonceCall(args)) {
+    if (
+      this.isValidCreateProxyWithNonceCall({
+        chainId: args.chainId,
+        data: args.data,
+      })
+    ) {
       // Owners of safe-to-be-created will be limited
       return this.getOwnersFromCreateProxyWithNonce(args.data);
     }
