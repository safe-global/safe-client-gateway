--- conflicted
+++ resolved
@@ -15,11 +15,7 @@
 
   constructor(
     private readonly configApi: ConfigApi,
-<<<<<<< HEAD
-    private readonly safeTransactionManager: TransactionApiManager,
-=======
     private readonly transactionApiManager: TransactionApiManager,
->>>>>>> f347657d
     private readonly exchangeApi: ExchangeApi,
   ) {}
 
@@ -28,11 +24,7 @@
     safeAddress: string,
     fiatCode: string,
   ): Promise<Balances> {
-<<<<<<< HEAD
-    const transactionApi = await this.safeTransactionManager.getTransactionApi(
-=======
     const transactionApi = await this.transactionApiManager.getTransactionApi(
->>>>>>> f347657d
       chainId,
     );
     const txServiceBalances: TransactionApiBalance[] =
