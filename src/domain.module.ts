import { Global, Module } from '@nestjs/common';
import { ExchangeApiModule } from './datasources/exchange-api/exchange-api.module';
import { ConfigApiModule } from './datasources/config-api/config-api.module';
import { TransactionApiModule } from './datasources/transaction-api/transaction-api.module';
import { IBalancesRepository } from './domain/balances/balances.repository.interface';
import { BalancesRepository } from './domain/balances/balances.repository';
import { IChainsRepository } from './domain/chains/chains.repository.interface';
import { ChainsRepository } from './domain/chains/chains.repository';
import { IExchangeRepository } from './domain/exchange/exchange.repository.interface';
import { ExchangeRepository } from './domain/exchange/exchange.repository';
import { IBackboneRepository } from './domain/backbone/backbone.repository.interface';
import { BackboneRepository } from './domain/backbone/backbone.repository';
import { ValidationErrorFactory } from './domain/schema/validation-error-factory';
import { JsonSchemaService } from './domain/schema/json-schema.service';
import { ICollectiblesRepository } from './domain/collectibles/collectibles.repository.interface';
import { CollectiblesRepository } from './domain/collectibles/collectibles.repository';
import { ISafeRepository } from './domain/safe/safe.repository.interface';
import { SafeRepository } from './domain/safe/safe.repository';
import { BackboneValidator } from './domain/backbone/backbone.validator';
import { BalancesValidator } from './domain/balances/balances.validator';
import { ChainsValidator } from './domain/chains/chains.validator';
import { MasterCopyValidator } from './domain/chains/master-copy.validator';
import { CollectiblesValidator } from './domain/collectibles/collectibles.validator';
import { SafeValidator } from './domain/safe/safe.validator';
import { IContractsRepository } from './domain/contracts/contracts.repository.interface';
import { ContractsRepository } from './domain/contracts/contracts.repository';
import { ContractsValidator } from './domain/contracts/contracts.validator';
import { GenericValidator } from './domain/schema/generic.validator';
import { ExchangeRatesValidator } from './domain/exchange/exchange-rates.validator';
import { ExchangeFiatCodesValidator } from './domain/exchange/exchange-fiat-codes.validator';
import { DelegateValidator } from './domain/delegate/delegate.validator';
import { IDelegateRepository } from './domain/delegate/delegate.repository.interface';
import { DelegateRepository } from './domain/delegate/delegate.repository';
import { IDataDecodedRepository } from './domain/data-decoder/data-decoded.repository.interface';
import { DataDecodedRepository } from './domain/data-decoder/data-decoded.repository';
import { DataDecodedValidator } from './domain/data-decoder/data-decoded.validator';
import { TransferValidator } from './domain/safe/transfer.validator';
import { MultisigTransactionValidator } from './domain/safe/multisig-transaction.validator';
<<<<<<< HEAD
import { ISafeAppsRepository } from './domain/safe-apps/safe-apps.repository.interface';
import { SafeAppsRepository } from './domain/safe-apps/safe-apps.repository';
import { SafeAppsValidator } from './domain/safe-apps/safe-apps.validator';
=======
import { TransactionTypeValidator } from './domain/safe/transaction-type.validator';
>>>>>>> 7db7b64a

@Global()
@Module({
  imports: [ConfigApiModule, ExchangeApiModule, TransactionApiModule],
  providers: [
    { provide: IBackboneRepository, useClass: BackboneRepository },
    { provide: IBalancesRepository, useClass: BalancesRepository },
    { provide: IChainsRepository, useClass: ChainsRepository },
    { provide: ICollectiblesRepository, useClass: CollectiblesRepository },
    { provide: IContractsRepository, useClass: ContractsRepository },
    { provide: IDataDecodedRepository, useClass: DataDecodedRepository },
    { provide: IDelegateRepository, useClass: DelegateRepository },
    { provide: IExchangeRepository, useClass: ExchangeRepository },
    { provide: ISafeAppsRepository, useClass: SafeAppsRepository },
    { provide: ISafeRepository, useClass: SafeRepository },
    BackboneValidator,
    BalancesValidator,
    ChainsValidator,
    CollectiblesValidator,
    ContractsValidator,
    DataDecodedValidator,
    DelegateValidator,
    ExchangeFiatCodesValidator,
    ExchangeRatesValidator,
    GenericValidator,
    MasterCopyValidator,
    MultisigTransactionValidator,
    SafeAppsValidator,
    SafeValidator,
    TransferValidator,
    TransactionTypeValidator,
    ValidationErrorFactory,
    JsonSchemaService,
  ],
  exports: [
    IBackboneRepository,
    IBalancesRepository,
    IChainsRepository,
    ICollectiblesRepository,
    IContractsRepository,
    IDataDecodedRepository,
    IDelegateRepository,
    IExchangeRepository,
    ISafeAppsRepository,
    ISafeRepository,
  ],
})
export class DomainModule {}<|MERGE_RESOLUTION|>--- conflicted
+++ resolved
@@ -36,13 +36,10 @@
 import { DataDecodedValidator } from './domain/data-decoder/data-decoded.validator';
 import { TransferValidator } from './domain/safe/transfer.validator';
 import { MultisigTransactionValidator } from './domain/safe/multisig-transaction.validator';
-<<<<<<< HEAD
 import { ISafeAppsRepository } from './domain/safe-apps/safe-apps.repository.interface';
 import { SafeAppsRepository } from './domain/safe-apps/safe-apps.repository';
 import { SafeAppsValidator } from './domain/safe-apps/safe-apps.validator';
-=======
 import { TransactionTypeValidator } from './domain/safe/transaction-type.validator';
->>>>>>> 7db7b64a
 
 @Global()
 @Module({
@@ -72,8 +69,8 @@
     MultisigTransactionValidator,
     SafeAppsValidator,
     SafeValidator,
+    TransactionTypeValidator,
     TransferValidator,
-    TransactionTypeValidator,
     ValidationErrorFactory,
     JsonSchemaService,
   ],
