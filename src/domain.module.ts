import { Global, Module } from '@nestjs/common';
import { ExchangeApiModule } from './datasources/exchange-api/exchange-api.module';
import { ConfigApiModule } from './datasources/config-api/config-api.module';
import { TransactionApiModule } from './datasources/transaction-api/transaction-api.module';
import { IBalancesRepository } from './domain/balances/balances.repository.interface';
import { BalancesRepository } from './domain/balances/balances.repository';
import { IChainsRepository } from './domain/chains/chains.repository.interface';
import { ChainsRepository } from './domain/chains/chains.repository';
import { IExchangeRepository } from './domain/exchange/exchange.repository.interface';
import { ExchangeRepository } from './domain/exchange/exchange.repository';
import { IBackboneRepository } from './domain/backbone/backbone.repository.interface';
import { BackboneRepository } from './domain/backbone/backbone.repository';
import { ValidationErrorFactory } from './domain/schema/validation-error-factory';
import { JsonSchemaService } from './domain/schema/json-schema.service';
import { ICollectiblesRepository } from './domain/collectibles/collectibles.repository.interface';
import { CollectiblesRepository } from './domain/collectibles/collectibles.repository';
import { ISafeRepository } from './domain/safe/safe.repository.interface';
import { SafeRepository } from './domain/safe/safe.repository';
import { BackboneValidator } from './domain/backbone/backbone.validator';
import { BalancesValidator } from './domain/balances/balances.validator';
import { ChainsValidator } from './domain/chains/chains.validator';
import { MasterCopyValidator } from './domain/chains/master-copy.validator';
import { CollectiblesValidator } from './domain/collectibles/collectibles.validator';
import { SafeValidator } from './domain/safe/safe.validator';
import { IContractsRepository } from './domain/contracts/contracts.repository.interface';
import { ContractsRepository } from './domain/contracts/contracts.repository';
import { ContractsValidator } from './domain/contracts/contracts.validator';
<<<<<<< HEAD
import { GenericValidator } from './domain/schema/generic.validator';
import { ExchangeRatesValidator } from './domain/exchange/exchange-rates.validator';
import { ExchangeFiatCodesValidator } from './domain/exchange/exchange-fiat-codes.validator';
=======
import { DelegateValidator } from './domain/safe/delegate.validator';
>>>>>>> 66555a23

@Global()
@Module({
  imports: [ConfigApiModule, ExchangeApiModule, TransactionApiModule],
  providers: [
    { provide: IBackboneRepository, useClass: BackboneRepository },
    { provide: IBalancesRepository, useClass: BalancesRepository },
    { provide: IChainsRepository, useClass: ChainsRepository },
    { provide: ICollectiblesRepository, useClass: CollectiblesRepository },
    { provide: IContractsRepository, useClass: ContractsRepository },
    { provide: IExchangeRepository, useClass: ExchangeRepository },
    { provide: ISafeRepository, useClass: SafeRepository },
    BackboneValidator,
    BalancesValidator,
    ChainsValidator,
    CollectiblesValidator,
    ContractsValidator,
    ExchangeFiatCodesValidator,
    ExchangeRatesValidator,
    MasterCopyValidator,
    SafeValidator,
<<<<<<< HEAD
    GenericValidator,
=======
    DelegateValidator,
>>>>>>> 66555a23
    ValidationErrorFactory,
    JsonSchemaService,
  ],
  exports: [
    IBackboneRepository,
    IBalancesRepository,
    IChainsRepository,
    ICollectiblesRepository,
    IExchangeRepository,
    ISafeRepository,
    IContractsRepository,
  ],
})
export class DomainModule {}<|MERGE_RESOLUTION|>--- conflicted
+++ resolved
@@ -25,13 +25,10 @@
 import { IContractsRepository } from './domain/contracts/contracts.repository.interface';
 import { ContractsRepository } from './domain/contracts/contracts.repository';
 import { ContractsValidator } from './domain/contracts/contracts.validator';
-<<<<<<< HEAD
 import { GenericValidator } from './domain/schema/generic.validator';
 import { ExchangeRatesValidator } from './domain/exchange/exchange-rates.validator';
 import { ExchangeFiatCodesValidator } from './domain/exchange/exchange-fiat-codes.validator';
-=======
 import { DelegateValidator } from './domain/safe/delegate.validator';
->>>>>>> 66555a23
 
 @Global()
 @Module({
@@ -53,11 +50,8 @@
     ExchangeRatesValidator,
     MasterCopyValidator,
     SafeValidator,
-<<<<<<< HEAD
     GenericValidator,
-=======
     DelegateValidator,
->>>>>>> 66555a23
     ValidationErrorFactory,
     JsonSchemaService,
   ],
