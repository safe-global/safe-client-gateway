--- conflicted
+++ resolved
@@ -16,11 +16,6 @@
 import { SafeValidator } from '@/domain/safe/safe.validator';
 import { IContractsRepository } from '@/domain/contracts/contracts.repository.interface';
 import { ContractsRepository } from '@/domain/contracts/contracts.repository';
-<<<<<<< HEAD
-import { DelegateValidator } from '@/domain/delegate/delegate.validator';
-=======
-import { ContractsValidator } from '@/domain/contracts/contracts.validator';
->>>>>>> dc6e8df3
 import { IDelegateRepository } from '@/domain/delegate/delegate.repository.interface';
 import { DelegateRepository } from '@/domain/delegate/delegate.repository';
 import { IDataDecodedRepository } from '@/domain/data-decoder/data-decoded.repository.interface';
@@ -79,13 +74,6 @@
     { provide: ISafeAppsRepository, useClass: SafeAppsRepository },
     { provide: ISafeRepository, useClass: SafeRepository },
     { provide: ITokenRepository, useClass: TokenRepository },
-<<<<<<< HEAD
-    BackboneValidator,
-    ChainsValidator,
-    CollectiblesValidator,
-=======
-    ContractsValidator,
->>>>>>> dc6e8df3
     CreationTransactionValidator,
     DataDecodedValidator,
     EstimationsValidator,
