import { Global, Module } from '@nestjs/common';
import { ConfigApiModule } from '@/datasources/config-api/config-api.module';
import { TransactionApiModule } from '@/datasources/transaction-api/transaction-api.module';
import { IBalancesRepository } from '@/domain/balances/balances.repository.interface';
import { BalancesRepository } from '@/domain/balances/balances.repository';
import { IChainsRepository } from '@/domain/chains/chains.repository.interface';
import { ChainsRepository } from '@/domain/chains/chains.repository';
import { IBackboneRepository } from '@/domain/backbone/backbone.repository.interface';
import { BackboneRepository } from '@/domain/backbone/backbone.repository';
import { ICollectiblesRepository } from '@/domain/collectibles/collectibles.repository.interface';
import { CollectiblesRepository } from '@/domain/collectibles/collectibles.repository';
import { ISafeRepository } from '@/domain/safe/safe.repository.interface';
import { SafeRepository } from '@/domain/safe/safe.repository';
<<<<<<< HEAD
import { ChainsValidator } from '@/domain/chains/chains.validator';
=======
import { BackboneValidator } from '@/domain/backbone/backbone.validator';
>>>>>>> 485ed1b9
import { SingletonValidator } from '@/domain/chains/singleton.validator';
import { CollectiblesValidator } from '@/domain/collectibles/collectibles.validator';
import { SafeListValidator } from '@/domain/safe/safe-list.validator';
import { SafeValidator } from '@/domain/safe/safe.validator';
import { IContractsRepository } from '@/domain/contracts/contracts.repository.interface';
import { ContractsRepository } from '@/domain/contracts/contracts.repository';
import { ContractsValidator } from '@/domain/contracts/contracts.validator';
import { DelegateValidator } from '@/domain/delegate/delegate.validator';
import { IDelegateRepository } from '@/domain/delegate/delegate.repository.interface';
import { DelegateRepository } from '@/domain/delegate/delegate.repository';
import { IDataDecodedRepository } from '@/domain/data-decoder/data-decoded.repository.interface';
import { DataDecodedRepository } from '@/domain/data-decoder/data-decoded.repository';
import { DataDecodedValidator } from '@/domain/data-decoder/data-decoded.validator';
import { TransferValidator } from '@/domain/safe/transfer.validator';
import { MultisigTransactionValidator } from '@/domain/safe/multisig-transaction.validator';
import { ISafeAppsRepository } from '@/domain/safe-apps/safe-apps.repository.interface';
import { SafeAppsRepository } from '@/domain/safe-apps/safe-apps.repository';
import { SafeAppsValidator } from '@/domain/safe-apps/safe-apps.validator';
import { TransactionTypeValidator } from '@/domain/safe/transaction-type.validator';
import { ModuleTransactionValidator } from '@/domain/safe/module-transaction.validator';
import { ITokenRepository } from '@/domain/tokens/token.repository.interface';
import { TokenRepository } from '@/domain/tokens/token.repository';
import { TokenValidator } from '@/domain/tokens/token.validator';
import { CreationTransactionValidator } from '@/domain/safe/creation-transaction.validator';
import { INotificationsRepository } from '@/domain/notifications/notifications.repository.interface';
import { NotificationsRepository } from '@/domain/notifications/notifications.repository';
import { IEstimationsRepository } from '@/domain/estimations/estimations.repository.interface';
import { EstimationsRepository } from '@/domain/estimations/estimations.repository';
import { EstimationsValidator } from '@/domain/estimations/estimations.validator';
import { MessagesRepository } from '@/domain/messages/messages.repository';
import { IMessagesRepository } from '@/domain/messages/messages.repository.interface';
import { MessageValidator } from '@/domain/messages/message.validator';
import { IHealthRepository } from '@/domain/health/health.repository.interface';
import { HealthRepository } from '@/domain/health/health.repository';
import { HumanDescriptionApiModule } from '@/datasources/human-description-api/human-description-api.module';
import { IHumanDescriptionRepository } from '@/domain/human-description/human-description.repository.interface';
import { HumanDescriptionRepository } from '@/domain/human-description/human-description.repository';
import { BalancesValidator } from '@/domain/balances/balances.validator';
import { BalancesApiModule } from '@/datasources/balances-api/balances-api.module';

@Global()
@Module({
  imports: [
    BalancesApiModule,
    ConfigApiModule,
    HumanDescriptionApiModule,
    TransactionApiModule,
  ],
  providers: [
    { provide: IBackboneRepository, useClass: BackboneRepository },
    { provide: IBalancesRepository, useClass: BalancesRepository },
    { provide: IChainsRepository, useClass: ChainsRepository },
    { provide: ICollectiblesRepository, useClass: CollectiblesRepository },
    { provide: IContractsRepository, useClass: ContractsRepository },
    { provide: IDataDecodedRepository, useClass: DataDecodedRepository },
    { provide: IDelegateRepository, useClass: DelegateRepository },
    { provide: IEstimationsRepository, useClass: EstimationsRepository },
    { provide: IHealthRepository, useClass: HealthRepository },
    {
      provide: IHumanDescriptionRepository,
      useClass: HumanDescriptionRepository,
    },
    { provide: IMessagesRepository, useClass: MessagesRepository },
    { provide: INotificationsRepository, useClass: NotificationsRepository },
    { provide: ISafeAppsRepository, useClass: SafeAppsRepository },
    { provide: ISafeRepository, useClass: SafeRepository },
    { provide: ITokenRepository, useClass: TokenRepository },
<<<<<<< HEAD
    ChainsValidator,
=======
    BackboneValidator,
>>>>>>> 485ed1b9
    CollectiblesValidator,
    ContractsValidator,
    CreationTransactionValidator,
    DataDecodedValidator,
    DelegateValidator,
    EstimationsValidator,
    SingletonValidator,
    MessageValidator,
    ModuleTransactionValidator,
    MultisigTransactionValidator,
    SafeAppsValidator,
    SafeListValidator,
    SafeValidator,
    BalancesValidator,
    TokenValidator,
    TransactionTypeValidator,
    TransferValidator,
  ],
  exports: [
    IBackboneRepository,
    IBalancesRepository,
    IChainsRepository,
    ICollectiblesRepository,
    IContractsRepository,
    IDataDecodedRepository,
    IDelegateRepository,
    IEstimationsRepository,
    IHealthRepository,
    IHumanDescriptionRepository,
    IMessagesRepository,
    INotificationsRepository,
    ISafeAppsRepository,
    ISafeRepository,
    ITokenRepository,
  ],
})
export class DomainModule {}<|MERGE_RESOLUTION|>--- conflicted
+++ resolved
@@ -11,11 +11,6 @@
 import { CollectiblesRepository } from '@/domain/collectibles/collectibles.repository';
 import { ISafeRepository } from '@/domain/safe/safe.repository.interface';
 import { SafeRepository } from '@/domain/safe/safe.repository';
-<<<<<<< HEAD
-import { ChainsValidator } from '@/domain/chains/chains.validator';
-=======
-import { BackboneValidator } from '@/domain/backbone/backbone.validator';
->>>>>>> 485ed1b9
 import { SingletonValidator } from '@/domain/chains/singleton.validator';
 import { CollectiblesValidator } from '@/domain/collectibles/collectibles.validator';
 import { SafeListValidator } from '@/domain/safe/safe-list.validator';
@@ -83,11 +78,6 @@
     { provide: ISafeAppsRepository, useClass: SafeAppsRepository },
     { provide: ISafeRepository, useClass: SafeRepository },
     { provide: ITokenRepository, useClass: TokenRepository },
-<<<<<<< HEAD
-    ChainsValidator,
-=======
-    BackboneValidator,
->>>>>>> 485ed1b9
     CollectiblesValidator,
     ContractsValidator,
     CreationTransactionValidator,
