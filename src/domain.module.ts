--- conflicted
+++ resolved
@@ -16,11 +16,6 @@
 import { CollectiblesRepository } from './domain/collectibles/collectibles.repository';
 import { ISafeRepository } from './domain/safe/safe.repository.interface';
 import { SafeRepository } from './domain/safe/safe.repository';
-<<<<<<< HEAD
-import { IContractsRepository } from './domain/contracts/contracts.repository.interface';
-import { ContractsRepository } from './domain/contracts/contracts.repository';
-import { ContractsValidator } from './domain/contracts/contracts.validator';
-=======
 import { BackboneValidator } from './domain/backbone/backbone.validator';
 import { BalancesValidator } from './domain/balances/balances.validator';
 import { ChainsValidator } from './domain/chains/chains.validator';
@@ -29,7 +24,9 @@
 import { MasterCopyValidator } from './domain/chains/master-copy.validator';
 import { CollectiblesValidator } from './domain/collectibles/collectibles.validator';
 import { SafeValidator } from './domain/safe/safe.validator';
->>>>>>> 9f77e98b
+import { IContractsRepository } from './domain/contracts/contracts.repository.interface';
+import { ContractsRepository } from './domain/contracts/contracts.repository';
+import { ContractsValidator } from './domain/contracts/contracts.validator';
 
 @Global()
 @Module({
@@ -39,21 +36,18 @@
     { provide: IBalancesRepository, useClass: BalancesRepository },
     { provide: IChainsRepository, useClass: ChainsRepository },
     { provide: ICollectiblesRepository, useClass: CollectiblesRepository },
+    { provide: IContractsRepository, useClass: ContractsRepository },
     { provide: IExchangeRepository, useClass: ExchangeRepository },
     { provide: ISafeRepository, useClass: SafeRepository },
-<<<<<<< HEAD
-    { provide: IContractsRepository, useClass: ContractsRepository },
-    ContractsValidator,
-=======
     BackboneValidator,
     BalancesValidator,
+    ChainsValidator,
+    CollectiblesValidator,
+    ContractsValidator,
+    ExchangeFiatCodesValidator,
     ExchangeRatesValidator,
-    ExchangeFiatCodesValidator,
-    ChainsValidator,
     MasterCopyValidator,
-    CollectiblesValidator,
     SafeValidator,
->>>>>>> 9f77e98b
     ValidationErrorFactory,
     JsonSchemaService,
   ],
