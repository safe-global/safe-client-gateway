import { Global, Module } from '@nestjs/common';
import { ConfigApiModule } from '@/datasources/config-api/config-api.module';
import { TransactionApiModule } from '@/datasources/transaction-api/transaction-api.module';
import { IBalancesRepository } from '@/domain/balances/balances.repository.interface';
import { BalancesRepository } from '@/domain/balances/balances.repository';
import { IChainsRepository } from '@/domain/chains/chains.repository.interface';
import { ChainsRepository } from '@/domain/chains/chains.repository';
import { IBackboneRepository } from '@/domain/backbone/backbone.repository.interface';
import { BackboneRepository } from '@/domain/backbone/backbone.repository';
import { ICollectiblesRepository } from '@/domain/collectibles/collectibles.repository.interface';
import { CollectiblesRepository } from '@/domain/collectibles/collectibles.repository';
import { ISafeRepository } from '@/domain/safe/safe.repository.interface';
import { SafeRepository } from '@/domain/safe/safe.repository';
import { SingletonValidator } from '@/domain/chains/singleton.validator';
import { SafeListValidator } from '@/domain/safe/safe-list.validator';
import { SafeValidator } from '@/domain/safe/safe.validator';
import { IContractsRepository } from '@/domain/contracts/contracts.repository.interface';
import { ContractsRepository } from '@/domain/contracts/contracts.repository';
<<<<<<< HEAD
import { ContractsValidator } from '@/domain/contracts/contracts.validator';
=======
>>>>>>> c32081ab
import { IDelegateRepository } from '@/domain/delegate/delegate.repository.interface';
import { DelegateRepository } from '@/domain/delegate/delegate.repository';
import { IDataDecodedRepository } from '@/domain/data-decoder/data-decoded.repository.interface';
import { DataDecodedRepository } from '@/domain/data-decoder/data-decoded.repository';
import { DataDecodedValidator } from '@/domain/data-decoder/data-decoded.validator';
import { TransferValidator } from '@/domain/safe/transfer.validator';
import { MultisigTransactionValidator } from '@/domain/safe/multisig-transaction.validator';
import { ISafeAppsRepository } from '@/domain/safe-apps/safe-apps.repository.interface';
import { SafeAppsRepository } from '@/domain/safe-apps/safe-apps.repository';
import { SafeAppsValidator } from '@/domain/safe-apps/safe-apps.validator';
import { TransactionTypeValidator } from '@/domain/safe/transaction-type.validator';
import { ModuleTransactionValidator } from '@/domain/safe/module-transaction.validator';
import { ITokenRepository } from '@/domain/tokens/token.repository.interface';
import { TokenRepository } from '@/domain/tokens/token.repository';
import { TokenValidator } from '@/domain/tokens/token.validator';
import { CreationTransactionValidator } from '@/domain/safe/creation-transaction.validator';
import { INotificationsRepository } from '@/domain/notifications/notifications.repository.interface';
import { NotificationsRepository } from '@/domain/notifications/notifications.repository';
import { IEstimationsRepository } from '@/domain/estimations/estimations.repository.interface';
import { EstimationsRepository } from '@/domain/estimations/estimations.repository';
import { MessagesRepository } from '@/domain/messages/messages.repository';
import { IMessagesRepository } from '@/domain/messages/messages.repository.interface';
import { MessageValidator } from '@/domain/messages/message.validator';
import { IHealthRepository } from '@/domain/health/health.repository.interface';
import { HealthRepository } from '@/domain/health/health.repository';
import { HumanDescriptionApiModule } from '@/datasources/human-description-api/human-description-api.module';
import { IHumanDescriptionRepository } from '@/domain/human-description/human-description.repository.interface';
import { HumanDescriptionRepository } from '@/domain/human-description/human-description.repository';
import { BalancesApiModule } from '@/datasources/balances-api/balances-api.module';

@Global()
@Module({
  imports: [
    BalancesApiModule,
    ConfigApiModule,
    HumanDescriptionApiModule,
    TransactionApiModule,
  ],
  providers: [
    { provide: IBackboneRepository, useClass: BackboneRepository },
    { provide: IBalancesRepository, useClass: BalancesRepository },
    { provide: IChainsRepository, useClass: ChainsRepository },
    { provide: ICollectiblesRepository, useClass: CollectiblesRepository },
    { provide: IContractsRepository, useClass: ContractsRepository },
    { provide: IDataDecodedRepository, useClass: DataDecodedRepository },
    { provide: IDelegateRepository, useClass: DelegateRepository },
    { provide: IEstimationsRepository, useClass: EstimationsRepository },
    { provide: IHealthRepository, useClass: HealthRepository },
    {
      provide: IHumanDescriptionRepository,
      useClass: HumanDescriptionRepository,
    },
    { provide: IMessagesRepository, useClass: MessagesRepository },
    { provide: INotificationsRepository, useClass: NotificationsRepository },
    { provide: ISafeAppsRepository, useClass: SafeAppsRepository },
    { provide: ISafeRepository, useClass: SafeRepository },
    { provide: ITokenRepository, useClass: TokenRepository },
<<<<<<< HEAD
    ContractsValidator,
    CreationTransactionValidator,
    DataDecodedValidator,
=======
    CreationTransactionValidator,
    DataDecodedValidator,
    EstimationsValidator,
>>>>>>> c32081ab
    SingletonValidator,
    MessageValidator,
    ModuleTransactionValidator,
    MultisigTransactionValidator,
    SafeAppsValidator,
    SafeListValidator,
    SafeValidator,
    TokenValidator,
    TransactionTypeValidator,
    TransferValidator,
  ],
  exports: [
    IBackboneRepository,
    IBalancesRepository,
    IChainsRepository,
    ICollectiblesRepository,
    IContractsRepository,
    IDataDecodedRepository,
    IDelegateRepository,
    IEstimationsRepository,
    IHealthRepository,
    IHumanDescriptionRepository,
    IMessagesRepository,
    INotificationsRepository,
    ISafeAppsRepository,
    ISafeRepository,
    ITokenRepository,
  ],
})
export class DomainModule {}<|MERGE_RESOLUTION|>--- conflicted
+++ resolved
@@ -16,10 +16,6 @@
 import { SafeValidator } from '@/domain/safe/safe.validator';
 import { IContractsRepository } from '@/domain/contracts/contracts.repository.interface';
 import { ContractsRepository } from '@/domain/contracts/contracts.repository';
-<<<<<<< HEAD
-import { ContractsValidator } from '@/domain/contracts/contracts.validator';
-=======
->>>>>>> c32081ab
 import { IDelegateRepository } from '@/domain/delegate/delegate.repository.interface';
 import { DelegateRepository } from '@/domain/delegate/delegate.repository';
 import { IDataDecodedRepository } from '@/domain/data-decoder/data-decoded.repository.interface';
@@ -77,15 +73,8 @@
     { provide: ISafeAppsRepository, useClass: SafeAppsRepository },
     { provide: ISafeRepository, useClass: SafeRepository },
     { provide: ITokenRepository, useClass: TokenRepository },
-<<<<<<< HEAD
-    ContractsValidator,
     CreationTransactionValidator,
     DataDecodedValidator,
-=======
-    CreationTransactionValidator,
-    DataDecodedValidator,
-    EstimationsValidator,
->>>>>>> c32081ab
     SingletonValidator,
     MessageValidator,
     ModuleTransactionValidator,
