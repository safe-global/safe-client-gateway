--- conflicted
+++ resolved
@@ -59,8 +59,6 @@
       );
     });
 
-<<<<<<< HEAD
-=======
     it(`get should remove empty strings, null and undefined query params from the request`, async () => {
       const url = faker.internet.url({ appendSlash: false });
       const request: NetworkRequest = {
@@ -88,7 +86,6 @@
       );
     });
 
->>>>>>> 440bb899
     it(`get logs response error`, async () => {
       const url = faker.internet.url({ appendSlash: false });
       const error = new NetworkResponseError(
