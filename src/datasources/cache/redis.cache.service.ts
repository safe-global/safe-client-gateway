--- conflicted
+++ resolved
@@ -32,14 +32,8 @@
   }
 
   async getCounter(key: string): Promise<number | null> {
-<<<<<<< HEAD
-    const keyWithPrefix = this._prefixKey(key);
-    const value = await this.client.get(keyWithPrefix);
-    return value ? Number(value) : null;
-=======
     const value = await this.client.get(this._prefixKey(key));
     return value ? Number(value) || null : null;
->>>>>>> 1f478d01
   }
 
   async hSet(
