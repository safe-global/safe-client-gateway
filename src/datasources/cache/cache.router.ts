import crypto from 'crypto';
import { CacheDir } from '@/datasources/cache/entities/cache-dir.entity';
import { PortfolioProvider } from '@/domain/portfolio/entities/portfolio-provider.enum';
import type { Address, Hash } from 'viem';
import type { TransactionInfo } from '@/routes/transactions/entities/transaction-info.entity';

export class CacheRouter {
  private static readonly ACCOUNT_DATA_SETTINGS_KEY = 'account_data_settings';
  private static readonly ACCOUNT_DATA_TYPES_KEY = 'account_data_types';
  private static readonly ACCOUNT_KEY = 'account';
  private static readonly ALL_TRANSACTIONS_KEY = 'all_transactions';
  private static readonly AUTH_NONCE_KEY = 'auth_nonce';
  private static readonly BACKBONE_KEY = 'backbone';
  private static readonly BRIDGE_CHAINS_KEY = 'bridge_chains';
  private static readonly CHAIN_KEY = 'chain';
  private static readonly CHAINS_KEY = 'chains';
  private static readonly CONTRACTS_KEY = 'contracts';
  private static readonly COUNTERFACTUAL_SAFE_KEY = 'counterfactual_safe';
  private static readonly COUNTERFACTUAL_SAFES_KEY = 'counterfactual_safes';
  private static readonly CREATION_TRANSACTION_KEY = 'creation_transaction';
  private static readonly DECODED_DATA_KEY = 'decoded_data';
  private static readonly DELEGATES_KEY = 'delegates';
  private static readonly FIREBASE_OAUTH2_TOKEN_KEY = 'firebase_oauth2_token';
  private static readonly INCOMING_TRANSFERS_KEY = 'incoming_transfers';
  private static readonly INDEXING_KEY = 'indexing';
  private static readonly MESSAGE_KEY = 'message';
  private static readonly MESSAGES_KEY = 'messages';
  private static readonly MODULE_TRANSACTION_KEY = 'module_transaction';
  private static readonly MODULE_TRANSACTIONS_KEY = 'module_transactions';
  private static readonly MULTISIG_TRANSACTION_KEY = 'multisig_transaction';
  private static readonly MULTISIG_TRANSACTIONS_KEY = 'multisig_transactions';
  private static readonly NATIVE_COIN_PRICE_KEY = 'native_coin_price';
  private static readonly OWNERS_SAFE_KEY = 'owner_safes';
  private static readonly RATE_LIMIT_KEY = 'rate_limit';
  private static readonly RELAY_KEY = 'relay';
  private static readonly RPC_REQUESTS_KEY = 'rpc_requests';
  private static readonly SAFE_APPS_KEY = 'safe_apps';
  private static readonly SAFE_BALANCES_KEY = 'safe_balances';
  private static readonly SAFE_COLLECTIBLES_KEY = 'safe_collectibles';
  private static readonly SAFE_EXISTS_KEY = 'safe_exists';
  private static readonly SAFE_FIAT_CODES_KEY = 'safe_fiat_codes';
  private static readonly SAFE_KEY = 'safe';
  private static readonly SINGLETONS_KEY = 'singletons';
  private static readonly STAKING_DEDICATED_STAKING_STATS_KEY =
    'staking_dedicated_staking_stats';
  private static readonly STAKING_DEFI_VAULT_STATS_KEY =
    'staking_defi_vault_stats';
  private static readonly STAKING_DEFI_VAULT_STAKES_KEY =
    'staking_defi_vault_stakes';
  private static readonly STAKING_DEFI_MORPHO_EXTRA_REWARDS_KEY =
    'staking_defi_morpho_extra_rewards';
  private static readonly STAKING_DEPLOYMENTS_KEY = 'staking_deployments';
  private static readonly STAKING_REWARDS_FEE_KEY = 'staking_rewards_fee';
  private static readonly STAKING_NETWORK_STATS_KEY = 'staking_network_stats';
  private static readonly STAKING_POOLED_STAKING_STATS_KEY =
    'staking_pooled_staking_stats';
  private static readonly STAKING_STAKES_KEY = 'staking_stakes';
  private static readonly STAKING_TRANSACTION_STATUS_KEY =
    'staking_transaction_status';
  private static readonly TARGETED_MESSAGING_OUTREACHES =
    'targeted_messaging_outreaches';
  private static readonly TARGETED_MESSAGING_OUTREACH_FILE_PROCESSOR_LOCK =
    'targeted_messaging_outreach_file_processor_lock';
  private static readonly TARGETED_MESSAGING_SUBMISSION_KEY =
    'targeted_messaging_submission';
  private static readonly TARGETED_MESSAGING_TARGETED_SAFE_KEY =
    'targeted_messaging_targeted_safe';
  private static readonly TOKEN_KEY = 'token';
  private static readonly TOKEN_PRICE_KEY = 'token_price';
  private static readonly TOKENS_KEY = 'tokens';
  private static readonly TRANSFER_KEY = 'transfer';
  private static readonly TRANSFERS_KEY = 'transfers';
  private static readonly TRUSTED_FOR_DELEGATE_CALL_CONTRACTS_KEY =
    'trusted_contracts';
  private static readonly UNSUPPORTED_CHAIN_EVENT = 'unsupported_chain_event';
  private static readonly ZERION_BALANCES_KEY = 'zerion_balances';
  private static readonly ZERION_COLLECTIBLES_KEY = 'zerion_collectibles';
  private static readonly ZERION_POSITIONS_KEY = 'zerion_positions';
<<<<<<< HEAD
  private static readonly PORTFOLIO_KEY = 'portfolio';
  private static readonly PORTFOLIO_POSITIONS_KEY = 'portfolio_positions';
  private static readonly PORTFOLIO_PNL_KEY = 'portfolio_pnl';
=======
  private static readonly FUNGIBLE_CHART_KEY = 'fungible_chart';
>>>>>>> da151f5f
  private static readonly ORM_QUERY_CACHE_KEY = 'orm_query_cache';
  private static readonly TRANSACTIONS_EXPORT_KEY = 'transactions_export';
  private static readonly CONTRACT_ANALYSIS_KEY = 'contract_analysis';
  private static readonly RECIPIENT_ANALYSIS_KEY = 'recipient_analysis';

  static getAuthNonceCacheKey(nonce: string): string {
    return `${CacheRouter.AUTH_NONCE_KEY}_${nonce}`;
  }

  static getAuthNonceCacheDir(nonce: string): CacheDir {
    return new CacheDir(CacheRouter.getAuthNonceCacheKey(nonce), '');
  }

  static getBridgeChainsCacheDir(): CacheDir {
    return new CacheDir(CacheRouter.BRIDGE_CHAINS_KEY, '');
  }

  static getBalancesCacheKey(args: {
    chainId: string;
    safeAddress: Address;
  }): string {
    return `${args.chainId}_${CacheRouter.SAFE_BALANCES_KEY}_${args.safeAddress}`;
  }

  static getBalancesCacheDir(args: {
    chainId: string;
    safeAddress: Address;
    trusted?: boolean;
    excludeSpam?: boolean;
  }): CacheDir {
    return new CacheDir(
      CacheRouter.getBalancesCacheKey(args),
      `${args.trusted}_${args.excludeSpam}`,
    );
  }

  static getZerionBalancesCacheKey(args: {
    chainId: string;
    safeAddress: Address;
  }): string {
    return `${args.chainId}_${CacheRouter.ZERION_BALANCES_KEY}_${args.safeAddress}`;
  }

  static getZerionBalancesCacheDir(args: {
    chainId: string;
    safeAddress: Address;
    fiatCode: string;
  }): CacheDir {
    return new CacheDir(
      CacheRouter.getZerionBalancesCacheKey(args),
      args.fiatCode,
    );
  }

  static getZerionCollectiblesCacheKey(args: {
    chainId: string;
    safeAddress: Address;
  }): string {
    return `${args.chainId}_${CacheRouter.ZERION_COLLECTIBLES_KEY}_${args.safeAddress}`;
  }

  static getZerionCollectiblesCacheDir(args: {
    chainId: string;
    safeAddress: Address;
    limit?: number;
    offset?: number;
  }): CacheDir {
    return new CacheDir(
      CacheRouter.getZerionCollectiblesCacheKey(args),
      `${args.limit}_${args.offset}`,
    );
  }

  static getZerionPositionsCacheKey(args: {
    chainId: string;
    safeAddress: Address;
  }): string {
    return `${args.chainId}_${CacheRouter.ZERION_POSITIONS_KEY}_${args.safeAddress}`;
  }

  static getZerionPositionsCacheDir(args: {
    chainId: string;
    safeAddress: Address;
    fiatCode: string;
    refresh?: string;
  }): CacheDir {
    return new CacheDir(
      CacheRouter.getZerionPositionsCacheKey(args),
      `${args.fiatCode}_${args.refresh ?? ''}`,
    );
  }

  static getRateLimitCacheKey(prefix: string): string {
    return `${prefix}_${CacheRouter.RATE_LIMIT_KEY}`;
  }

  static getSafeCacheDir(args: {
    chainId: string;
    safeAddress: Address;
  }): CacheDir {
    return new CacheDir(CacheRouter.getSafeCacheKey(args), '');
  }

  static getSafeCacheKey(args: {
    chainId: string;
    safeAddress: Address;
  }): string {
    return `${args.chainId}_${CacheRouter.SAFE_KEY}_${args.safeAddress}`;
  }

  static getIsSafeCacheDir(args: {
    chainId: string;
    safeAddress: Address;
  }): CacheDir {
    return new CacheDir(CacheRouter.getIsSafeCacheKey(args), '');
  }

  static getIsSafeCacheKey(args: {
    chainId: string;
    safeAddress: Address;
  }): string {
    return `${args.chainId}_${CacheRouter.SAFE_EXISTS_KEY}_${args.safeAddress}`;
  }

  static getBackboneCacheDir(chainId: string): CacheDir {
    return new CacheDir(`${chainId}_${CacheRouter.BACKBONE_KEY}`, '');
  }

  static getSingletonsCacheDir(chainId: string): CacheDir {
    return new CacheDir(`${chainId}_${CacheRouter.SINGLETONS_KEY}`, '');
  }

  static getCollectiblesCacheDir(args: {
    chainId: string;
    safeAddress: Address;
    limit?: number;
    offset?: number;
    trusted?: boolean;
    excludeSpam?: boolean;
  }): CacheDir {
    return new CacheDir(
      CacheRouter.getCollectiblesKey(args),
      `${args.limit}_${args.offset}_${args.trusted}_${args.excludeSpam}`,
    );
  }

  static getCollectiblesKey(args: {
    chainId: string;
    safeAddress: Address;
  }): string {
    return `${args.chainId}_${CacheRouter.SAFE_COLLECTIBLES_KEY}_${args.safeAddress}`;
  }

  static getDelegatesCacheKey(args: {
    chainId: string;
    safeAddress?: Address;
  }): string {
    return `${args.chainId}_${CacheRouter.DELEGATES_KEY}_${args.safeAddress}`;
  }

  static getDelegatesCacheDir(args: {
    chainId: string;
    safeAddress?: Address;
    delegate?: Address;
    delegator?: Address;
    label?: string;
    limit?: number;
    offset?: number;
  }): CacheDir {
    return new CacheDir(
      CacheRouter.getDelegatesCacheKey(args),
      `${args.delegate}_${args.delegator}_${args.label}_${args.limit}_${args.offset}`,
    );
  }

  static getFirebaseOAuth2TokenCacheDir(): CacheDir {
    return new CacheDir(CacheRouter.FIREBASE_OAUTH2_TOKEN_KEY, '');
  }

  static getTransferCacheDir(args: {
    chainId: string;
    transferId: string;
  }): CacheDir {
    return new CacheDir(
      `${args.chainId}_${CacheRouter.TRANSFER_KEY}_${args.transferId}`,
      '',
    );
  }

  static getTransfersCacheDir(args: {
    chainId: string;
    safeAddress: string;
    onlyErc20: boolean;
    onlyErc721: boolean;
    limit?: number;
    offset?: number;
    to?: string;
  }): CacheDir {
    return new CacheDir(
      CacheRouter.getTransfersCacheKey(args),
      `${args.onlyErc20}_${args.onlyErc721}_${args.limit}_${args.offset}_${args.to}`,
    );
  }

  static getTransfersCacheKey(args: {
    chainId: string;
    safeAddress: string;
  }): string {
    return `${args.chainId}_${CacheRouter.TRANSFERS_KEY}_${args.safeAddress}`;
  }

  static getModuleTransactionCacheDir(args: {
    chainId: string;
    moduleTransactionId: string;
  }): CacheDir {
    return new CacheDir(
      `${args.chainId}_${CacheRouter.MODULE_TRANSACTION_KEY}_${args.moduleTransactionId}`,
      '',
    );
  }

  static getModuleTransactionsCacheDir(args: {
    chainId: string;
    safeAddress: Address;
    to?: string;
    txHash?: string;
    module?: string;
    limit?: number;
    offset?: number;
  }): CacheDir {
    return new CacheDir(
      CacheRouter.getModuleTransactionsCacheKey(args),
      `${args.to}_${args.module}_${args.txHash}_${args.limit}_${args.offset}`,
    );
  }

  static getModuleTransactionsCacheKey(args: {
    chainId: string;
    safeAddress: Address;
  }): string {
    return `${args.chainId}_${CacheRouter.MODULE_TRANSACTIONS_KEY}_${args.safeAddress}`;
  }

  static getIncomingTransfersCacheDir(args: {
    chainId: string;
    safeAddress: string;
    executionDateGte?: string;
    executionDateLte?: string;
    to?: string;
    value?: string;
    tokenAddress?: string;
    txHash?: string;
    limit?: number;
    offset?: number;
  }): CacheDir {
    return new CacheDir(
      CacheRouter.getIncomingTransfersCacheKey(args),
      `${args.executionDateGte}_${args.executionDateLte}_${args.to}_${args.value}_${args.tokenAddress}_${args.txHash}_${args.limit}_${args.offset}`,
    );
  }

  static getIncomingTransfersCacheKey(args: {
    chainId: string;
    safeAddress: string;
  }): string {
    return `${args.chainId}_${CacheRouter.INCOMING_TRANSFERS_KEY}_${args.safeAddress}`;
  }

  static getIndexingCacheDir(chainId: string): CacheDir {
    return new CacheDir(`${chainId}_${CacheRouter.INDEXING_KEY}`, '');
  }

  static getMultisigTransactionsCacheDir(args: {
    chainId: string;
    safeAddress: string;
    ordering?: string;
    executed?: boolean;
    trusted?: boolean;
    executionDateGte?: string;
    executionDateLte?: string;
    to?: string;
    value?: string;
    nonce?: string;
    nonceGte?: number;
    limit?: number;
    offset?: number;
  }): CacheDir {
    return new CacheDir(
      CacheRouter.getMultisigTransactionsCacheKey(args),
      `${args.ordering}_${args.executed}_${args.trusted}_${args.executionDateGte}_${args.executionDateLte}_${args.to}_${args.value}_${args.nonce}_${args.nonceGte}_${args.limit}_${args.offset}`,
    );
  }

  static getMultisigTransactionsCacheKey(args: {
    chainId: string;
    safeAddress: string;
  }): string {
    return `${args.chainId}_${CacheRouter.MULTISIG_TRANSACTIONS_KEY}_${args.safeAddress}`;
  }

  static getMultisigTransactionCacheDir(args: {
    chainId: string;
    safeTransactionHash: string;
  }): CacheDir {
    return new CacheDir(CacheRouter.getMultisigTransactionCacheKey(args), '');
  }

  static getMultisigTransactionCacheKey(args: {
    chainId: string;
    safeTransactionHash: string;
  }): string {
    return `${args.chainId}_${CacheRouter.MULTISIG_TRANSACTION_KEY}_${args.safeTransactionHash}`;
  }

  static getCreationTransactionCacheDir(args: {
    chainId: string;
    safeAddress: Address;
  }): CacheDir {
    return new CacheDir(
      `${args.chainId}_${CacheRouter.CREATION_TRANSACTION_KEY}_${args.safeAddress}`,
      '',
    );
  }

  static getDecodedDataCacheKey(args: {
    chainId: string;
    data: Address;
    to: Address;
  }): string {
    return `${args.chainId}_${CacheRouter.DECODED_DATA_KEY}_${args.data}_${args.to}`;
  }

  static getDecodedDataCacheDir(args: {
    chainId: string;
    data: Address;
    to: Address;
  }): CacheDir {
    return new CacheDir(CacheRouter.getDecodedDataCacheKey(args), '');
  }

  static getContractsCacheKey(args: {
    chainId: string;
    address: Address;
  }): string {
    return `${args.chainId}_${CacheRouter.CONTRACTS_KEY}_${args.address}`;
  }

  static getContractsCacheDir(args: {
    chainId: string;
    address: Address;
  }): CacheDir {
    return new CacheDir(CacheRouter.getContractsCacheKey(args), '');
  }

  static getTrustedForDelegateCallContractsCacheKey(chainId: string): string {
    return `${chainId}_${CacheRouter.TRUSTED_FOR_DELEGATE_CALL_CONTRACTS_KEY}`;
  }

  static getTrustedForDelegateCallContractsCacheDir(args: {
    chainId: string;
    limit?: number;
    offset?: number;
  }): CacheDir {
    return new CacheDir(
      CacheRouter.getTrustedForDelegateCallContractsCacheKey(args.chainId),
      `${args.limit}_${args.offset}`,
    );
  }

  static getAllTransactionsCacheDir(args: {
    chainId: string;
    safeAddress: Address;
    ordering?: string;
    executed?: boolean;
    queued?: boolean;
    limit?: number;
    offset?: number;
  }): CacheDir {
    return new CacheDir(
      CacheRouter.getAllTransactionsKey(args),
      `${args.ordering}_${args.executed}_${args.queued}_${args.limit}_${args.offset}`,
    );
  }

  static getAllTransactionsKey(args: {
    chainId: string;
    safeAddress: Address;
  }): string {
    return `${args.chainId}_${CacheRouter.ALL_TRANSACTIONS_KEY}_${args.safeAddress}`;
  }

  static getTokenCacheDir(args: {
    chainId: string;
    address: string;
  }): CacheDir {
    return new CacheDir(
      `${args.chainId}_${CacheRouter.TOKEN_KEY}_${args.address}`,
      '',
    );
  }

  static getTokensCacheKey(chainId: string): string {
    return `${chainId}_${CacheRouter.TOKENS_KEY}`;
  }

  static getTokensCacheDir(args: {
    chainId: string;
    limit?: number;
    offset?: number;
  }): CacheDir {
    return new CacheDir(
      CacheRouter.getTokensCacheKey(args.chainId),
      `${args.limit}_${args.offset}`,
    );
  }

  static getSafesByOwnerCacheDir(args: {
    chainId: string;
    ownerAddress: Address;
  }): CacheDir {
    return new CacheDir(
      `${args.chainId}_${CacheRouter.OWNERS_SAFE_KEY}_${args.ownerAddress}`,
      '',
    );
  }

  static getMessageByHashCacheKey(args: {
    chainId: string;
    messageHash: string;
  }): string {
    return `${args.chainId}_${CacheRouter.MESSAGE_KEY}_${args.messageHash}`;
  }

  static getMessageByHashCacheDir(args: {
    chainId: string;
    messageHash: string;
  }): CacheDir {
    return new CacheDir(this.getMessageByHashCacheKey(args), '');
  }

  static getMessagesBySafeCacheKey(args: {
    chainId: string;
    safeAddress: Address;
  }): string {
    return `${args.chainId}_${CacheRouter.MESSAGES_KEY}_${args.safeAddress}`;
  }

  static getMessagesBySafeCacheDir(args: {
    chainId: string;
    safeAddress: Address;
    limit?: number;
    offset?: number;
  }): CacheDir {
    return new CacheDir(
      this.getMessagesBySafeCacheKey(args),
      `${args.limit}_${args.offset}`,
    );
  }

  static getChainsCacheKey(): string {
    return CacheRouter.CHAINS_KEY;
  }

  static getChainsCacheDir(args: {
    limit?: number;
    offset?: number;
  }): CacheDir {
    return new CacheDir(
      CacheRouter.getChainsCacheKey(),
      `${args.limit}_${args.offset}`,
    );
  }

  static getChainCacheKey(chainId: string): string {
    return `${chainId}_${CacheRouter.CHAIN_KEY}`;
  }

  static getChainCacheDir(chainId: string): CacheDir {
    return new CacheDir(CacheRouter.getChainCacheKey(chainId), '');
  }

  static getRelayKey(args: { chainId: string; address: Address }): string {
    return `${args.chainId}_${CacheRouter.RELAY_KEY}_${args.address}`;
  }

  static getRelayCacheDir(args: {
    chainId: string;
    address: Address;
  }): CacheDir {
    return new CacheDir(CacheRouter.getRelayKey(args), '');
  }

  static getSafeAppsKey(chainId: string): string {
    return `${chainId}_${CacheRouter.SAFE_APPS_KEY}`;
  }

  static getSafeAppsCacheDir(args: {
    chainId?: string;
    clientUrl?: string;
    onlyListed?: boolean;
    url?: string;
  }): CacheDir {
    return new CacheDir(
      `${args.chainId}_${CacheRouter.SAFE_APPS_KEY}`,
      `${args.clientUrl}_${args.onlyListed}_${args.url}`,
    );
  }

  static getNativeCoinPriceCacheDir(args: {
    nativeCoinId: string;
    fiatCode: string;
  }): CacheDir {
    return new CacheDir(
      `${args.nativeCoinId}_${CacheRouter.NATIVE_COIN_PRICE_KEY}_${args.fiatCode}`,
      '',
    );
  }

  static getTokenPriceCacheDir(args: {
    chainName: string;
    fiatCode: string;
    tokenAddress: string;
  }): CacheDir {
    return new CacheDir(
      `${args.chainName}_${CacheRouter.TOKEN_PRICE_KEY}_${args.tokenAddress}_${args.fiatCode}`,
      '',
    );
  }

  static getPriceFiatCodesCacheDir(): CacheDir {
    return new CacheDir(CacheRouter.SAFE_FIAT_CODES_KEY, '');
  }

  static getAccountCacheDir(address: Address): CacheDir {
    return new CacheDir(`${CacheRouter.ACCOUNT_KEY}_${address}`, '');
  }

  static getAccountDataTypesCacheDir(): CacheDir {
    return new CacheDir(CacheRouter.ACCOUNT_DATA_TYPES_KEY, '');
  }

  static getAccountDataSettingsCacheDir(address: Address): CacheDir {
    return new CacheDir(
      `${CacheRouter.ACCOUNT_DATA_SETTINGS_KEY}_${address}`,
      '',
    );
  }

  static getCounterfactualSafeCacheDir(
    chainId: string,
    predictedAddress: Address,
  ): CacheDir {
    return new CacheDir(
      `${chainId}_${CacheRouter.COUNTERFACTUAL_SAFE_KEY}_${predictedAddress}`,
      '',
    );
  }

  static getCounterfactualSafesCacheDir(address: Address): CacheDir {
    return new CacheDir(
      `${CacheRouter.COUNTERFACTUAL_SAFES_KEY}_${address}`,
      '',
    );
  }

  static getRpcRequestsKey(chainId: string): string {
    return `${chainId}_${CacheRouter.RPC_REQUESTS_KEY}`;
  }

  static getRpcRequestsCacheDir(args: {
    chainId: string;
    method: string;
    params: string;
  }): CacheDir {
    return new CacheDir(
      CacheRouter.getRpcRequestsKey(args.chainId),
      `${args.method}_${args.params}`,
    );
  }

  static getStakingDeploymentsCacheDir(
    cacheType: 'earn' | 'staking',
  ): CacheDir {
    return new CacheDir(this.STAKING_DEPLOYMENTS_KEY, cacheType);
  }

  static getStakingRewardsFeeCacheDir(args: {
    cacheType: 'earn' | 'staking';
    chainId: string;
    contract: Address;
  }): CacheDir {
    return new CacheDir(
      `${args.chainId}_${this.STAKING_REWARDS_FEE_KEY}_${args.contract}`,
      args.cacheType,
    );
  }

  static getStakingNetworkStatsCacheDir(
    cacheType: 'earn' | 'staking',
  ): CacheDir {
    return new CacheDir(this.STAKING_NETWORK_STATS_KEY, cacheType);
  }

  static getStakingDedicatedStakingStatsCacheDir(
    cacheType: 'earn' | 'staking',
  ): CacheDir {
    return new CacheDir(this.STAKING_DEDICATED_STAKING_STATS_KEY, cacheType);
  }

  static getStakingPooledStakingStatsCacheDir(args: {
    cacheType: 'earn' | 'staking';
    pool: Address;
  }): CacheDir {
    return new CacheDir(
      `${this.STAKING_POOLED_STAKING_STATS_KEY}_${args.pool}`,
      args.cacheType,
    );
  }

  static getStakingDefiVaultStatsCacheDir(args: {
    cacheType: 'earn' | 'staking';
    chainId: string;
    vault: Address;
  }): CacheDir {
    return new CacheDir(
      `${args.chainId}_${this.STAKING_DEFI_VAULT_STATS_KEY}_${args.vault}`,
      args.cacheType,
    );
  }

  static getStakingDefiVaultStakesCacheDir(args: {
    cacheType: 'earn' | 'staking';
    chainId: string;
    safeAddress: Address;
    vault: Address;
  }): CacheDir {
    return new CacheDir(
      `${args.chainId}_${this.STAKING_DEFI_VAULT_STAKES_KEY}_${args.safeAddress}_${args.vault}`,
      args.cacheType,
    );
  }

  static getStakingDefiMorphoExtraRewardsCacheDir(args: {
    cacheType: 'earn' | 'staking';
    chainId: string;
    safeAddress: Address;
  }): CacheDir {
    return new CacheDir(
      `${args.chainId}_${this.STAKING_DEFI_MORPHO_EXTRA_REWARDS_KEY}_${args.safeAddress}`,
      args.cacheType,
    );
  }

  /**
   * Calculated the chain/Safe-specific cache key of {@link Stake}.
   *
   * @param {string} args.chainId - Chain ID
   * @param {string} args.safeAddress - Safe address
   * @returns {string} - Cache key
   */
  static getStakingStakesCacheKey(args: {
    chainId: string;
    safeAddress: Address;
  }): string {
    return `${args.chainId}_${CacheRouter.STAKING_STAKES_KEY}_${args.safeAddress}`;
  }

  /**
   * Calculate cache directory for staking stakes.
   *
   * Note: This function hashes the validators' public keys to keep the
   * cache field short and deterministic. Redis and other cache systems
   * may experience performance degradation with long fields.
   *
   * @param {string} args.cacheType - Cache type (earn or staking)
   * @param {string} args.chainId - Chain ID
   * @param {string} args.safeAddress - Safe address
   * @param {string} args.validatorsPublicKeys - Array of validators public keys
   * @returns {@link CacheDir} - Cache directory
   */
  static getStakingStakesCacheDir(args: {
    cacheType: 'earn' | 'staking';
    chainId: string;
    safeAddress: Address;
    validatorsPublicKeys: Array<Address>;
  }): CacheDir {
    const hash = crypto.createHash('sha256');
    hash.update(args.validatorsPublicKeys.join('_'));
    return new CacheDir(
      CacheRouter.getStakingStakesCacheKey(args),
      `${args.cacheType}_${hash.digest('hex')}`,
    );
  }

  static getUnsupportedChainEventCacheKey(chainId: string): string {
    return `${chainId}_${this.UNSUPPORTED_CHAIN_EVENT}`;
  }

  static getStakingTransactionStatusCacheDir(args: {
    cacheType: 'earn' | 'staking';
    chainId: string;
    txHash: Hash;
  }): CacheDir {
    return new CacheDir(
      `${args.chainId}_${CacheRouter.STAKING_TRANSACTION_STATUS_KEY}_${args.txHash}`,
      args.cacheType,
    );
  }

  static getTargetedSafeCacheKey(outreachId: number): string {
    return `${CacheRouter.TARGETED_MESSAGING_TARGETED_SAFE_KEY}_${outreachId}`;
  }

  static getTargetedSafeCacheDir(args: {
    outreachId: number;
    safeAddress: Address;
  }): CacheDir {
    return new CacheDir(
      CacheRouter.getTargetedSafeCacheKey(args.outreachId),
      args.safeAddress,
    );
  }

  static getSubmissionCacheKey(outreachId: number): string {
    return `${CacheRouter.TARGETED_MESSAGING_SUBMISSION_KEY}_${outreachId}`;
  }

  static getSubmissionCacheDir(args: {
    outreachId: number;
    safeAddress: Address;
    signerAddress: Address;
  }): CacheDir {
    return new CacheDir(
      CacheRouter.getSubmissionCacheKey(args.outreachId),
      `${args.safeAddress}_${args.signerAddress}`,
    );
  }

  static getOutreachesCacheDir(): CacheDir {
    return new CacheDir(CacheRouter.TARGETED_MESSAGING_OUTREACHES, '');
  }

  static getOutreachFileProcessorCacheKey(): string {
    return CacheRouter.TARGETED_MESSAGING_OUTREACH_FILE_PROCESSOR_LOCK;
  }

  static getOutreachFileProcessorCacheDir(): CacheDir {
    return new CacheDir(CacheRouter.getOutreachFileProcessorCacheKey(), '');
  }

  static getTransactionsExportCacheKey(args: {
    chainId: string;
    safeAddress: Address;
  }): string {
    return `${args.chainId}_${CacheRouter.TRANSACTIONS_EXPORT_KEY}_${args.safeAddress}`;
  }

  static getTransactionsExportCacheDir(args: {
    chainId: string;
    safeAddress: Address;
    executionDateGte?: string;
    executionDateLte?: string;
    limit?: number;
    offset?: number;
  }): CacheDir {
    return new CacheDir(
      CacheRouter.getTransactionsExportCacheKey(args),
      `${args.executionDateGte}_${args.executionDateLte}_${args.limit}_${args.offset}`,
    );
  }

  /**
   * Gets the in-memory cache key for the given cacheDir.
   */
  static getMemoryKey(cacheDir: CacheDir): string {
    return `${cacheDir.key}:${cacheDir.field}`;
  }

  /**
   * Gets Redis cache key for the ORM query cache.
   *
   * @param {string} prefix - Prefix for the cache key
   * @param {string} chainId - Chain ID
   * @param {string} safeAddress - Safe address
   *
   * @returns {string} - Cache key
   */
  static getOrnCacheKey(
    prefix: string,
    chainId: string,
    safeAddress: Address,
  ): string {
    return `${CacheRouter.ORM_QUERY_CACHE_KEY}:${prefix}:${chainId}:${safeAddress}`;
  }

  /**
   * Gets cache directory for contract analysis results.
   *
   * @param {string} args.chainId - Chain ID
   * @param {[Address, boolean][]} args.contractPairs - Array of pairs: contract address and isDelegateCall flag
   * @returns {CacheDir} - Cache directory
   */
  static getContractAnalysisCacheDir(args: {
    chainId: string;
    contractPairs: Array<[Address, boolean]>;
  }): CacheDir {
    const contractsHash = crypto.createHash('sha256');
    contractsHash.update(
      args.contractPairs.sort((a, b) => a[0].localeCompare(b[0])).join(','),
    );
    return new CacheDir(
      `${args.chainId}_${CacheRouter.CONTRACT_ANALYSIS_KEY}`,
      contractsHash.digest('hex'),
    );
  }

  /**
   * Gets cache directory for recipient analysis results.
   *
   * @param {string} args.chainId - Chain ID
   * @param {string} args.safeAddress - Safe address
   * @param {Address[]} args.recipients - Array of recipient addresses
   * @param {TransactionInfo} args.txInfo - The transaction info
   * @returns {CacheDir} - Cache directory
   */
  static getRecipientAnalysisCacheDir(args: {
    chainId: string;
    safeAddress: Address;
    recipients: Array<Address>;
    txInfo?: TransactionInfo;
  }): CacheDir {
    const hash = crypto.createHash('sha256');
    hash.update(args.recipients.sort().join(','));
    if (args.txInfo) {
      try {
        hash.update(JSON.stringify(args.txInfo));
      } catch {
        // fallback: do not update hash if serialization fails
      }
    }
    return new CacheDir(
      `${args.chainId}_${CacheRouter.RECIPIENT_ANALYSIS_KEY}_${args.safeAddress}`,
      hash.digest('hex'),
    );
  }

<<<<<<< HEAD
  static getPortfolioCacheKey(args: {
    address: Address;
    provider?: string;
  }): string {
    const provider = args.provider || PortfolioProvider.ZERION;
    return `${CacheRouter.PORTFOLIO_KEY}_${args.address}_${provider}`;
  }

  static getPortfolioCacheDir(args: {
    address: Address;
    fiatCode: string;
    provider?: string;
  }): CacheDir {
    return new CacheDir(
      CacheRouter.getPortfolioCacheKey(args),
      args.fiatCode,
    );
  }

  static getPortfolioPositionsCacheKey(args: {
    address: Address;
    provider?: string;
  }): string {
    const provider = args.provider || PortfolioProvider.ZERION;
    return `${CacheRouter.PORTFOLIO_POSITIONS_KEY}_${args.address}_${provider}`;
  }

  static getPortfolioPositionsCacheDir(args: {
    address: Address;
    fiatCode: string;
    provider?: string;
  }): CacheDir {
    return new CacheDir(
      CacheRouter.getPortfolioPositionsCacheKey(args),
      args.fiatCode,
    );
  }

  static getPortfolioPnLCacheKey(args: {
    address: Address;
    fungibleIds?: Array<string>;
  }): string {
    let key = `${CacheRouter.PORTFOLIO_PNL_KEY}_${args.address}`;
    if (args.fungibleIds && args.fungibleIds.length > 0) {
      const fungibleHash = crypto.createHash('sha256');
      fungibleHash.update(args.fungibleIds.sort().join(','));
      key += `_${fungibleHash.digest('hex').substring(0, 8)}`;
    }
    return key;
  }

  static getPortfolioPnLCacheDir(args: {
    address: Address;
    fiatCode: string;
    fungibleIds?: Array<string>;
  }): CacheDir {
    return new CacheDir(
      CacheRouter.getPortfolioPnLCacheKey(args),
      args.fiatCode,
    );
=======
  static getFungibleChartCacheKey(args: {
    fungibleId: string;
    period: string;
    currency: string;
  }): string {
    return `${CacheRouter.FUNGIBLE_CHART_KEY}_${args.fungibleId}_${args.period}_${args.currency}`;
  }

  static getFungibleChartCacheDir(args: {
    fungibleId: string;
    period: string;
    currency: string;
  }): CacheDir {
    return new CacheDir(CacheRouter.getFungibleChartCacheKey(args), '');
>>>>>>> da151f5f
  }
}<|MERGE_RESOLUTION|>--- conflicted
+++ resolved
@@ -76,13 +76,10 @@
   private static readonly ZERION_BALANCES_KEY = 'zerion_balances';
   private static readonly ZERION_COLLECTIBLES_KEY = 'zerion_collectibles';
   private static readonly ZERION_POSITIONS_KEY = 'zerion_positions';
-<<<<<<< HEAD
   private static readonly PORTFOLIO_KEY = 'portfolio';
   private static readonly PORTFOLIO_POSITIONS_KEY = 'portfolio_positions';
   private static readonly PORTFOLIO_PNL_KEY = 'portfolio_pnl';
-=======
   private static readonly FUNGIBLE_CHART_KEY = 'fungible_chart';
->>>>>>> da151f5f
   private static readonly ORM_QUERY_CACHE_KEY = 'orm_query_cache';
   private static readonly TRANSACTIONS_EXPORT_KEY = 'transactions_export';
   private static readonly CONTRACT_ANALYSIS_KEY = 'contract_analysis';
@@ -929,7 +926,6 @@
     );
   }
 
-<<<<<<< HEAD
   static getPortfolioCacheKey(args: {
     address: Address;
     provider?: string;
@@ -990,7 +986,8 @@
       CacheRouter.getPortfolioPnLCacheKey(args),
       args.fiatCode,
     );
-=======
+  }
+
   static getFungibleChartCacheKey(args: {
     fungibleId: string;
     period: string;
@@ -1005,6 +1002,5 @@
     currency: string;
   }): CacheDir {
     return new CacheDir(CacheRouter.getFungibleChartCacheKey(args), '');
->>>>>>> da151f5f
   }
 }