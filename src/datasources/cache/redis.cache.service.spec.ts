--- conflicted
+++ resolved
@@ -197,8 +197,6 @@
     expect(result).toEqual(value + 3);
   });
 
-<<<<<<< HEAD
-=======
   it('returns null for a non-numeric counter value', async () => {
     const key = faker.string.alphanumeric();
     await redisClient.set(key, faker.string.sample());
@@ -207,7 +205,6 @@
     expect(result).toBeNull();
   });
 
->>>>>>> 1f478d01
   it('stores a key for MAX_TTL seconds', async () => {
     const key = faker.string.alphanumeric();
     const value = faker.string.sample();
