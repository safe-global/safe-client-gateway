--- conflicted
+++ resolved
@@ -58,6 +58,7 @@
     sql = await testDbFactory.createTestDatabase(faker.string.uuid());
     migrator = new PostgresDatabaseMigrator(sql);
     await migrator.migrate();
+    await sql`TRUNCATE TABLE submissions, targeted_safes, outreaches CASCADE`;
     mockConfigurationService.getOrThrow.mockImplementation((key) => {
       if (key === 'expirationTimeInSeconds.default') return faker.number.int();
       if (key === 'targetedMessaging.fileStorage.type') return 'local';
@@ -83,14 +84,11 @@
   });
 
   beforeEach(async () => {
-<<<<<<< HEAD
-=======
     await mkdir(baseDir, { recursive: true });
     await writeFile(path.resolve(baseDir, fileName), contentString);
   });
 
   afterEach(async () => {
->>>>>>> 3b047f9a
     await sql`TRUNCATE TABLE submissions, targeted_safes, outreaches CASCADE`;
     await rm(path.resolve(baseDir, fileName));
     jest.clearAllMocks();
