import { Global, Module } from '@nestjs/common';
import { TransactionApiManager } from './transaction-api.manager';
import { CacheFirstDataSourceModule } from '../cache/cache.first.data.source.module';
<<<<<<< HEAD
import { ValidationErrorFactory } from '../errors/validation-error-factory';
import { JsonSchemaService } from '../../common/schemas/json-schema.service';
=======
import { ITransactionApiManager } from '../../domain/interfaces/transaction-api.manager.interface';
>>>>>>> eddcf9ec

@Global()
@Module({
<<<<<<< HEAD
  imports: [ConfigApiModule, CacheFirstDataSourceModule],
  providers: [TransactionApiManager, ValidationErrorFactory, JsonSchemaService],
  exports: [TransactionApiManager],
=======
  imports: [CacheFirstDataSourceModule],
  providers: [
    { provide: ITransactionApiManager, useClass: TransactionApiManager },
  ],
  exports: [ITransactionApiManager],
>>>>>>> eddcf9ec
})
export class TransactionApiModule {}<|MERGE_RESOLUTION|>--- conflicted
+++ resolved
@@ -1,25 +1,18 @@
 import { Global, Module } from '@nestjs/common';
 import { TransactionApiManager } from './transaction-api.manager';
 import { CacheFirstDataSourceModule } from '../cache/cache.first.data.source.module';
-<<<<<<< HEAD
+import { ITransactionApiManager } from '../../domain/interfaces/transaction-api.manager.interface';
 import { ValidationErrorFactory } from '../errors/validation-error-factory';
 import { JsonSchemaService } from '../../common/schemas/json-schema.service';
-=======
-import { ITransactionApiManager } from '../../domain/interfaces/transaction-api.manager.interface';
->>>>>>> eddcf9ec
 
 @Global()
 @Module({
-<<<<<<< HEAD
-  imports: [ConfigApiModule, CacheFirstDataSourceModule],
-  providers: [TransactionApiManager, ValidationErrorFactory, JsonSchemaService],
-  exports: [TransactionApiManager],
-=======
   imports: [CacheFirstDataSourceModule],
   providers: [
     { provide: ITransactionApiManager, useClass: TransactionApiManager },
+    ValidationErrorFactory,
+    JsonSchemaService,
   ],
   exports: [ITransactionApiManager],
->>>>>>> eddcf9ec
 })
 export class TransactionApiModule {}