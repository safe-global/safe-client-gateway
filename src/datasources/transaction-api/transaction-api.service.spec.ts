--- conflicted
+++ resolved
@@ -7,25 +7,15 @@
 const BALANCES: Balance[] = [
   {
     tokenAddress: 'tokenAddress1',
-<<<<<<< HEAD
-    balance: BigInt(100),
+    balance: 100,
     token: undefined,
-=======
-    balance: 100,
-    token: null,
->>>>>>> d5b76706
     fiatBalance: 0,
     fiatConversion: 0,
   },
   {
     tokenAddress: 'tokenAddress2',
-<<<<<<< HEAD
-    balance: BigInt(100),
+    balance: 100,
     token: undefined,
-=======
-    balance: 100,
-    token: null,
->>>>>>> d5b76706
     fiatBalance: 0,
     fiatConversion: 0,
   },
