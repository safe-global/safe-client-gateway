--- conflicted
+++ resolved
@@ -1,5 +1,6 @@
 import { IConfigurationService } from '@/config/configuration.service.interface';
 import { CacheFirstDataSource } from '@/datasources/cache/cache.first.data.source';
+import { CacheRouter } from '@/datasources/cache/cache.router';
 import { CacheDir } from '@/datasources/cache/entities/cache-dir.entity';
 import { HttpErrorFactory } from '@/datasources/errors/http-error-factory';
 import { NetworkResponseError } from '@/datasources/network/entities/network.error.entity';
@@ -8,14 +9,10 @@
 import { deploymentBuilder } from '@/datasources/staking-api/entities/__tests__/deployment.entity.builder';
 import { networkStatsBuilder } from '@/datasources/staking-api/entities/__tests__/network-stats.entity.builder';
 import { pooledStakingStatsBuilder } from '@/datasources/staking-api/entities/__tests__/pooled-staking-stats.entity.builder';
+import { stakeBuilder } from '@/datasources/staking-api/entities/__tests__/stake.entity.builder';
 import { KilnApi } from '@/datasources/staking-api/kiln-api.service';
 import { DataSourceError } from '@/domain/errors/data-source.error';
 import { faker } from '@faker-js/faker';
-<<<<<<< HEAD
-=======
-import { defiVaultStatsBuilder } from '@/datasources/staking-api/entities/__tests__/defi-vault-stats.entity.builder';
-import { stakeBuilder } from '@/datasources/staking-api/entities/__tests__/stake.entity.builder';
->>>>>>> 81f21d9a
 
 const dataSource = {
   get: jest.fn(),
@@ -456,20 +453,19 @@
         stakeBuilder().build(),
       );
       const getStakesUrl = `${baseUrl}/v1/eth/stakes`;
-      networkService.get.mockResolvedValue({
+      dataSource.get.mockResolvedValue({
         status: 200,
         // Note: Kiln always return { data: T }
-        data: {
-          data: stakes,
-        },
+        data: stakes,
       });
 
       const actual = await target.getStakes(validatorsPublicKeys);
 
       expect(actual).toBe(stakes);
 
-      expect(networkService.get).toHaveBeenCalledTimes(1);
-      expect(networkService.get).toHaveBeenNthCalledWith(1, {
+      expect(dataSource.get).toHaveBeenCalledTimes(1);
+      expect(dataSource.get).toHaveBeenNthCalledWith(1, {
+        cacheDir: CacheRouter.getStakingStakesCacheDir(validatorsPublicKeys),
         url: getStakesUrl,
         networkRequest: {
           headers: {
@@ -479,6 +475,8 @@
             validators: validatorsPublicKeys,
           },
         },
+        expireTimeSeconds: stakingExpirationTimeInSeconds,
+        notFoundExpireTimeSeconds: notFoundExpireTimeSeconds,
       });
     });
 
@@ -493,7 +491,7 @@
         types: ['clientError', 'serverError'],
       });
       const expected = new DataSourceError(errorMessage, statusCode);
-      networkService.get.mockRejectedValueOnce(
+      dataSource.get.mockRejectedValueOnce(
         new NetworkResponseError(
           new URL(getStakesUrl),
           {
@@ -506,8 +504,9 @@
         expected,
       );
 
-      expect(networkService.get).toHaveBeenCalledTimes(1);
-      expect(networkService.get).toHaveBeenNthCalledWith(1, {
+      expect(dataSource.get).toHaveBeenCalledTimes(1);
+      expect(dataSource.get).toHaveBeenNthCalledWith(1, {
+        cacheDir: CacheRouter.getStakingStakesCacheDir(validatorsPublicKeys),
         url: getStakesUrl,
         networkRequest: {
           headers: {
@@ -517,6 +516,8 @@
             validators: validatorsPublicKeys,
           },
         },
+        expireTimeSeconds: stakingExpirationTimeInSeconds,
+        notFoundExpireTimeSeconds: notFoundExpireTimeSeconds,
       });
     });
   });
