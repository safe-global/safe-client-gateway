import { HttpErrorFactory } from '@/datasources/errors/http-error-factory';
import { IStakingApi } from '@/domain/interfaces/staking-api.interface';
import { NetworkStats } from '@/datasources/staking-api/entities/network-stats.entity';
import { PooledStakingStats } from '@/datasources/staking-api/entities/pooled-staking-stats.entity';
import { DedicatedStakingStats } from '@/datasources/staking-api/entities/dedicated-staking-stats.entity';
import { Deployment } from '@/datasources/staking-api/entities/deployment.entity';
import { DefiVaultStats } from '@/datasources/staking-api/entities/defi-vault-stats.entity';
<<<<<<< HEAD
import { IConfigurationService } from '@/config/configuration.service.interface';
import { CacheFirstDataSource } from '@/datasources/cache/cache.first.data.source';
import { CacheRouter } from '@/datasources/cache/cache.router';
=======
import { Stake } from '@/datasources/staking-api/entities/stake.entity';
>>>>>>> 81f21d9a

export class KilnApi implements IStakingApi {
  private readonly stakingExpirationTimeInSeconds: number;
  private readonly defaultNotFoundExpirationTimeSeconds: number;

  constructor(
    private readonly baseUrl: string,
    private readonly apiKey: string,
    private readonly dataSource: CacheFirstDataSource,
    private readonly httpErrorFactory: HttpErrorFactory,
    private readonly configurationService: IConfigurationService,
  ) {
    this.stakingExpirationTimeInSeconds =
      this.configurationService.getOrThrow<number>(
        'expirationTimeInSeconds.staking',
      );
    this.defaultNotFoundExpirationTimeSeconds =
      this.configurationService.getOrThrow<number>(
        'expirationTimeInSeconds.notFound.default',
      );
  }

  // Important: there is no hook which invalidates this endpoint,
  // Therefore, this data will live in cache until [stakingExpirationTimeInSeconds]
  async getDeployments(): Promise<Array<Deployment>> {
    try {
      const url = `${this.baseUrl}/v1/deployments`;
      const cacheDir = CacheRouter.getStakingDeploymentsCacheDir();
      // Note: Kiln always return { data: T }
      const { data } = await this.dataSource.get<{
        data: Array<Deployment>;
      }>({
        cacheDir,
        url,
        networkRequest: {
          headers: {
            Authorization: `Bearer ${this.apiKey}`,
          },
        },
        notFoundExpireTimeSeconds: this.defaultNotFoundExpirationTimeSeconds,
        expireTimeSeconds: this.stakingExpirationTimeInSeconds,
      });
      return data;
    } catch (error) {
      throw this.httpErrorFactory.from(error);
    }
  }

  // Important: there is no hook which invalidates this endpoint,
  // Therefore, this data will live in cache until [stakingExpirationTimeInSeconds]
  async getNetworkStats(): Promise<NetworkStats> {
    try {
      const url = `${this.baseUrl}/v1/eth/network-stats`;
      const cacheDir = CacheRouter.getStakingNetworkStatsCacheDir();
      // Note: Kiln always return { data: T }
      const { data } = await this.dataSource.get<{ data: NetworkStats }>({
        cacheDir,
        url,
        networkRequest: {
          headers: {
            Authorization: `Bearer ${this.apiKey}`,
          },
        },
        notFoundExpireTimeSeconds: this.defaultNotFoundExpirationTimeSeconds,
        expireTimeSeconds: this.stakingExpirationTimeInSeconds,
      });
      return data;
    } catch (error) {
      throw this.httpErrorFactory.from(error);
    }
  }

  // Important: there is no hook which invalidates this endpoint,
  // Therefore, this data will live in cache until [stakingExpirationTimeInSeconds]
  async getDedicatedStakingStats(): Promise<DedicatedStakingStats> {
    try {
      const url = `${this.baseUrl}/v1/eth/kiln-stats`;
      const cacheDir = CacheRouter.getStakingDedicatedStakingStatsCacheDir();
      // Note: Kiln always return { data: T }
      const { data } = await this.dataSource.get<{
        data: DedicatedStakingStats;
      }>({
        cacheDir,
        url,
        networkRequest: {
          headers: {
            Authorization: `Bearer ${this.apiKey}`,
          },
        },
        notFoundExpireTimeSeconds: this.defaultNotFoundExpirationTimeSeconds,
        expireTimeSeconds: this.stakingExpirationTimeInSeconds,
      });
      return data;
    } catch (error) {
      throw this.httpErrorFactory.from(error);
    }
  }

  // Important: there is no hook which invalidates this endpoint,
  // Therefore, this data will live in cache until [stakingExpirationTimeInSeconds]
  async getPooledStakingStats(
    pool: `0x${string}`,
  ): Promise<PooledStakingStats> {
    try {
      const url = `${this.baseUrl}/v1/eth/onchain/v2/network-stats`;
      const cacheDir = CacheRouter.getStakingPooledStakingStatsCacheDir(pool);
      // Note: Kiln always return { data: T }
      const { data } = await this.dataSource.get<{
        data: PooledStakingStats;
      }>({
        cacheDir,
        url,
        networkRequest: {
          headers: {
            Authorization: `Bearer ${this.apiKey}`,
          },
          params: {
            integration: pool,
          },
        },
        notFoundExpireTimeSeconds: this.defaultNotFoundExpirationTimeSeconds,
        expireTimeSeconds: this.stakingExpirationTimeInSeconds,
      });
      return data;
    } catch (error) {
      throw this.httpErrorFactory.from(error);
    }
  }

  // Important: there is no hook which invalidates this endpoint,
  // Therefore, this data will live in cache until [stakingExpirationTimeInSeconds]
  async getDefiVaultStats(args: {
    chainId: string;
    vault: `0x${string}`;
  }): Promise<Array<DefiVaultStats>> {
    try {
      const url = `${this.baseUrl}/v1/defi/network-stats`;
      const cacheDir = CacheRouter.getStakingDefiVaultStatsCacheDir(args);
      // Note: Kiln always return { data: T }
      const { data } = await this.dataSource.get<{
        data: Array<DefiVaultStats>;
      }>({
        cacheDir,
        url,
        networkRequest: {
          headers: {
            Authorization: `Bearer ${this.apiKey}`,
          },
          params: {
            vaults: this.getDefiVaultIdentifier(args),
          },
        },
        notFoundExpireTimeSeconds: this.defaultNotFoundExpirationTimeSeconds,
        expireTimeSeconds: this.stakingExpirationTimeInSeconds,
      });
      return data;
    } catch (error) {
      throw this.httpErrorFactory.from(error);
    }
  }

  async getStakes(validatorsPublicKeys: `0x${string}`[]): Promise<Stake[]> {
    try {
      const url = `${this.baseUrl}/v1/eth/stakes`;
      // Note: Kiln always return { data: T }
      const { data } = await this.networkService.get<{
        data: Array<Stake>;
      }>({
        url,
        networkRequest: {
          headers: {
            Authorization: `Bearer ${this.apiKey}`,
          },
          params: {
            validators: validatorsPublicKeys,
          },
        },
      });
      return data.data;
    } catch (error) {
      throw this.httpErrorFactory.from(error);
    }
  }

  /**
   * Converts array of chainId and vault to DeFi vault identifier
   * @param args.chainId - chain ID
   * @param args.vault - vault address
   *
   * @returns array of DeFi vault identifiers - `chainIdentifier_vault`, e.g. `eth_0x123`
   * @see https://docs.api.kiln.fi/reference/getdefinetworkstats
   */
  private getDefiVaultIdentifier(args: {
    chainId: string;
    vault: `0x${string}`;
  }): string {
    const chainIdentifiers = {
      '1': 'eth',
      '42161': 'arb',
      '56': 'bsc',
      '137': 'matic',
      '10': 'op',
    };

    // Note: cannot narrow without it being a separate type guard
    const isDeFiSupportedChain = (
      chainId: string,
    ): chainId is keyof typeof chainIdentifiers => {
      return chainId in chainIdentifiers;
    };

    if (isDeFiSupportedChain(args.chainId)) {
      const chainIdentifier = chainIdentifiers[args.chainId];
      return `${chainIdentifier}_${args.vault}`;
    } else {
      throw new Error(`${args.chainId} is not supported for DeFi by Kiln`);
    }
  }
}<|MERGE_RESOLUTION|>--- conflicted
+++ resolved
@@ -1,17 +1,14 @@
-import { HttpErrorFactory } from '@/datasources/errors/http-error-factory';
-import { IStakingApi } from '@/domain/interfaces/staking-api.interface';
-import { NetworkStats } from '@/datasources/staking-api/entities/network-stats.entity';
-import { PooledStakingStats } from '@/datasources/staking-api/entities/pooled-staking-stats.entity';
-import { DedicatedStakingStats } from '@/datasources/staking-api/entities/dedicated-staking-stats.entity';
-import { Deployment } from '@/datasources/staking-api/entities/deployment.entity';
-import { DefiVaultStats } from '@/datasources/staking-api/entities/defi-vault-stats.entity';
-<<<<<<< HEAD
 import { IConfigurationService } from '@/config/configuration.service.interface';
 import { CacheFirstDataSource } from '@/datasources/cache/cache.first.data.source';
 import { CacheRouter } from '@/datasources/cache/cache.router';
-=======
+import { HttpErrorFactory } from '@/datasources/errors/http-error-factory';
+import { DedicatedStakingStats } from '@/datasources/staking-api/entities/dedicated-staking-stats.entity';
+import { DefiVaultStats } from '@/datasources/staking-api/entities/defi-vault-stats.entity';
+import { Deployment } from '@/datasources/staking-api/entities/deployment.entity';
+import { NetworkStats } from '@/datasources/staking-api/entities/network-stats.entity';
+import { PooledStakingStats } from '@/datasources/staking-api/entities/pooled-staking-stats.entity';
 import { Stake } from '@/datasources/staking-api/entities/stake.entity';
->>>>>>> 81f21d9a
+import { IStakingApi } from '@/domain/interfaces/staking-api.interface';
 
 export class KilnApi implements IStakingApi {
   private readonly stakingExpirationTimeInSeconds: number;
@@ -176,10 +173,13 @@
   async getStakes(validatorsPublicKeys: `0x${string}`[]): Promise<Stake[]> {
     try {
       const url = `${this.baseUrl}/v1/eth/stakes`;
-      // Note: Kiln always return { data: T }
-      const { data } = await this.networkService.get<{
+      const cacheDir =
+        CacheRouter.getStakingStakesCacheDir(validatorsPublicKeys);
+      // Note: Kiln always return { data: T }
+      const { data } = await this.dataSource.get<{
         data: Array<Stake>;
       }>({
+        cacheDir,
         url,
         networkRequest: {
           headers: {
@@ -189,8 +189,10 @@
             validators: validatorsPublicKeys,
           },
         },
-      });
-      return data.data;
+        notFoundExpireTimeSeconds: this.defaultNotFoundExpirationTimeSeconds,
+        expireTimeSeconds: this.stakingExpirationTimeInSeconds,
+      });
+      return data;
     } catch (error) {
       throw this.httpErrorFactory.from(error);
     }
