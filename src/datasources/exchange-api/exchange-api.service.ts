import { Inject, Injectable } from '@nestjs/common';
import { RatesExchangeResult } from '../../domain/exchange/entities/rates-exchange-result.entity';
import {
  INetworkService,
  NetworkService,
} from '../network/network.service.interface';
<<<<<<< HEAD
import { IConfigurationService } from '../../common/config/configuration.service.interface';
import { FiatCodesExchangeResult } from '../../domain/exchange/entities/fiat-codes-exchange-result.entity';
=======
import { IConfigurationService } from '../../config/configuration.service.interface';
import { FiatCodesExchangeResult } from '../../domain/exchange/entities/fiat-codes-result.entity';
>>>>>>> 0377100b
import { IExchangeApi } from '../../domain/interfaces/exchange-api.interface';
import { DataSourceError } from '../../domain/errors/data-source.error';

@Injectable()
export class ExchangeApi implements IExchangeApi {
  private readonly baseUrl: string;
  private readonly apiKey: string;

  constructor(
    @Inject(IConfigurationService)
    private readonly configurationService: IConfigurationService,
    @Inject(NetworkService) private readonly networkService: INetworkService,
  ) {
    this.baseUrl =
      this.configurationService.getOrThrow<string>('exchange.baseUri');
    this.apiKey =
      this.configurationService.getOrThrow<string>('exchange.apiKey');
  }

  async getFiatCodes(): Promise<FiatCodesExchangeResult> {
    try {
      const { data } = await this.networkService.get(
        `${this.baseUrl}/symbols`,
        {
          params: { access_key: this.apiKey },
        },
      );
      return data;
    } catch (error) {
      throw new DataSourceError('Error getting Fiat Codes from exchange');
    }
  }

<<<<<<< HEAD
  async getRates(): Promise<RatesExchangeResult> {
    const { data } = await this.networkService.get(`${this.baseUrl}/latest`, {
      params: { access_key: this.apiKey },
    });
=======
  async getExchangeResult(): Promise<ExchangeResult> {
    try {
      const { data } = await this.networkService.get(`${this.baseUrl}/latest`, {
        params: { access_key: this.apiKey },
      });
>>>>>>> 0377100b

      return data;
    } catch (error) {
      throw new DataSourceError('Error getting exchange data');
    }
  }
}<|MERGE_RESOLUTION|>--- conflicted
+++ resolved
@@ -4,13 +4,8 @@
   INetworkService,
   NetworkService,
 } from '../network/network.service.interface';
-<<<<<<< HEAD
 import { IConfigurationService } from '../../common/config/configuration.service.interface';
 import { FiatCodesExchangeResult } from '../../domain/exchange/entities/fiat-codes-exchange-result.entity';
-=======
-import { IConfigurationService } from '../../config/configuration.service.interface';
-import { FiatCodesExchangeResult } from '../../domain/exchange/entities/fiat-codes-result.entity';
->>>>>>> 0377100b
 import { IExchangeApi } from '../../domain/interfaces/exchange-api.interface';
 import { DataSourceError } from '../../domain/errors/data-source.error';
 
@@ -44,18 +39,11 @@
     }
   }
 
-<<<<<<< HEAD
   async getRates(): Promise<RatesExchangeResult> {
-    const { data } = await this.networkService.get(`${this.baseUrl}/latest`, {
-      params: { access_key: this.apiKey },
-    });
-=======
-  async getExchangeResult(): Promise<ExchangeResult> {
     try {
       const { data } = await this.networkService.get(`${this.baseUrl}/latest`, {
         params: { access_key: this.apiKey },
       });
->>>>>>> 0377100b
 
       return data;
     } catch (error) {
