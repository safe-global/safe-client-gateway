import { Global, Module } from '@nestjs/common';
import { HttpErrorFactory } from '../errors/http-error-factory';
import { ExchangeApi } from './exchange-api.service';
<<<<<<< HEAD
import { ValidationErrorFactory } from '../errors/validation-error-factory';
import { JsonSchemaService } from '../../common/schemas/json-schema.service';
=======
import { IExchangeApi } from '../../domain/interfaces/exchange-api.interface';
>>>>>>> eddcf9ec

@Global()
@Module({
  providers: [
<<<<<<< HEAD
    ExchangeApi,
    HttpErrorFactory,
    JsonSchemaService,
    ValidationErrorFactory,
  ],
  exports: [ExchangeApi],
=======
    HttpErrorFactory,
    { provide: IExchangeApi, useClass: ExchangeApi },
  ],
  exports: [IExchangeApi],
>>>>>>> eddcf9ec
})
export class ExchangeApiModule {}<|MERGE_RESOLUTION|>--- conflicted
+++ resolved
@@ -1,28 +1,18 @@
 import { Global, Module } from '@nestjs/common';
 import { HttpErrorFactory } from '../errors/http-error-factory';
 import { ExchangeApi } from './exchange-api.service';
-<<<<<<< HEAD
+import { IExchangeApi } from '../../domain/interfaces/exchange-api.interface';
 import { ValidationErrorFactory } from '../errors/validation-error-factory';
 import { JsonSchemaService } from '../../common/schemas/json-schema.service';
-=======
-import { IExchangeApi } from '../../domain/interfaces/exchange-api.interface';
->>>>>>> eddcf9ec
 
 @Global()
 @Module({
   providers: [
-<<<<<<< HEAD
-    ExchangeApi,
     HttpErrorFactory,
+    { provide: IExchangeApi, useClass: ExchangeApi },
     JsonSchemaService,
     ValidationErrorFactory,
   ],
-  exports: [ExchangeApi],
-=======
-    HttpErrorFactory,
-    { provide: IExchangeApi, useClass: ExchangeApi },
-  ],
   exports: [IExchangeApi],
->>>>>>> eddcf9ec
 })
 export class ExchangeApiModule {}