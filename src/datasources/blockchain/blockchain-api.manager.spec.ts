--- conflicted
+++ resolved
@@ -1,10 +1,7 @@
 import { FakeConfigurationService } from '@/config/__tests__/fake.configuration.service';
 import { BlockchainApiManager } from '@/datasources/blockchain/blockchain-api.manager';
 import { FakeCacheService } from '@/datasources/cache/__tests__/fake.cache.service';
-<<<<<<< HEAD
-=======
 import { CacheDir } from '@/datasources/cache/entities/cache-dir.entity';
->>>>>>> 56dd4c8c
 import { chainBuilder } from '@/domain/chains/entities/__tests__/chain.builder';
 import { rpcUriBuilder } from '@/domain/chains/entities/__tests__/rpc-uri.builder';
 import { RpcUriAuthentication } from '@/domain/chains/entities/rpc-uri-authentication.entity';
@@ -108,10 +105,7 @@
       const chain = chainBuilder().build();
       const client = target._createCachedRpcClient(chain);
       const fetchSpy = jest.spyOn(global, 'fetch');
-<<<<<<< HEAD
-=======
       const chainId = toHex(chain.chainId);
->>>>>>> 56dd4c8c
       // eslint-disable-next-line @typescript-eslint/no-unused-vars
       fetchSpy.mockImplementation((_: unknown) => {
         return Promise.resolve({
@@ -121,17 +115,11 @@
           json: () => {
             // Return chain ID
             return Promise.resolve({
-<<<<<<< HEAD
-              result: faker.string.hexadecimal(),
-=======
               result: chainId,
->>>>>>> 56dd4c8c
             });
           },
         } as Response);
       });
-<<<<<<< HEAD
-=======
       const body = {
         jsonrpc: '2.0',
         id: 0,
@@ -141,7 +129,6 @@
         `${chain.chainId}_rpc_requests`,
         `${body.method}_undefined`,
       );
->>>>>>> 56dd4c8c
 
       await client.getChainId();
 
@@ -151,26 +138,15 @@
 
       expect(fetch).toHaveBeenCalledTimes(1);
       expect(fetch).toHaveBeenNthCalledWith(1, chain.rpcUri.value, {
-<<<<<<< HEAD
-        body: JSON.stringify({
-          jsonrpc: '2.0',
-          id: 0,
-          method: 'eth_chainId',
-        }),
-=======
         body: JSON.stringify(body),
->>>>>>> 56dd4c8c
         headers: {
           'Content-Type': 'application/json',
         },
         method: 'POST',
         signal: expect.any(AbortSignal),
       });
-<<<<<<< HEAD
-=======
       expect(fakeCacheService.keyCount()).toBe(1);
       await expect(fakeCacheService.get(cacheDir)).resolves.toBe(chainId);
->>>>>>> 56dd4c8c
 
       fetchSpy.mockRestore();
     });
