import { FakeConfigurationService } from '@/config/__tests__/fake.configuration.service';
import { PushwooshApi } from '@/datasources/email-api/pushwoosh-api.service';
import { HttpErrorFactory } from '@/datasources/errors/http-error-factory';
import { NetworkResponseError } from '@/datasources/network/entities/network.error.entity';
import { INetworkService } from '@/datasources/network/network.service.interface';
import { CreateEmailMessageDto } from '@/domain/account/entities/create-email-message.dto.entity';
import { DataSourceError } from '@/domain/errors/data-source.error';
import { faker } from '@faker-js/faker';

const networkService = {
  post: jest.fn(),
  delete: jest.fn(),
} as unknown as INetworkService;
const mockNetworkService = jest.mocked(networkService);

describe('PushwooshApi', () => {
  let service: PushwooshApi;
  let fakeConfigurationService: FakeConfigurationService;

  let pushwooshApplicationCode: string;
  let pushwooshApiKey: string;
  let pushwooshBaseUri: string;
  let pushwooshFromEmail: string;
  let pushwooshFromName: string;

  beforeEach(async () => {
    jest.clearAllMocks();

    pushwooshApplicationCode = faker.string.alphanumeric();
    pushwooshApiKey = faker.string.hexadecimal({ length: 32 });
    pushwooshBaseUri = faker.internet.url({ appendSlash: false });
    pushwooshFromEmail = faker.internet.email();
    pushwooshFromName = faker.person.fullName();

    fakeConfigurationService = new FakeConfigurationService();
    fakeConfigurationService.set(
      'email.applicationCode',
      pushwooshApplicationCode,
    );
    fakeConfigurationService.set('email.apiKey', pushwooshApiKey);
    fakeConfigurationService.set('email.baseUri', pushwooshBaseUri);
    fakeConfigurationService.set('email.fromEmail', pushwooshFromEmail);
    fakeConfigurationService.set('email.fromName', pushwooshFromName);

    service = new PushwooshApi(
      fakeConfigurationService,
      mockNetworkService,
      new HttpErrorFactory(),
    );
  });

  it('should error if configuration is not defined', async () => {
    const fakeConfigurationService = new FakeConfigurationService();

    expect(
      () =>
        new PushwooshApi(
          fakeConfigurationService,
          mockNetworkService,
          new HttpErrorFactory(),
        ),
    ).toThrow();
  });

  describe('sending email messages', () => {
    it('should forward error', async () => {
      const createEmailMessageDto: CreateEmailMessageDto = {
        to: [faker.internet.email(), faker.internet.email()],
        template: faker.string.uuid(),
        subject: faker.string.sample(),
        substitutions: {
          [faker.string.sample()]: faker.string.sample(),
          [faker.string.sample()]: faker.string.sample(),
        },
      };
      const status = faker.internet.httpStatusCode({ types: ['serverError'] });
      const error = new NetworkResponseError(
<<<<<<< HEAD
        new URL(faker.internet.url()),
=======
        new URL(pushwooshBaseUri),
>>>>>>> 440bb899
        {
          status,
        } as Response,
        {
          message: 'Unexpected error',
        },
      );
      mockNetworkService.post.mockRejectedValueOnce(error);

      await expect(
        service.createMessage(createEmailMessageDto),
      ).rejects.toThrow(new DataSourceError('Unexpected error', status));

      expect(networkService.post).toHaveBeenCalledTimes(1);
    });

    it('should create a new message', async () => {
      const createEmailMessageDto: CreateEmailMessageDto = {
        to: [faker.internet.email(), faker.internet.email()],
        template: faker.string.uuid(),
        subject: faker.string.sample(),
        substitutions: {
          [faker.string.sample()]: faker.string.sample(),
          [faker.string.sample()]: faker.string.sample(),
        },
      };

      await service.createMessage(createEmailMessageDto);

      expect(networkService.post).toHaveBeenCalledTimes(1);
      expect(networkService.post).toHaveBeenCalledWith(
        `${pushwooshBaseUri}/json/1.3/createEmailMessage`,
        {
          request: {
            application: pushwooshApplicationCode,
            auth: pushwooshApiKey,
            notifications: [
              {
                send_date: 'now',
                email_template: createEmailMessageDto.template,
                devices: createEmailMessageDto.to,
                use_auto_registration: true,
                subject: [{ default: createEmailMessageDto.subject }],
                dynamic_content_placeholders:
                  createEmailMessageDto.substitutions,
                from: { name: pushwooshFromName, email: pushwooshFromEmail },
              },
            ],
          },
        },
      );
    });

    it('should create a new unique (using emailMessageId field) message', async () => {
      const createEmailMessageDto: CreateEmailMessageDto = {
        to: [faker.internet.email(), faker.internet.email()],
        template: faker.string.uuid(),
        subject: faker.string.sample(),
        substitutions: {
          [faker.string.sample()]: faker.string.sample(),
          [faker.string.sample()]: faker.string.sample(),
        },
        emailMessageId: faker.string.uuid(),
      };

      await service.createMessage(createEmailMessageDto);

      expect(networkService.post).toHaveBeenCalledTimes(1);
      expect(networkService.post).toHaveBeenCalledWith(
        `${pushwooshBaseUri}/json/1.3/createEmailMessage`,
        {
          request: {
            application: pushwooshApplicationCode,
            auth: pushwooshApiKey,
            notifications: [
              {
                send_date: 'now',
                email_template: createEmailMessageDto.template,
                devices: createEmailMessageDto.to,
                use_auto_registration: true,
                subject: [{ default: createEmailMessageDto.subject }],
                dynamic_content_placeholders:
                  createEmailMessageDto.substitutions,
                from: { name: pushwooshFromName, email: pushwooshFromEmail },
                transactionId: createEmailMessageDto.emailMessageId,
              },
            ],
          },
        },
      );
    });
  });

  describe('deleting email addresses', () => {
    it('should forward error', async () => {
      const status = faker.internet.httpStatusCode({ types: ['serverError'] });
      const error = new NetworkResponseError(
<<<<<<< HEAD
        new URL(faker.internet.url()),
=======
        new URL(pushwooshBaseUri),
>>>>>>> 440bb899
        {
          status,
        } as Response,
        {
          message: 'Unexpected error',
        },
      );
      mockNetworkService.post.mockRejectedValueOnce(error);

      await expect(
        service.deleteEmailAddress({ emailAddress: faker.internet.email() }),
      ).rejects.toThrow(new DataSourceError('Unexpected error', status));

      expect(networkService.post).toHaveBeenCalledTimes(1);
    });

    it('should delete an email address from Pushwoosh', async () => {
      const emailAddress = faker.internet.email();
      await service.deleteEmailAddress({ emailAddress });

      expect(networkService.post).toHaveBeenCalledTimes(1);
      expect(networkService.post).toHaveBeenCalledWith(
        `${pushwooshBaseUri}/json/1.3/deleteEmail`,
        {
          request: {
            application: pushwooshApplicationCode,
            email: emailAddress,
          },
        },
      );
    });
  });
});<|MERGE_RESOLUTION|>--- conflicted
+++ resolved
@@ -75,11 +75,7 @@
       };
       const status = faker.internet.httpStatusCode({ types: ['serverError'] });
       const error = new NetworkResponseError(
-<<<<<<< HEAD
-        new URL(faker.internet.url()),
-=======
         new URL(pushwooshBaseUri),
->>>>>>> 440bb899
         {
           status,
         } as Response,
@@ -177,11 +173,7 @@
     it('should forward error', async () => {
       const status = faker.internet.httpStatusCode({ types: ['serverError'] });
       const error = new NetworkResponseError(
-<<<<<<< HEAD
-        new URL(faker.internet.url()),
-=======
         new URL(pushwooshBaseUri),
->>>>>>> 440bb899
         {
           status,
         } as Response,
