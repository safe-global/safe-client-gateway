--- conflicted
+++ resolved
@@ -112,37 +112,6 @@
       });
       expect(await fakeCacheService.get(cacheDir)).toBeUndefined();
     });
-<<<<<<< HEAD
-
-    // TODO: move this check to the repository.
-    it.skip('should throw if the counterfactual-safes storage setting is disabled', async () => {
-      const address = getAddress(faker.finance.ethereumAddress());
-      const [account] = await sql<
-        Account[]
-      >`INSERT INTO accounts (address) VALUES (${address}) RETURNING *`;
-      const [counterfactualSafesDataType] = await sql<
-        AccountDataType[]
-      >`SELECT * FROM account_data_types WHERE name = 'CounterfactualSafes'`;
-      await sql`
-        INSERT INTO account_data_settings
-        ${sql([
-          {
-            account_id: account.id,
-            account_data_type_id: counterfactualSafesDataType.id,
-            enabled: false,
-          },
-        ])}`;
-
-      expect(
-        await target.createCounterfactualSafe({
-          account,
-          createCounterfactualSafeDto:
-            createCounterfactualSafeDtoBuilder().build(),
-        }),
-      ).toThrow();
-    });
-=======
->>>>>>> b6ae6a7e
   });
 
   describe('getCounterfactualSafe', () => {
