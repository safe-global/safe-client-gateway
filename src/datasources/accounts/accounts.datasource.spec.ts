import { TestDbFactory } from '@/__tests__/db.factory';
import type { IConfigurationService } from '@/config/configuration.service.interface';
import { AccountsDatasource } from '@/datasources/accounts/accounts.datasource';
import { FakeCacheService } from '@/datasources/cache/__tests__/fake.cache.service';
import { MAX_TTL } from '@/datasources/cache/constants';
import { CacheDir } from '@/datasources/cache/entities/cache-dir.entity';
import { CachedQueryResolver } from '@/datasources/db/v1/cached-query-resolver';
import { PostgresDatabaseMigrator } from '@/datasources/db/v1/postgres-database.migrator';
import { accountDataTypeBuilder } from '@/domain/accounts/entities/__tests__/account-data-type.builder';
import { createAccountDtoBuilder } from '@/domain/accounts/entities/__tests__/create-account.dto.builder';
import { upsertAccountDataSettingsDtoBuilder } from '@/domain/accounts/entities/__tests__/upsert-account-data-settings.dto.entity.builder';
import type { AccountDataType } from '@/domain/accounts/entities/account-data-type.entity';
import type { ILoggingService } from '@/logging/logging.interface';
import { faker } from '@faker-js/faker';
import type postgres from 'postgres';
import { getAddress } from 'viem';

const mockLoggingService = {
  debug: jest.fn(),
  error: jest.fn(),
  info: jest.fn(),
  warn: jest.fn(),
} as jest.MockedObjectDeep<ILoggingService>;

const mockConfigurationService = jest.mocked({
  getOrThrow: jest.fn(),
} as jest.MockedObjectDeep<IConfigurationService>);

describe('AccountsDatasource tests', () => {
  let fakeCacheService: FakeCacheService;
  let sql: postgres.Sql;
  let migrator: PostgresDatabaseMigrator;
  let target: AccountsDatasource;
  const testDbFactory = new TestDbFactory();

  beforeAll(async () => {
    fakeCacheService = new FakeCacheService();
    sql = await testDbFactory.createTestDatabase(faker.string.uuid());
    migrator = new PostgresDatabaseMigrator(sql);
    await migrator.migrate();
    mockConfigurationService.getOrThrow.mockImplementation((key) => {
      if (key === 'expirationTimeInSeconds.default') return faker.number.int();
    });

    target = new AccountsDatasource(
      fakeCacheService,
      sql,
      new CachedQueryResolver(mockLoggingService, fakeCacheService),
      mockLoggingService,
      mockConfigurationService,
    );
  });

  afterEach(async () => {
    await sql`TRUNCATE TABLE accounts, groups, account_data_types CASCADE`;
    fakeCacheService.clear();
    jest.clearAllMocks();
  });

  afterAll(async () => {
    await testDbFactory.destroyTestDatabase(sql);
  });

  describe('createAccount', () => {
    it('creates an account successfully', async () => {
      const createAccountDto = createAccountDtoBuilder().build();

      const result = await target.createAccount({
        createAccountDto,
        clientIp: faker.internet.ipv4(),
      });

      expect(result).toStrictEqual({
        id: expect.any(Number),
        group_id: null,
        address: createAccountDto.address,
        name: createAccountDto.name,
        created_at: expect.any(Date),
        updated_at: expect.any(Date),
      });

      // check the account is stored in the cache
<<<<<<< HEAD
      const cacheDir = new CacheDir(`account_${createAccountDto.address}`, '');
      const cacheContent = await fakeCacheService.get(cacheDir);
=======
      const cacheDir = new CacheDir(`account_${address}`, '');
      const cacheContent = await fakeCacheService.hGet(cacheDir);
>>>>>>> dfb6df93
      expect(JSON.parse(cacheContent as string)).toStrictEqual(
        expect.arrayContaining([
          expect.objectContaining({
            id: expect.any(Number),
            group_id: null,
            address: createAccountDto.address,
            name: createAccountDto.name,
          }),
        ]),
      );
    });

    it('creates an account successfully if the clientIp is not a valid IP', async () => {
      const createAccountDto = createAccountDtoBuilder().build();

      const result = await target.createAccount({
        createAccountDto,
        clientIp: faker.string.sample(),
      });

      expect(result).toStrictEqual({
        id: expect.any(Number),
        group_id: null,
        address: createAccountDto.address,
        name: createAccountDto.name,
        created_at: expect.any(Date),
        updated_at: expect.any(Date),
      });

      // check the account is stored in the cache
<<<<<<< HEAD
      const cacheDir = new CacheDir(`account_${createAccountDto.address}`, '');
      const cacheContent = await fakeCacheService.get(cacheDir);
=======
      const cacheDir = new CacheDir(`account_${address}`, '');
      const cacheContent = await fakeCacheService.hGet(cacheDir);
>>>>>>> dfb6df93
      expect(JSON.parse(cacheContent as string)).toStrictEqual(
        expect.arrayContaining([
          expect.objectContaining({
            id: expect.any(Number),
            group_id: null,
            address: createAccountDto.address,
            name: createAccountDto.name,
          }),
        ]),
      );
    });

    it.todo('should fail if the name already exists');

    it('should fail if the IP hits the rate limit', async () => {
      const clientIp = faker.internet.ipv4();
      const accountCreationRateLimitCalls = faker.number.int({
        min: 2,
        max: 5,
      });
      mockConfigurationService.getOrThrow.mockImplementation((key) => {
        if (key === 'expirationTimeInSeconds.default')
          return faker.number.int();
        if (key === 'accounts.creationRateLimitCalls')
          return accountCreationRateLimitCalls;
        if (key === 'accounts.creationRateLimitPeriodSeconds')
          return faker.number.int({ min: 10 });
      });
      target = new AccountsDatasource(
        fakeCacheService,
        sql,
        new CachedQueryResolver(mockLoggingService, fakeCacheService),
        mockLoggingService,
        mockConfigurationService,
      );

      for (let i = 0; i < accountCreationRateLimitCalls; i++) {
        await target.createAccount({
          createAccountDto: createAccountDtoBuilder().build(),
          clientIp,
        });
      }

      await expect(
        target.createAccount({
          createAccountDto: createAccountDtoBuilder().build(),
          clientIp,
        }),
      ).rejects.toThrow('Accounts creation rate limit reached');

      const { count } = await sql`SELECT id FROM accounts`;
      expect(count).toBe(accountCreationRateLimitCalls);
    });

    it('should create accounts while the IP does not hit the rate limit', async () => {
      const clientIp = faker.internet.ipv4();
      const accountsToCreate = faker.number.int({ min: 1, max: 5 });
      const accountCreationRateLimitCalls = faker.number.int({
        min: 5,
        max: 10,
      });
      mockConfigurationService.getOrThrow.mockImplementation((key) => {
        if (key === 'expirationTimeInSeconds.default')
          return faker.number.int();
        if (key === 'accounts.creationRateLimitCalls')
          return accountCreationRateLimitCalls;
        if (key === 'accounts.creationRateLimitPeriodSeconds')
          return faker.number.int({ min: 10 });
      });
      target = new AccountsDatasource(
        fakeCacheService,
        sql,
        new CachedQueryResolver(mockLoggingService, fakeCacheService),
        mockLoggingService,
        mockConfigurationService,
      );

      for (let i = 0; i < accountsToCreate; i++) {
        await target.createAccount({
          createAccountDto: createAccountDtoBuilder().build(),
          clientIp,
        });
      }

      const { count } = await sql`SELECT id FROM accounts`;
      expect(count).toBe(accountsToCreate);
    });

    it('throws when an account with the same address already exists', async () => {
      const createAccountDto = createAccountDtoBuilder().build();
      await target.createAccount({
        createAccountDto,
        clientIp: faker.internet.ipv4(),
      });

      await expect(
        target.createAccount({
          createAccountDto: createAccountDtoBuilder()
            .with('address', createAccountDto.address)
            .build(),
          clientIp: faker.internet.ipv4(),
        }),
      ).rejects.toThrow('Error creating account.');
    });
  });

  describe('getAccount', () => {
    it('returns an account successfully', async () => {
      const createAccountDto = createAccountDtoBuilder().build();
      await target.createAccount({
        createAccountDto,
        clientIp: faker.internet.ipv4(),
      });

      const result = await target.getAccount(createAccountDto.address);

      expect(result).toStrictEqual(
        expect.objectContaining({
          id: expect.any(Number),
          group_id: null,
          address: createAccountDto.address,
          name: createAccountDto.name,
        }),
      );
    });

    it('returns an account from cache', async () => {
      const createAccountDto = createAccountDtoBuilder().build();
      await target.createAccount({
        createAccountDto,
        clientIp: faker.internet.ipv4(),
      });

      const result = await target.getAccount(createAccountDto.address);

      expect(result).toStrictEqual(
        expect.objectContaining({
          id: expect.any(Number),
          group_id: null,
          address: createAccountDto.address,
          name: createAccountDto.name,
        }),
      );
<<<<<<< HEAD
      const cacheDir = new CacheDir(`account_${createAccountDto.address}`, '');
      const cacheContent = await fakeCacheService.get(cacheDir);
=======
      const cacheDir = new CacheDir(`account_${address}`, '');
      const cacheContent = await fakeCacheService.hGet(cacheDir);
>>>>>>> dfb6df93
      expect(JSON.parse(cacheContent as string)).toStrictEqual(
        expect.arrayContaining([
          expect.objectContaining({
            id: expect.any(Number),
            group_id: null,
            address: createAccountDto.address,
            name: createAccountDto.name,
          }),
        ]),
      );
      expect(mockLoggingService.debug).toHaveBeenCalledTimes(1);
      expect(mockLoggingService.debug).toHaveBeenNthCalledWith(1, {
        type: 'cache_hit',
        key: `account_${createAccountDto.address}`,
        field: '',
      });
    });

    it('should not cache if the account is not found', async () => {
      const address = getAddress(faker.finance.ethereumAddress());

      // should not cache the account
      await expect(target.getAccount(address)).rejects.toThrow(
        'Error getting account.',
      );
      await expect(target.getAccount(address)).rejects.toThrow(
        'Error getting account.',
      );

      expect(mockLoggingService.debug).toHaveBeenCalledTimes(2);
      expect(mockLoggingService.debug).toHaveBeenNthCalledWith(1, {
        type: 'cache_miss',
        key: `account_${address}`,
        field: '',
      });
      expect(mockLoggingService.debug).toHaveBeenNthCalledWith(2, {
        type: 'cache_miss',
        key: `account_${address}`,
        field: '',
      });
    });
  });

  describe('deleteAccount', () => {
    it('deletes an account successfully', async () => {
      const createAccountDto = createAccountDtoBuilder().build();
      await target.createAccount({
        createAccountDto,
        clientIp: faker.internet.ipv4(),
      });

      await expect(
        target.deleteAccount(createAccountDto.address),
      ).resolves.not.toThrow();

      expect(mockLoggingService.debug).not.toHaveBeenCalled();
    });

    it('does not throws if no account is found', async () => {
      const address = getAddress(faker.finance.ethereumAddress());

      await expect(target.deleteAccount(address)).resolves.not.toThrow();

      expect(mockLoggingService.debug).toHaveBeenCalledTimes(1);
    });

    it('should clear the cache on account deletion', async () => {
      const createAccountDto = createAccountDtoBuilder().build();
      await target.createAccount({
        createAccountDto,
        clientIp: faker.internet.ipv4(),
      });

      // get the account from the cache
      const beforeDeletion = await target.getAccount(createAccountDto.address);
      expect(beforeDeletion).toStrictEqual(
        expect.objectContaining({
          id: expect.any(Number),
          group_id: null,
          address: createAccountDto.address,
          name: createAccountDto.name,
        }),
      );

      // store settings and counterfactual safes in the cache
      const accountDataSettingsCacheDir = new CacheDir(
        `account_data_settings_${createAccountDto.address}`,
        '',
      );
      await fakeCacheService.hSet(
        accountDataSettingsCacheDir,
        faker.string.alpha(),
        MAX_TTL,
      );
      const counterfactualSafesCacheDir = new CacheDir(
        `counterfactual_safes_${createAccountDto.address}`,
        '',
      );
      await fakeCacheService.hSet(
        counterfactualSafesCacheDir,
        faker.string.alpha(),
        MAX_TTL,
      );

      // the account is deleted from the database and the cache
<<<<<<< HEAD
      await expect(
        target.deleteAccount(createAccountDto.address),
      ).resolves.not.toThrow();
      await expect(
        target.getAccount(createAccountDto.address),
      ).rejects.toThrow();
      const accountCacheDir = new CacheDir(
        `account_${createAccountDto.address}`,
        '',
      );
      const cached = await fakeCacheService.get(accountCacheDir);
=======
      await expect(target.deleteAccount(address)).resolves.not.toThrow();
      await expect(target.getAccount(address)).rejects.toThrow();
      const accountCacheDir = new CacheDir(`account_${address}`, '');
      const cached = await fakeCacheService.hGet(accountCacheDir);
>>>>>>> dfb6df93
      expect(cached).toBeUndefined();

      // the settings and counterfactual safes are deleted from the cache
      const accountDataSettingsCached = await fakeCacheService.hGet(
        accountDataSettingsCacheDir,
      );
      expect(accountDataSettingsCached).toBeUndefined();
      const counterfactualSafesCached = await fakeCacheService.hGet(
        counterfactualSafesCacheDir,
      );
      expect(counterfactualSafesCached).toBeUndefined();

      expect(mockLoggingService.debug).toHaveBeenCalledTimes(2);
      expect(mockLoggingService.debug).toHaveBeenNthCalledWith(1, {
        type: 'cache_hit',
        key: `account_${createAccountDto.address}`,
        field: '',
      });
      expect(mockLoggingService.debug).toHaveBeenNthCalledWith(2, {
        type: 'cache_miss',
        key: `account_${createAccountDto.address}`,
        field: '',
      });
    });
  });

  describe('getDataTypes', () => {
    it('returns all data types from the database successfully', async () => {
      const dataTypes = [
        { name: faker.lorem.slug() },
        { name: faker.lorem.slug() },
        { name: faker.lorem.slug() },
      ];
      await sql`
        INSERT INTO account_data_types ${sql(dataTypes, 'name')}`;

      const result = await target.getDataTypes();

      expect(result).toStrictEqual(
        expect.arrayContaining(
          dataTypes.map((dataType) =>
            expect.objectContaining({
              id: expect.any(Number),
              name: dataType.name,
              description: null,
              is_active: true,
            }),
          ),
        ),
      );
    });

    it('returns all data types from cache successfully', async () => {
      const dataTypes = [
        { name: faker.lorem.slug() },
        { name: faker.lorem.slug() },
        { name: faker.lorem.slug() },
      ];
      await sql`
        INSERT INTO account_data_types ${sql(dataTypes, 'name')} RETURNING (id)`;
      await target.getDataTypes();

      const result = await target.getDataTypes();

      expect(result).toStrictEqual(
        expect.arrayContaining(
          dataTypes.map((dataType) =>
            expect.objectContaining({
              id: expect.any(Number),
              name: dataType.name,
              description: null,
              is_active: true,
            }),
          ),
        ),
      );
      const cacheDir = new CacheDir('account_data_types', '');
      const cacheContent = await fakeCacheService.hGet(cacheDir);
      expect(JSON.parse(cacheContent as string)).toStrictEqual(
        expect.arrayContaining(
          dataTypes.map((dataType) =>
            expect.objectContaining({
              id: expect.any(Number),
              name: dataType.name,
              description: null,
              is_active: true,
            }),
          ),
        ),
      );
      expect(mockLoggingService.debug).toHaveBeenCalledTimes(2);
      expect(mockLoggingService.debug).toHaveBeenNthCalledWith(1, {
        type: 'cache_miss',
        key: 'account_data_types',
        field: '',
      });
      expect(mockLoggingService.debug).toHaveBeenNthCalledWith(2, {
        type: 'cache_hit',
        key: 'account_data_types',
        field: '',
      });
    });
  });

  describe('getAccountDataSettings', () => {
    it('should get the account data settings successfully', async () => {
      const createAccountDto = createAccountDtoBuilder().build();
      const account = await target.createAccount({
        createAccountDto,
        clientIp: faker.internet.ipv4(),
      });
      const accountDataTypes = Array.from(
        { length: faker.number.int({ min: 1, max: 4 }) },
        () => accountDataTypeBuilder().with('is_active', true).build(),
      );
      const insertedDataTypes =
        await sql`INSERT INTO account_data_types ${sql(accountDataTypes, 'name', 'is_active')} returning *`;
      const accountDataSettingRows = insertedDataTypes.map((dataType) => ({
        account_id: account.id,
        account_data_type_id: dataType.id,
        enabled: faker.datatype.boolean(),
      }));
      await sql`
        INSERT INTO account_data_settings 
        ${sql(accountDataSettingRows, 'account_id', 'account_data_type_id', 'enabled')} returning *`;

      const actual = await target.getAccountDataSettings(
        createAccountDto.address,
      );

      const expected = accountDataSettingRows.map((accountDataSettingRow) => ({
        account_id: account.id,
        account_data_type_id: accountDataSettingRow.account_data_type_id,
        enabled: accountDataSettingRow.enabled,
        created_at: expect.any(Date),
        updated_at: expect.any(Date),
      }));

      expect(actual).toStrictEqual(expect.arrayContaining(expected));
    });

    it('should get the account data settings from cache', async () => {
      const createAccountDto = createAccountDtoBuilder().build();
      const account = await target.createAccount({
        createAccountDto,
        clientIp: faker.internet.ipv4(),
      });
      const accountDataTypes = Array.from(
        { length: faker.number.int({ min: 1, max: 4 }) },
        () => accountDataTypeBuilder().with('is_active', true).build(),
      );
      const insertedDataTypes =
        await sql`INSERT INTO account_data_types ${sql(accountDataTypes, 'name', 'is_active')} returning *`;
      const accountDataSettingRows = insertedDataTypes.map((dataType) => ({
        account_id: account.id,
        account_data_type_id: dataType.id,
        enabled: faker.datatype.boolean(),
      }));
      await sql`
        INSERT INTO account_data_settings
        ${sql(accountDataSettingRows, 'account_id', 'account_data_type_id', 'enabled')} returning *`;
      await target.getAccountDataSettings(createAccountDto.address);

      // check the account data settings are in the cache
      const actual = await target.getAccountDataSettings(
        createAccountDto.address,
      );

      const expected = accountDataSettingRows.map((accountDataSettingRow) =>
        expect.objectContaining({
          account_id: account.id,
          account_data_type_id: accountDataSettingRow.account_data_type_id,
          enabled: accountDataSettingRow.enabled,
        }),
      );

      expect(actual).toStrictEqual(expect.arrayContaining(expected));
<<<<<<< HEAD
      const cacheContent = await fakeCacheService.get(
        new CacheDir(`account_data_settings_${createAccountDto.address}`, ''),
=======
      const cacheContent = await fakeCacheService.hGet(
        new CacheDir(`account_data_settings_${address}`, ''),
>>>>>>> dfb6df93
      );
      expect(JSON.parse(cacheContent as string)).toStrictEqual(
        expect.arrayContaining(expected),
      );
      expect(mockLoggingService.debug).toHaveBeenCalledTimes(4);
      expect(mockLoggingService.debug).toHaveBeenNthCalledWith(1, {
        type: 'cache_hit',
        key: `account_${createAccountDto.address}`,
        field: '',
      });
      expect(mockLoggingService.debug).toHaveBeenNthCalledWith(2, {
        type: 'cache_miss',
        key: `account_data_settings_${createAccountDto.address}`,
        field: '',
      });
      expect(mockLoggingService.debug).toHaveBeenNthCalledWith(3, {
        type: 'cache_hit',
        key: `account_${createAccountDto.address}`,
        field: '',
      });
      expect(mockLoggingService.debug).toHaveBeenNthCalledWith(4, {
        type: 'cache_hit',
        key: `account_data_settings_${createAccountDto.address}`,
        field: '',
      });
    });

    it('should omit account data settings which data type is not active', async () => {
      const createAccountDto = createAccountDtoBuilder().build();
      const account = await target.createAccount({
        createAccountDto,
        clientIp: faker.internet.ipv4(),
      });
      const accountDataTypes = Array.from(
        { length: faker.number.int({ min: 1, max: 4 }) },
        () => accountDataTypeBuilder().with('is_active', true).build(),
      );
      accountDataTypes.push(
        accountDataTypeBuilder().with('is_active', false).build(),
      );
      const insertedDataTypes =
        await sql`INSERT INTO account_data_types ${sql(accountDataTypes, 'name', 'is_active')} returning *`;
      const [inactiveDataType] = await sql<
        AccountDataType[]
      >`SELECT * FROM account_data_types WHERE is_active IS FALSE`;
      const accountDataSettingRows = insertedDataTypes.map((dataType) => ({
        account_id: account.id,
        account_data_type_id: dataType.id,
        enabled: faker.datatype.boolean(),
      }));
      await sql`
        INSERT INTO account_data_settings 
        ${sql(accountDataSettingRows, 'account_id', 'account_data_type_id', 'enabled')} returning *`;

      const actual = await target.getAccountDataSettings(
        createAccountDto.address,
      );

      const expected = accountDataSettingRows
        .map((accountDataSettingRow) => ({
          account_id: account.id,
          account_data_type_id: accountDataSettingRow.account_data_type_id,
          enabled: accountDataSettingRow.enabled,
          created_at: expect.any(Date),
          updated_at: expect.any(Date),
        }))
        .filter((ads) => ads.account_data_type_id !== inactiveDataType.id);

      expect(actual).toStrictEqual(expect.arrayContaining(expected));
    });
  });

  describe('upsertAccountDataSettings', () => {
    it('adds account data settings successfully', async () => {
      const createAccountDto = createAccountDtoBuilder().build();
      const account = await target.createAccount({
        createAccountDto,
        clientIp: faker.internet.ipv4(),
      });
      const accountDataTypes = Array.from(
        { length: faker.number.int({ min: 1, max: 4 }) },
        () => accountDataTypeBuilder().with('is_active', true).build(),
      );
      const insertedDataTypes =
        await sql`INSERT INTO account_data_types ${sql(accountDataTypes, 'name', 'is_active')} returning *`;
      const accountDataSettings = insertedDataTypes.map((dataType) => ({
        dataTypeId: dataType.id,
        enabled: faker.datatype.boolean(),
      }));
      const upsertAccountDataSettingsDto = upsertAccountDataSettingsDtoBuilder()
        .with('accountDataSettings', accountDataSettings)
        .build();

      const actual = await target.upsertAccountDataSettings({
        address: createAccountDto.address,
        upsertAccountDataSettingsDto,
      });

      const expected = accountDataSettings.map((accountDataSetting) => ({
        account_id: account.id,
        account_data_type_id: accountDataSetting.dataTypeId,
        enabled: accountDataSetting.enabled,
        created_at: expect.any(Date),
        updated_at: expect.any(Date),
      }));

      expect(actual).toStrictEqual(expect.arrayContaining(expected));
    });

    it('should write the associated cache on upsert', async () => {
      const createAccountDto = createAccountDtoBuilder().build();
      const account = await target.createAccount({
        createAccountDto,
        clientIp: faker.internet.ipv4(),
      });
      const accountDataTypes = Array.from(
        { length: faker.number.int({ min: 1, max: 4 }) },
        () => accountDataTypeBuilder().with('is_active', true).build(),
      );
      const insertedDataTypes =
        await sql`INSERT INTO account_data_types ${sql(accountDataTypes, 'name', 'is_active')} returning *`;
      const accountDataSettings = insertedDataTypes.map((dataType) => ({
        dataTypeId: dataType.id,
        enabled: faker.datatype.boolean(),
      }));
      const upsertAccountDataSettingsDto = upsertAccountDataSettingsDtoBuilder()
        .with('accountDataSettings', accountDataSettings)
        .build();

      await target.upsertAccountDataSettings({
        address: createAccountDto.address,
        upsertAccountDataSettingsDto,
      });

      // check the account data settings are stored in the cache
<<<<<<< HEAD
      const cacheDir = new CacheDir(
        `account_data_settings_${createAccountDto.address}`,
        '',
      );
      const cacheContent = await fakeCacheService.get(cacheDir);
=======
      const cacheDir = new CacheDir(`account_data_settings_${address}`, '');
      const cacheContent = await fakeCacheService.hGet(cacheDir);
>>>>>>> dfb6df93
      expect(JSON.parse(cacheContent as string)).toStrictEqual(
        expect.arrayContaining(
          accountDataSettings.map((accountDataSetting) =>
            expect.objectContaining({
              account_id: account.id,
              account_data_type_id: accountDataSetting.dataTypeId,
              enabled: accountDataSetting.enabled,
            }),
          ),
        ),
      );
    });

    it('updates existing account data settings successfully', async () => {
      const createAccountDto = createAccountDtoBuilder().build();
      const account = await target.createAccount({
        createAccountDto,
        clientIp: faker.internet.ipv4(),
      });
      const accountDataTypes = Array.from(
        { length: faker.number.int({ min: 1, max: 4 }) },
        () => accountDataTypeBuilder().with('is_active', true).build(),
      );
      const insertedDataTypes =
        await sql`INSERT INTO account_data_types ${sql(accountDataTypes, 'name', 'is_active')} returning *`;
      const accountDataSettings = insertedDataTypes.map((dataType) => ({
        dataTypeId: dataType.id,
        enabled: faker.datatype.boolean(),
      }));
      const upsertAccountDataSettingsDto = upsertAccountDataSettingsDtoBuilder()
        .with('accountDataSettings', accountDataSettings)
        .build();

      const beforeUpdate = await target.upsertAccountDataSettings({
        address: createAccountDto.address,
        upsertAccountDataSettingsDto,
      });

      expect(beforeUpdate).toStrictEqual(
        expect.arrayContaining(
          accountDataSettings.map((accountDataSetting) => ({
            account_id: account.id,
            account_data_type_id: accountDataSetting.dataTypeId,
            enabled: accountDataSetting.enabled,
            created_at: expect.any(Date),
            updated_at: expect.any(Date),
          })),
        ),
      );

      const accountDataSettings2 = accountDataSettings.map((ads) => ({
        ...ads,
        enabled: !ads.enabled,
      }));
      const upsertAccountDataSettingsDto2 =
        upsertAccountDataSettingsDtoBuilder()
          .with('accountDataSettings', accountDataSettings2)
          .build();

      const afterUpdate = await target.upsertAccountDataSettings({
        address: createAccountDto.address,
        upsertAccountDataSettingsDto: upsertAccountDataSettingsDto2,
      });

      expect(afterUpdate).toStrictEqual(
        expect.arrayContaining(
          accountDataSettings.map((accountDataSetting) => ({
            account_id: account.id,
            account_data_type_id: accountDataSetting.dataTypeId,
            enabled: !accountDataSetting.enabled, // 'enabled' row was updated
            created_at: expect.any(Date),
            updated_at: expect.any(Date),
          })),
        ),
      );
    });

    it('throws an error if the account does not exist', async () => {
      const address = getAddress(faker.finance.ethereumAddress());
      const accountDataTypes = Array.from(
        { length: faker.number.int({ min: 1, max: 4 }) },
        () => accountDataTypeBuilder().with('is_active', true).build(),
      );
      const insertedDataTypes =
        await sql`INSERT INTO account_data_types ${sql(accountDataTypes, 'name', 'is_active')} returning *`;
      const accountDataSettings = insertedDataTypes.map((dataType) => ({
        dataTypeId: dataType.id,
        enabled: faker.datatype.boolean(),
      }));
      const upsertAccountDataSettingsDto = upsertAccountDataSettingsDtoBuilder()
        .with('accountDataSettings', accountDataSettings)
        .build();

      await expect(
        target.upsertAccountDataSettings({
          address,
          upsertAccountDataSettingsDto,
        }),
      ).rejects.toThrow('Error getting account.');
    });

    it('throws an error if a non-existent data type is provided', async () => {
      const createAccountDto = createAccountDtoBuilder().build();
      await target.createAccount({
        createAccountDto,
        clientIp: faker.internet.ipv4(),
      });
      const accountDataTypes = Array.from(
        { length: faker.number.int({ min: 1, max: 4 }) },
        () => accountDataTypeBuilder().with('is_active', true).build(),
      );
      const insertedDataTypes =
        await sql`INSERT INTO account_data_types ${sql(accountDataTypes, 'name', 'is_active')} returning *`;
      const accountDataSettings = insertedDataTypes.map((dataType) => ({
        dataTypeId: dataType.id,
        enabled: faker.datatype.boolean(),
      }));
      const upsertAccountDataSettingsDto = upsertAccountDataSettingsDtoBuilder()
        .with('accountDataSettings', accountDataSettings)
        .build();
      upsertAccountDataSettingsDto.accountDataSettings.push({
        dataTypeId: faker.string.numeric(5),
        enabled: faker.datatype.boolean(),
      });

      await expect(
        target.upsertAccountDataSettings({
          address: createAccountDto.address,
          upsertAccountDataSettingsDto,
        }),
      ).rejects.toThrow('Data types not found or not active.');
    });

    it('throws an error if an inactive data type is provided', async () => {
      const createAccountDto = createAccountDtoBuilder().build();
      await target.createAccount({
        createAccountDto,
        clientIp: faker.internet.ipv4(),
      });
      const accountDataTypes = [
        accountDataTypeBuilder().with('is_active', false).build(),
        accountDataTypeBuilder().build(),
      ];
      const insertedDataTypes =
        await sql`INSERT INTO account_data_types ${sql(accountDataTypes, 'name', 'is_active')} returning *`;
      const accountDataSettings = insertedDataTypes.map((dataType) => ({
        dataTypeId: dataType.id,
        enabled: faker.datatype.boolean(),
      }));
      const upsertAccountDataSettingsDto = upsertAccountDataSettingsDtoBuilder()
        .with('accountDataSettings', accountDataSettings)
        .build();

      await expect(
        target.upsertAccountDataSettings({
          address: createAccountDto.address,
          upsertAccountDataSettingsDto,
        }),
      ).rejects.toThrow(`Data types not found or not active.`);
    });
  });
});<|MERGE_RESOLUTION|>--- conflicted
+++ resolved
@@ -80,13 +80,8 @@
       });
 
       // check the account is stored in the cache
-<<<<<<< HEAD
       const cacheDir = new CacheDir(`account_${createAccountDto.address}`, '');
-      const cacheContent = await fakeCacheService.get(cacheDir);
-=======
-      const cacheDir = new CacheDir(`account_${address}`, '');
       const cacheContent = await fakeCacheService.hGet(cacheDir);
->>>>>>> dfb6df93
       expect(JSON.parse(cacheContent as string)).toStrictEqual(
         expect.arrayContaining([
           expect.objectContaining({
@@ -117,13 +112,8 @@
       });
 
       // check the account is stored in the cache
-<<<<<<< HEAD
       const cacheDir = new CacheDir(`account_${createAccountDto.address}`, '');
-      const cacheContent = await fakeCacheService.get(cacheDir);
-=======
-      const cacheDir = new CacheDir(`account_${address}`, '');
       const cacheContent = await fakeCacheService.hGet(cacheDir);
->>>>>>> dfb6df93
       expect(JSON.parse(cacheContent as string)).toStrictEqual(
         expect.arrayContaining([
           expect.objectContaining({
@@ -267,13 +257,8 @@
           name: createAccountDto.name,
         }),
       );
-<<<<<<< HEAD
       const cacheDir = new CacheDir(`account_${createAccountDto.address}`, '');
-      const cacheContent = await fakeCacheService.get(cacheDir);
-=======
-      const cacheDir = new CacheDir(`account_${address}`, '');
       const cacheContent = await fakeCacheService.hGet(cacheDir);
->>>>>>> dfb6df93
       expect(JSON.parse(cacheContent as string)).toStrictEqual(
         expect.arrayContaining([
           expect.objectContaining({
@@ -379,7 +364,6 @@
       );
 
       // the account is deleted from the database and the cache
-<<<<<<< HEAD
       await expect(
         target.deleteAccount(createAccountDto.address),
       ).resolves.not.toThrow();
@@ -390,13 +374,7 @@
         `account_${createAccountDto.address}`,
         '',
       );
-      const cached = await fakeCacheService.get(accountCacheDir);
-=======
-      await expect(target.deleteAccount(address)).resolves.not.toThrow();
-      await expect(target.getAccount(address)).rejects.toThrow();
-      const accountCacheDir = new CacheDir(`account_${address}`, '');
       const cached = await fakeCacheService.hGet(accountCacheDir);
->>>>>>> dfb6df93
       expect(cached).toBeUndefined();
 
       // the settings and counterfactual safes are deleted from the cache
@@ -574,13 +552,8 @@
       );
 
       expect(actual).toStrictEqual(expect.arrayContaining(expected));
-<<<<<<< HEAD
-      const cacheContent = await fakeCacheService.get(
+      const cacheContent = await fakeCacheService.hGet(
         new CacheDir(`account_data_settings_${createAccountDto.address}`, ''),
-=======
-      const cacheContent = await fakeCacheService.hGet(
-        new CacheDir(`account_data_settings_${address}`, ''),
->>>>>>> dfb6df93
       );
       expect(JSON.parse(cacheContent as string)).toStrictEqual(
         expect.arrayContaining(expected),
@@ -716,16 +689,11 @@
       });
 
       // check the account data settings are stored in the cache
-<<<<<<< HEAD
       const cacheDir = new CacheDir(
         `account_data_settings_${createAccountDto.address}`,
         '',
       );
-      const cacheContent = await fakeCacheService.get(cacheDir);
-=======
-      const cacheDir = new CacheDir(`account_data_settings_${address}`, '');
       const cacheContent = await fakeCacheService.hGet(cacheDir);
->>>>>>> dfb6df93
       expect(JSON.parse(cacheContent as string)).toStrictEqual(
         expect.arrayContaining(
           accountDataSettings.map((accountDataSetting) =>
