--- conflicted
+++ resolved
@@ -8,11 +8,7 @@
       get: jest.fn(),
       originalUrl: faker.system.filePath(),
       protocol: faker.internet.protocol(),
-<<<<<<< HEAD
-    } as unknown as jest.MockedObjectDeep<Request>;
-=======
     } as jest.MockedObjectDeep<Request>;
->>>>>>> 63983617
 
     const requestMock = jest.mocked(request);
 
