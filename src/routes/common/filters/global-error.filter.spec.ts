--- conflicted
+++ resolved
@@ -73,13 +73,7 @@
 
   describe('responses', () => {
     it('http exception returns correct error code and message', async () => {
-<<<<<<< HEAD
-      const code = faker.internet.httpStatusCode({
-        types: ['clientError', 'serverError'],
-      });
-=======
       const code = faker.helpers.arrayElement([422, 502]);
->>>>>>> f9163cbe
 
       await request(app.getHttpServer())
         .post('/http-exception')
@@ -89,13 +83,7 @@
     });
 
     it('no log http exception returns correct error code and message', async () => {
-<<<<<<< HEAD
-      const code = faker.internet.httpStatusCode({
-        types: ['clientError', 'serverError'],
-      });
-=======
       const code = faker.helpers.arrayElement([422, 502]);
->>>>>>> f9163cbe
 
       await request(app.getHttpServer())
         .post('/no-log-http-exception')
@@ -117,11 +105,7 @@
 
   describe('logs', () => {
     it('should log server errors as errors', async () => {
-<<<<<<< HEAD
-      const code = faker.internet.httpStatusCode({ types: ['serverError'] });
-=======
       const code = 502;
->>>>>>> f9163cbe
 
       await request(app.getHttpServer())
         .post('/http-exception')
@@ -138,13 +122,7 @@
     });
 
     it('should log non-server errors as info', async () => {
-<<<<<<< HEAD
-      const code = faker.internet.httpStatusCode({
-        types: ['clientError'],
-      });
-=======
       const code = 422;
->>>>>>> f9163cbe
 
       await request(app.getHttpServer())
         .post('/http-exception')
@@ -157,21 +135,11 @@
         name: 'HttpException',
         message: 'Some http exception',
         stacktrace: expect.any(String),
-<<<<<<< HEAD
-      });
-    });
-
-    it('should not log no log http exception', async () => {
-      const code = faker.internet.httpStatusCode({
-        types: ['clientError', 'serverError'],
-      });
-=======
       });
     });
 
     it('should not log no log http exception', async () => {
       const code = faker.helpers.arrayElement([422, 502]);
->>>>>>> f9163cbe
 
       await request(app.getHttpServer())
         .post('/no-log-http-exception')
