--- conflicted
+++ resolved
@@ -23,11 +23,7 @@
     const ctx = host.switchToHttp();
 
     const isHttpException = exception instanceof HttpException;
-<<<<<<< HEAD
-    const isHttpExceptionNoLog = exception.constructor === HttpExceptionNoLog;
-=======
     const isHttpExceptionNoLog = exception instanceof HttpExceptionNoLog;
->>>>>>> f9163cbe
 
     const httpStatus =
       isHttpException || isHttpExceptionNoLog
@@ -35,23 +31,10 @@
         : HttpStatus.INTERNAL_SERVER_ERROR;
 
     if (!isHttpExceptionNoLog) {
-<<<<<<< HEAD
-      const logMessage = {
-        name: exception.name,
-        message: exception.message,
-        stacktrace: exception.stack,
-      };
-      if (httpStatus >= 500 && httpStatus < 600) {
-        this.loggingService.error(logMessage);
-      } else {
-        this.loggingService.info(logMessage);
-      }
-=======
       this.log({
         exception,
         httpStatus,
       });
->>>>>>> f9163cbe
     }
 
     const responseBody =
