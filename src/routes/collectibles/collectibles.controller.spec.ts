--- conflicted
+++ resolved
@@ -222,12 +222,8 @@
         .expect(transactionServiceError.response.status)
         .expect({
           code: transactionServiceError.response.status,
-<<<<<<< HEAD
           message: (transactionServiceError.data as { message: string })
             .message,
-=======
-          message: transactionServiceError.data.message,
->>>>>>> 440bb899
         });
     });
 
