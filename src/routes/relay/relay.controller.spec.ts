--- conflicted
+++ resolved
@@ -606,7 +606,11 @@
                   version,
                   network: chainId,
                 })!.networkAddresses[chainId];
-                const to = faker.finance.ethereumAddress();
+                const proxyFactory = getProxyFactoryDeployment({
+                  version,
+                  network: chainId,
+                })!.networkAddresses[chainId];
+                const to = getAddress(proxyFactory);
                 const data = createProxyWithNonceEncoder()
                   .with('singleton', getAddress(singleton))
                   .with(
@@ -642,6 +646,58 @@
                   .expect(201)
                   .expect({
                     taskId,
+                  });
+              });
+
+              it('should throw when using an unofficial ProxyFactory to create an official Safe', async () => {
+                const chainId = faker.helpers.arrayElement(supportedChainIds);
+                const chain = chainBuilder().with('chainId', chainId).build();
+                const owners = [
+                  getAddress(faker.finance.ethereumAddress()),
+                  getAddress(faker.finance.ethereumAddress()),
+                ];
+                const singleton = getSafeSingletonDeployment({
+                  version,
+                  network: chainId,
+                })!.networkAddresses[chainId];
+                // Unofficial ProxyFactory
+                const to = getAddress(faker.finance.ethereumAddress());
+                const data = createProxyWithNonceEncoder()
+                  .with('singleton', getAddress(singleton))
+                  .with(
+                    'initializer',
+                    setupEncoder().with('owners', owners).encode(),
+                  )
+                  .encode();
+                const taskId = faker.string.uuid();
+                networkService.get.mockImplementation((url) => {
+                  switch (url) {
+                    case `${safeConfigUrl}/api/v1/chains/${chainId}`:
+                      return Promise.resolve({ data: chain, status: 200 });
+                    default:
+                      fail(`Unexpected URL: ${url}`);
+                  }
+                });
+                networkService.post.mockImplementation((url) => {
+                  switch (url) {
+                    case `${relayUrl}/relays/v2/sponsored-call`:
+                      return Promise.resolve({ data: { taskId }, status: 200 });
+                    default:
+                      fail(`Unexpected URL: ${url}`);
+                  }
+                });
+
+                await request(app.getHttpServer())
+                  .post(`/v1/chains/${chain.chainId}/relay`)
+                  .send({
+                    version,
+                    to,
+                    data,
+                  })
+                  .expect(422)
+                  .expect({
+                    message: 'Unofficial ProxyFactory contract.',
+                    statusCode: 422,
                   });
               });
 
@@ -656,7 +712,11 @@
                     version,
                     network: chainId,
                   })!.networkAddresses[chainId];
-                  const to = faker.finance.ethereumAddress();
+                  const proxyFactory = getProxyFactoryDeployment({
+                    version,
+                    network: chainId,
+                  })!.networkAddresses[chainId];
+                  const to = getAddress(proxyFactory);
                   const data = createProxyWithNonceEncoder()
                     .with('singleton', getAddress(singleton))
                     .with(
@@ -697,6 +757,61 @@
                       taskId,
                     });
                 });
+
+                it('should throw when using an unofficial ProxyFactory to create an official L2 Safe', async () => {
+                  const chainId = faker.helpers.arrayElement(supportedChainIds);
+                  const chain = chainBuilder().with('chainId', chainId).build();
+                  const owners = [
+                    getAddress(faker.finance.ethereumAddress()),
+                    getAddress(faker.finance.ethereumAddress()),
+                  ];
+                  const singleton = getSafeL2SingletonDeployment({
+                    version,
+                    network: chainId,
+                  })!.networkAddresses[chainId];
+                  // Unofficial ProxyFactory
+                  const to = getAddress(faker.finance.ethereumAddress());
+                  const data = createProxyWithNonceEncoder()
+                    .with('singleton', getAddress(singleton))
+                    .with(
+                      'initializer',
+                      setupEncoder().with('owners', owners).encode(),
+                    )
+                    .encode();
+                  const taskId = faker.string.uuid();
+                  networkService.get.mockImplementation((url) => {
+                    switch (url) {
+                      case `${safeConfigUrl}/api/v1/chains/${chainId}`:
+                        return Promise.resolve({ data: chain, status: 200 });
+                      default:
+                        fail(`Unexpected URL: ${url}`);
+                    }
+                  });
+                  networkService.post.mockImplementation((url) => {
+                    switch (url) {
+                      case `${relayUrl}/relays/v2/sponsored-call`:
+                        return Promise.resolve({
+                          data: { taskId },
+                          status: 200,
+                        });
+                      default:
+                        fail(`Unexpected URL: ${url}`);
+                    }
+                  });
+
+                  await request(app.getHttpServer())
+                    .post(`/v1/chains/${chain.chainId}/relay`)
+                    .send({
+                      version,
+                      to,
+                      data,
+                    })
+                    .expect(422)
+                    .expect({
+                      message: 'Unofficial ProxyFactory contract.',
+                      statusCode: 422,
+                    });
+                });
               }
             },
           );
@@ -705,7 +820,6 @@
           it.each([
             [
               'creating an official Safe',
-              faker.helpers.arrayElement(supportedChainIds),
               (chainId: string): string =>
                 getSafeSingletonDeployment({
                   version: '1.3.0',
@@ -714,7 +828,6 @@
             ],
             [
               'creating an official L2 Safe',
-              faker.helpers.arrayElement(supportedChainIds),
               (chainId: string): string =>
                 getSafeL2SingletonDeployment({
                   version: '1.3.0',
@@ -723,7 +836,7 @@
             ],
           ])(
             'should otherwise default to version 1.3.0 singletons when %s',
-            async (_, chainId, getSingleton) => {
+            async (_, getSingleton) => {
               const version = '1.3.0';
               const singleton = getSingleton(chainId);
               const chain = chainBuilder().with('chainId', chainId).build();
@@ -731,90 +844,6 @@
                 getAddress(faker.finance.ethereumAddress()),
                 getAddress(faker.finance.ethereumAddress()),
               ];
-              const to = faker.finance.ethereumAddress();
-              const data = createProxyWithNonceEncoder()
-                .with('singleton', getAddress(singleton))
-                .with(
-                  'initializer',
-                  setupEncoder().with('owners', owners).encode(),
-                )
-                .encode();
-              const taskId = faker.string.uuid();
-              networkService.get.mockImplementation((url) => {
-                switch (url) {
-                  case `${safeConfigUrl}/api/v1/chains/${chainId}`:
-                    return Promise.resolve({ data: chain, status: 200 });
-                  default:
-                    fail(`Unexpected URL: ${url}`);
-                }
-              });
-              networkService.post.mockImplementation((url) => {
-                switch (url) {
-                  case `${relayUrl}/relays/v2/sponsored-call`:
-                    return Promise.resolve({ data: { taskId }, status: 200 });
-                  default:
-                    fail(`Unexpected URL: ${url}`);
-                }
-              });
-
-              await request(app.getHttpServer())
-                .post(`/v1/chains/${chain.chainId}/relay`)
-                .send({
-                  version,
-                  to,
-                  data,
-                })
-                .expect(201)
-                .expect({
-                  taskId,
-                });
-            },
-          );
-        });
-      });
-
-      describe('Transaction validation', () => {
-        describe('Safe', () => {
-          describe.each(SAFE_VERSIONS[chainId])(
-            'v%s execTransaction',
-            (version) => {
-              // execTransaction
-              it('should return 422 when sending native currency to self', async () => {
-                const chain = chainBuilder().with('chainId', chainId).build();
-                const safe = safeBuilder().build();
-                const safeAddress = getAddress(safe.address);
-                const data = execTransactionEncoder()
-                  .with('to', safeAddress)
-                  .with('value', faker.number.bigInt())
-                  .encode() as Hex;
-                networkService.get.mockImplementation((url) => {
-                  switch (url) {
-                    case `${safeConfigUrl}/api/v1/chains/${chainId}`:
-                      return Promise.resolve({ data: chain, status: 200 });
-                    case `${chain.transactionService}/api/v1/safes/${safeAddress}`:
-                      // Official mastercopy
-                      return Promise.resolve({ data: safe, status: 200 });
-                    default:
-                      fail(`Unexpected URL: ${url}`);
-                  }
-                });
-
-<<<<<<< HEAD
-      describe('ProxyFactory', () => {
-        describe.each(PROXY_FACTORY_VERSIONS)(
-          'v%s createProxyWithNonce',
-          (version) => {
-            it('should return the limit addresses when creating an official Safe', async () => {
-              const chainId = faker.helpers.arrayElement(supportedChainIds);
-              const chain = chainBuilder().with('chainId', chainId).build();
-              const owners = [
-                getAddress(faker.finance.ethereumAddress()),
-                getAddress(faker.finance.ethereumAddress()),
-              ];
-              const singleton = getSafeSingletonDeployment({
-                version,
-                network: chainId,
-              })!.networkAddresses[chainId];
               const proxyFactory = getProxyFactoryDeployment({
                 version,
                 network: chainId,
@@ -835,7 +864,58 @@
                   default:
                     fail(`Unexpected URL: ${url}`);
                 }
-=======
+              });
+              networkService.post.mockImplementation((url) => {
+                switch (url) {
+                  case `${relayUrl}/relays/v2/sponsored-call`:
+                    return Promise.resolve({ data: { taskId }, status: 200 });
+                  default:
+                    fail(`Unexpected URL: ${url}`);
+                }
+              });
+
+              await request(app.getHttpServer())
+                .post(`/v1/chains/${chain.chainId}/relay`)
+                .send({
+                  version,
+                  to,
+                  data,
+                })
+                .expect(201)
+                .expect({
+                  taskId,
+                });
+            },
+          );
+        });
+      });
+
+      describe('Transaction validation', () => {
+        describe('Safe', () => {
+          describe.each(SAFE_VERSIONS[chainId])(
+            'v%s execTransaction',
+            (version) => {
+              // execTransaction
+              it('should return 422 when sending native currency to self', async () => {
+                const chain = chainBuilder().with('chainId', chainId).build();
+                const safe = safeBuilder().build();
+                const safeAddress = getAddress(safe.address);
+                const data = execTransactionEncoder()
+                  .with('to', safeAddress)
+                  .with('value', faker.number.bigInt())
+                  .encode() as Hex;
+                networkService.get.mockImplementation((url) => {
+                  switch (url) {
+                    case `${safeConfigUrl}/api/v1/chains/${chainId}`:
+                      return Promise.resolve({ data: chain, status: 200 });
+                    case `${chain.transactionService}/api/v1/safes/${safeAddress}`:
+                      // Official mastercopy
+                      return Promise.resolve({ data: safe, status: 200 });
+                    default:
+                      fail(`Unexpected URL: ${url}`);
+                  }
+                });
+
                 await request(app.getHttpServer())
                   .post(`/v1/chains/${chain.chainId}/relay`)
                   .send({
@@ -849,7 +929,6 @@
                       'Invalid transfer. The proposed transfer is not an execTransaction, multiSend, or createProxyWithNonce call.',
                     statusCode: 422,
                   });
->>>>>>> 31cbb43b
               });
 
               // transfer (execTransaction)
@@ -908,61 +987,6 @@
                       fail(`Unexpected URL: ${url}`);
                   }
                 });
-<<<<<<< HEAD
-            });
-            it('should throw when using an unofficial ProxyFactory to create an official Safe', async () => {
-              const chainId = faker.helpers.arrayElement(supportedChainIds);
-              const chain = chainBuilder().with('chainId', chainId).build();
-              const owners = [
-                getAddress(faker.finance.ethereumAddress()),
-                getAddress(faker.finance.ethereumAddress()),
-              ];
-              const singleton = getSafeSingletonDeployment({
-                version,
-                network: chainId,
-              })!.networkAddresses[chainId];
-              // Unofficial ProxyFactory
-              const to = getAddress(faker.finance.ethereumAddress());
-              const data = createProxyWithNonceEncoder()
-                .with('singleton', getAddress(singleton))
-                .with(
-                  'initializer',
-                  setupEncoder().with('owners', owners).encode(),
-                )
-                .encode();
-              const taskId = faker.string.uuid();
-              networkService.get.mockImplementation((url) => {
-                switch (url) {
-                  case `${safeConfigUrl}/api/v1/chains/${chainId}`:
-                    return Promise.resolve({ data: chain, status: 200 });
-                  default:
-                    fail(`Unexpected URL: ${url}`);
-                }
-              });
-              networkService.post.mockImplementation((url) => {
-                switch (url) {
-                  case `${relayUrl}/relays/v2/sponsored-call`:
-                    return Promise.resolve({ data: { taskId }, status: 200 });
-                  default:
-                    fail(`Unexpected URL: ${url}`);
-                }
-              });
-
-              await request(app.getHttpServer())
-                .post(`/v1/chains/${chain.chainId}/relay`)
-                .send({
-                  version,
-                  to,
-                  data,
-                })
-                .expect(422)
-                .expect({
-                  message: 'Unofficial ProxyFactory contract.',
-                  statusCode: 422,
-                });
-            });
-=======
->>>>>>> 31cbb43b
 
                 await request(app.getHttpServer())
                   .post(`/v1/chains/${chain.chainId}/relay`)
@@ -987,23 +1011,6 @@
             (version) => {
               it('should return 422 when the batch has an invalid transaction', async () => {
                 const chain = chainBuilder().with('chainId', chainId).build();
-<<<<<<< HEAD
-                const owners = [
-                  getAddress(faker.finance.ethereumAddress()),
-                  getAddress(faker.finance.ethereumAddress()),
-                ];
-                const singleton = getSafeL2SingletonDeployment({
-                  version,
-                  network: chainId,
-                })!.networkAddresses[chainId];
-                const proxyFactory = getProxyFactoryDeployment({
-                  version,
-                  network: chainId,
-                })!.networkAddresses[chainId];
-                const to = getAddress(proxyFactory);
-                const data = createProxyWithNonceEncoder()
-                  .with('singleton', getAddress(singleton))
-=======
                 const safe = safeBuilder().build();
                 const transactions = [
                   execTransactionEncoder().encode(),
@@ -1016,7 +1023,6 @@
                   value: faker.number.bigInt(),
                 }));
                 const data = multiSendEncoder()
->>>>>>> 31cbb43b
                   .with(
                     'transactions',
                     multiSendTransactionsEncoder(transactions),
@@ -1064,127 +1070,6 @@
                     statusCode: 422,
                   });
               });
-<<<<<<< HEAD
-
-              it('should throw when using an unofficial ProxyFactory to create an official L2 Safe', async () => {
-                const chainId = faker.helpers.arrayElement(supportedChainIds);
-                const chain = chainBuilder().with('chainId', chainId).build();
-                const owners = [
-                  getAddress(faker.finance.ethereumAddress()),
-                  getAddress(faker.finance.ethereumAddress()),
-                ];
-                const singleton = getSafeL2SingletonDeployment({
-                  version,
-                  network: chainId,
-                })!.networkAddresses[chainId];
-                // Unofficial ProxyFactory
-                const to = getAddress(faker.finance.ethereumAddress());
-                const data = createProxyWithNonceEncoder()
-                  .with('singleton', getAddress(singleton))
-                  .with(
-                    'initializer',
-                    setupEncoder().with('owners', owners).encode(),
-                  )
-                  .encode();
-                const taskId = faker.string.uuid();
-                networkService.get.mockImplementation((url) => {
-                  switch (url) {
-                    case `${safeConfigUrl}/api/v1/chains/${chainId}`:
-                      return Promise.resolve({ data: chain, status: 200 });
-                    default:
-                      fail(`Unexpected URL: ${url}`);
-                  }
-                });
-                networkService.post.mockImplementation((url) => {
-                  switch (url) {
-                    case `${relayUrl}/relays/v2/sponsored-call`:
-                      return Promise.resolve({
-                        data: { taskId },
-                        status: 200,
-                      });
-                    default:
-                      fail(`Unexpected URL: ${url}`);
-                  }
-                });
-
-                await request(app.getHttpServer())
-                  .post(`/v1/chains/${chain.chainId}/relay`)
-                  .send({
-                    version,
-                    to,
-                    data,
-                  })
-                  .expect(422)
-                  .expect({
-                    message: 'Unofficial ProxyFactory contract.',
-                    statusCode: 422,
-                  });
-              });
-            }
-          },
-        );
-
-        // TODO: Remove when legacy support is removed
-        it.each([
-          [
-            'creating an official Safe',
-            faker.helpers.arrayElement(supportedChainIds),
-            (chainId: string): string =>
-              getSafeSingletonDeployment({
-                version: '1.3.0',
-                network: chainId,
-              })!.networkAddresses[chainId],
-          ],
-          [
-            'creating an official L2 Safe',
-            faker.helpers.arrayElement(supportedChainIds),
-            (chainId: string): string =>
-              getSafeL2SingletonDeployment({
-                version: '1.3.0',
-                network: chainId,
-              })!.networkAddresses[chainId],
-          ],
-        ])(
-          'should otherwise default to version 1.3.0 singletons when %s',
-          async (_, chainId, getSingleton) => {
-            const version = '1.3.0';
-            const singleton = getSingleton(chainId);
-            const chain = chainBuilder().with('chainId', chainId).build();
-            const owners = [
-              getAddress(faker.finance.ethereumAddress()),
-              getAddress(faker.finance.ethereumAddress()),
-            ];
-            const proxyFactory = getProxyFactoryDeployment({
-              version,
-              network: chainId,
-            })!.networkAddresses[chainId];
-            const to = getAddress(proxyFactory);
-            const data = createProxyWithNonceEncoder()
-              .with('singleton', getAddress(singleton))
-              .with(
-                'initializer',
-                setupEncoder().with('owners', owners).encode(),
-              )
-              .encode();
-            const taskId = faker.string.uuid();
-            networkService.get.mockImplementation((url) => {
-              switch (url) {
-                case `${safeConfigUrl}/api/v1/chains/${chainId}`:
-                  return Promise.resolve({ data: chain, status: 200 });
-                default:
-                  fail(`Unexpected URL: ${url}`);
-              }
-            });
-            networkService.post.mockImplementation((url) => {
-              switch (url) {
-                case `${relayUrl}/relays/v2/sponsored-call`:
-                  return Promise.resolve({ data: { taskId }, status: 200 });
-                default:
-                  fail(`Unexpected URL: ${url}`);
-              }
-            });
-=======
->>>>>>> 31cbb43b
 
               it('should return 422 when the mastercopy is not official', async () => {
                 const chain = chainBuilder().with('chainId', chainId).build();
@@ -1561,7 +1446,11 @@
                 version,
                 network: chainId,
               })!.networkAddresses[chainId];
-              const to = faker.finance.ethereumAddress();
+              const proxyFactory = getProxyFactoryDeployment({
+                version,
+                network: chainId,
+              })!.networkAddresses[chainId];
+              const to = getAddress(proxyFactory);
               const data = createProxyWithNonceEncoder()
                 .with('singleton', getAddress(singleton))
                 .with(
@@ -1695,42 +1584,11 @@
             }
           });
 
-<<<<<<< HEAD
-            const owners = [
-              getAddress(faker.finance.ethereumAddress()),
-              getAddress(faker.finance.ethereumAddress()),
-            ];
-            const singleton = getSafeSingletonDeployment({
-              version,
-              network: chainId,
-            })!.networkAddresses[chainId];
-            const proxyFactory = getProxyFactoryDeployment({
-              version,
-              network: chainId,
-            })!.networkAddresses[chainId];
-            const to = getAddress(proxyFactory);
-            const data = createProxyWithNonceEncoder()
-              .with('singleton', getAddress(singleton))
-              .with(
-                'initializer',
-                setupEncoder().with('owners', owners).encode(),
-              )
-              .encode();
-            const taskId = faker.string.uuid();
-            networkService.get.mockImplementation((url) => {
-              switch (url) {
-                case `${safeConfigUrl}/api/v1/chains/${chainId}`:
-                  return Promise.resolve({ data: chain, status: 200 });
-                default:
-                  fail(`Unexpected URL: ${url}`);
-              }
-=======
           await request(app.getHttpServer())
             .post(`/v1/chains/${chain.chainId}/relay`)
             .send({
               to: safeAddress,
               data,
->>>>>>> 31cbb43b
             });
 
           await request(app.getHttpServer())
