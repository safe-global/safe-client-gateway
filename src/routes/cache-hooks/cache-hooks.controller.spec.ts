import { faker } from '@faker-js/faker';
import { INestApplication } from '@nestjs/common';
import { Test, TestingModule } from '@nestjs/testing';
import request from 'supertest';
import { TestCacheModule } from '@/datasources/cache/__tests__/test.cache.module';
import { TestNetworkModule } from '@/datasources/network/__tests__/test.network.module';
import { chainBuilder } from '@/domain/chains/entities/__tests__/chain.builder';
import { TestLoggingModule } from '@/logging/__tests__/test.logging.module';
import configuration from '@/config/entities/__tests__/configuration';
import { IConfigurationService } from '@/config/configuration.service.interface';
import { CacheDir } from '@/datasources/cache/entities/cache-dir.entity';
import { FakeCacheService } from '@/datasources/cache/__tests__/fake.cache.service';
import { CacheService } from '@/datasources/cache/cache.service.interface';
import { AppModule } from '@/app.module';
import { CacheModule } from '@/datasources/cache/cache.module';
import { RequestScopedLoggingModule } from '@/logging/logging.module';
import { NetworkModule } from '@/datasources/network/network.module';
import {
  INetworkService,
  NetworkService,
} from '@/datasources/network/network.service.interface';
import { AccountDataSourceModule } from '@/datasources/account/account.datasource.module';
import { TestAccountDataSourceModule } from '@/datasources/account/__tests__/test.account.datasource.module';
import { getAddress } from 'viem';
import { TestQueuesApiModule } from '@/datasources/queues/__tests__/test.queues-api.module';
import { QueuesApiModule } from '@/datasources/queues/queues-api.module';
import { Server } from 'net';
import { safeBuilder } from '@/domain/safe/entities/__tests__/safe.builder';
import { IBlockchainApiManager } from '@/domain/interfaces/blockchain-api.manager.interface';
import { safeCreatedEventBuilder } from '@/routes/cache-hooks/entities/__tests__/safe-created.build';
import { ITransactionApiManager } from '@/domain/interfaces/transaction-api.manager.interface';
import { IBalancesApiManager } from '@/domain/interfaces/balances-api.manager.interface';

describe('Post Hook Events (Unit)', () => {
  let app: INestApplication<Server>;
  let authToken: string;
  let safeConfigUrl: string;
  let fakeCacheService: FakeCacheService;
  let networkService: jest.MockedObjectDeep<INetworkService>;
  let configurationService: IConfigurationService;
<<<<<<< HEAD
  let transactionApiManager: ITransactionApiManager;
  let balancesApiManager: IBalancesApiManager;
=======
  let blockchainApiManager: IBlockchainApiManager;
>>>>>>> 7a69e4d1

  async function initApp(config: typeof configuration): Promise<void> {
    const moduleFixture: TestingModule = await Test.createTestingModule({
      imports: [AppModule.register(config)],
    })
      .overrideModule(AccountDataSourceModule)
      .useModule(TestAccountDataSourceModule)
      .overrideModule(CacheModule)
      .useModule(TestCacheModule)
      .overrideModule(RequestScopedLoggingModule)
      .useModule(TestLoggingModule)
      .overrideModule(NetworkModule)
      .useModule(TestNetworkModule)
      .overrideModule(QueuesApiModule)
      .useModule(TestQueuesApiModule)
      .compile();
    app = moduleFixture.createNestApplication();

    fakeCacheService = moduleFixture.get<FakeCacheService>(CacheService);
    configurationService = moduleFixture.get(IConfigurationService);
<<<<<<< HEAD
    transactionApiManager = moduleFixture.get(ITransactionApiManager);
    balancesApiManager = moduleFixture.get(IBalancesApiManager);
=======
    blockchainApiManager = moduleFixture.get<IBlockchainApiManager>(
      IBlockchainApiManager,
    );
>>>>>>> 7a69e4d1
    authToken = configurationService.getOrThrow('auth.token');
    safeConfigUrl = configurationService.getOrThrow('safeConfig.baseUri');
    networkService = moduleFixture.get(NetworkService);

    await app.init();
  }

  beforeEach(async () => {
    jest.resetAllMocks();
    await initApp(configuration);
  });

  afterAll(async () => {
    await app.close();
  });

  it('should return 410 if the eventsQueue FF is active and the hook is not CHAIN_UPDATE or SAFE_APPS_UPDATE', async () => {
    const defaultConfiguration = configuration();
    const testConfiguration = (): typeof defaultConfiguration => ({
      ...defaultConfiguration,
      features: {
        ...defaultConfiguration.features,
        eventsQueue: true,
      },
    });

    await initApp(testConfiguration);

    const payload = {
      type: 'INCOMING_TOKEN',
      tokenAddress: faker.finance.ethereumAddress(),
      txHash: faker.string.hexadecimal({ length: 32 }),
    };
    const safeAddress = faker.finance.ethereumAddress();
    const chainId = faker.string.numeric();
    const data = {
      address: safeAddress,
      chainId: chainId,
      ...payload,
    };

    await request(app.getHttpServer())
      .post(`/hooks/events`)
      .set('Authorization', `Basic ${authToken}`)
      .send(data)
      .expect(410);
  });

  it('should throw an error if authorization is not sent in the request headers', async () => {
    await request(app.getHttpServer())
      .post(`/hooks/events`)
      .send({})
      .expect(403);
  });

  it.each([
    {
      type: 'DELETED_MULTISIG_TRANSACTION',
      address: faker.finance.ethereumAddress(),
      safeTxHash: faker.string.hexadecimal({ length: 32 }),
    },
    {
      type: 'EXECUTED_MULTISIG_TRANSACTION',
      address: faker.finance.ethereumAddress(),
      safeTxHash: faker.string.hexadecimal({ length: 32 }),
      txHash: faker.string.hexadecimal({ length: 32 }),
    },
    {
      type: 'INCOMING_ETHER',
      address: faker.finance.ethereumAddress(),
      txHash: faker.string.hexadecimal({ length: 32 }),
      value: faker.string.numeric(),
    },
    {
      type: 'INCOMING_TOKEN',
      address: faker.finance.ethereumAddress(),
      tokenAddress: faker.finance.ethereumAddress(),
      txHash: faker.string.hexadecimal({ length: 32 }),
    },
    {
      type: 'OUTGOING_ETHER',
      address: faker.finance.ethereumAddress(),
      txHash: faker.string.hexadecimal({ length: 32 }),
      value: faker.string.numeric(),
    },
    {
      type: 'OUTGOING_TOKEN',
      address: faker.finance.ethereumAddress(),
      tokenAddress: faker.finance.ethereumAddress(),
      txHash: faker.string.hexadecimal({ length: 32 }),
    },
    {
      type: 'NEW_CONFIRMATION',
      address: faker.finance.ethereumAddress(),
      owner: faker.finance.ethereumAddress(),
      safeTxHash: faker.string.hexadecimal({ length: 32 }),
    },
    {
      type: 'PENDING_MULTISIG_TRANSACTION',
      address: faker.finance.ethereumAddress(),
      safeTxHash: faker.string.hexadecimal({ length: 32 }),
    },
    {
      type: 'MODULE_TRANSACTION',
      address: faker.finance.ethereumAddress(),
      module: faker.finance.ethereumAddress(),
      txHash: faker.string.hexadecimal({ length: 32 }),
    },
    {
      type: 'MESSAGE_CREATED',
      address: faker.finance.ethereumAddress(),
      messageHash: faker.string.hexadecimal({ length: 32 }),
    },
    {
      type: 'MESSAGE_CONFIRMATION',
      address: faker.finance.ethereumAddress(),
      messageHash: faker.string.hexadecimal({ length: 32 }),
    },
    {
      type: 'CHAIN_UPDATE',
    },
    {
      type: 'SAFE_APPS_UPDATE',
    },
    {
      type: 'SAFE_CREATED',
      address: faker.finance.ethereumAddress(),
      blockNumber: faker.number.int(),
    },
  ])('accepts $type', async (payload) => {
    const chainId = faker.string.numeric();
    const data = {
      chainId: chainId,
      ...payload,
    };
    networkService.get.mockImplementation(({ url }) => {
      switch (url) {
        case `${safeConfigUrl}/api/v1/chains/${chainId}`:
          return Promise.resolve({
            data: chainBuilder().with('chainId', chainId).build(),
            status: 200,
          });
        default:
          return Promise.reject(new Error(`Could not match ${url}`));
      }
    });

    await request(app.getHttpServer())
      .post(`/hooks/events`)
      .set('Authorization', `Basic ${authToken}`)
      .send(data)
      .expect(202);
  });

  it('returns 400 (Bad Request) on unknown payload', async () => {
    const data = {
      type: 'SOME_TEST_TYPE_THAT_WE_DO_NOT_SUPPORT',
      safeTxHash: 'some-safe-tx-hash',
    };
    networkService.get.mockImplementation(({ url }) => {
      switch (url) {
        case `${safeConfigUrl}/api/v1/chains/1`:
          return Promise.resolve({
            data: chainBuilder().with('chainId', '1').build(),
            status: 200,
          });
        default:
          return Promise.reject(new Error(`Could not match ${url}`));
      }
    });

    await request(app.getHttpServer())
      .post(`/hooks/events`)
      .set('Authorization', `Basic ${authToken}`)
      .send(data)
      .expect(422)
      .expect({
        statusCode: 422,
        code: 'invalid_union_discriminator',
        options: [
          'CHAIN_UPDATE',
          'DELETED_MULTISIG_TRANSACTION',
          'EXECUTED_MULTISIG_TRANSACTION',
          'INCOMING_ETHER',
          'INCOMING_TOKEN',
          'MESSAGE_CREATED',
          'MODULE_TRANSACTION',
          'NEW_CONFIRMATION',
          'MESSAGE_CONFIRMATION',
          'OUTGOING_ETHER',
          'OUTGOING_TOKEN',
          'PENDING_MULTISIG_TRANSACTION',
          'SAFE_APPS_UPDATE',
          'SAFE_CREATED',
        ],
        path: ['type'],
        message:
          "Invalid discriminator value. Expected 'CHAIN_UPDATE' | 'DELETED_MULTISIG_TRANSACTION' | 'EXECUTED_MULTISIG_TRANSACTION' | 'INCOMING_ETHER' | 'INCOMING_TOKEN' | 'MESSAGE_CREATED' | 'MODULE_TRANSACTION' | 'NEW_CONFIRMATION' | 'MESSAGE_CONFIRMATION' | 'OUTGOING_ETHER' | 'OUTGOING_TOKEN' | 'PENDING_MULTISIG_TRANSACTION' | 'SAFE_APPS_UPDATE' | 'SAFE_CREATED'",
      });
  });

  it.each([
    {
      type: 'INCOMING_TOKEN',
      tokenAddress: faker.finance.ethereumAddress(),
      txHash: faker.string.hexadecimal({ length: 32 }),
    },
    {
      type: 'OUTGOING_ETHER',
      txHash: faker.string.hexadecimal({ length: 32 }),
      value: faker.string.numeric(),
    },
    {
      type: 'INCOMING_ETHER',
      txHash: faker.string.hexadecimal({ length: 32 }),
      value: faker.string.numeric(),
    },
    {
      type: 'OUTGOING_TOKEN',
      tokenAddress: faker.finance.ethereumAddress(),
      txHash: faker.string.hexadecimal({ length: 32 }),
    },
  ])('$type clears balances', async (payload) => {
    const chainId = faker.string.numeric({
      exclude: configurationService.getOrThrow(
        'features.zerionBalancesChainIds',
      ),
    });
    const chain = chainBuilder().with('chainId', chainId).build();
    const safe = safeBuilder().build();
    const safeAddress = getAddress(safe.address);
    const cacheDir = new CacheDir(
      `${chainId}_safe_balances_${safeAddress}`,
      faker.string.alpha(),
    );
    await fakeCacheService.set(
      cacheDir,
      faker.string.alpha(),
      faker.number.int({ min: 1 }),
    );
    const data = {
      address: safeAddress,
      chainId: chainId,
      ...payload,
    };
    networkService.get.mockImplementation(({ url }) => {
      switch (url) {
        case `${safeConfigUrl}/api/v1/chains/${chainId}`:
          return Promise.resolve({
            data: chain,
            status: 200,
          });
        case `${chain.transactionService}/api/v1/safes/${safeAddress}`:
          return Promise.resolve({ data: safe, status: 200 });
        default:
          return Promise.reject(new Error(`Could not match ${url}`));
      }
    });

    await request(app.getHttpServer())
      .post(`/hooks/events`)
      .set('Authorization', `Basic ${authToken}`)
      .send(data)
      .expect(202);

    await expect(fakeCacheService.get(cacheDir)).resolves.toBeUndefined();
  });

  it.each([
    {
      type: 'PENDING_MULTISIG_TRANSACTION',
      safeTxHash: faker.string.hexadecimal({ length: 32 }),
    },
    {
      type: 'EXECUTED_MULTISIG_TRANSACTION',
      safeTxHash: faker.string.hexadecimal({ length: 32 }),
      txHash: faker.string.hexadecimal({ length: 32 }),
    },
    {
      type: 'NEW_CONFIRMATION',
      owner: faker.finance.ethereumAddress(),
      safeTxHash: faker.string.hexadecimal({ length: 32 }),
    },
    {
      type: 'DELETED_MULTISIG_TRANSACTION',
      safeTxHash: faker.string.hexadecimal({ length: 32 }),
    },
  ])('$type clears multisig transactions', async (payload) => {
    const safeAddress = faker.finance.ethereumAddress();
    const chainId = faker.string.numeric();
    const cacheDir = new CacheDir(
      `${chainId}_multisig_transactions_${getAddress(safeAddress)}`,
      faker.string.alpha(),
    );
    await fakeCacheService.set(
      cacheDir,
      faker.string.alpha(),
      faker.number.int({ min: 1 }),
    );
    const data = {
      address: safeAddress,
      chainId: chainId,
      ...payload,
    };
    networkService.get.mockImplementation(({ url }) => {
      switch (url) {
        case `${safeConfigUrl}/api/v1/chains/${chainId}`:
          return Promise.resolve({
            data: chainBuilder().with('chainId', chainId).build(),
            status: 200,
          });
        default:
          return Promise.reject(new Error(`Could not match ${url}`));
      }
    });

    await request(app.getHttpServer())
      .post(`/hooks/events`)
      .set('Authorization', `Basic ${authToken}`)
      .send(data)
      .expect(202);

    await expect(fakeCacheService.get(cacheDir)).resolves.toBeUndefined();
  });

  it.each([
    {
      type: 'PENDING_MULTISIG_TRANSACTION',
      safeTxHash: faker.string.hexadecimal({ length: 32 }),
    },
    {
      type: 'EXECUTED_MULTISIG_TRANSACTION',
      safeTxHash: faker.string.hexadecimal({ length: 32 }),
      txHash: faker.string.hexadecimal({ length: 32 }),
    },
    {
      type: 'NEW_CONFIRMATION',
      owner: faker.finance.ethereumAddress(),
      safeTxHash: faker.string.hexadecimal({ length: 32 }),
    },
    {
      type: 'DELETED_MULTISIG_TRANSACTION',
      safeTxHash: faker.string.hexadecimal({ length: 32 }),
    },
  ])('$type clears multisig transaction', async (payload) => {
    const safeAddress = faker.finance.ethereumAddress();
    const chainId = faker.string.numeric();
    const cacheDir = new CacheDir(
      `${chainId}_multisig_transaction_${payload.safeTxHash}`,
      faker.string.alpha(),
    );
    await fakeCacheService.set(
      cacheDir,
      faker.string.alpha(),
      faker.number.int({ min: 1 }),
    );
    const data = {
      address: safeAddress,
      chainId: chainId,
      ...payload,
    };
    networkService.get.mockImplementation(({ url }) => {
      switch (url) {
        case `${safeConfigUrl}/api/v1/chains/${chainId}`:
          return Promise.resolve({
            data: chainBuilder().with('chainId', chainId).build(),
            status: 200,
          });
        default:
          return Promise.reject(new Error(`Could not match ${url}`));
      }
    });

    await request(app.getHttpServer())
      .post(`/hooks/events`)
      .set('Authorization', `Basic ${authToken}`)
      .send(data)
      .expect(202);

    await expect(fakeCacheService.get(cacheDir)).resolves.toBeUndefined();
  });

  it.each([
    {
      type: 'EXECUTED_MULTISIG_TRANSACTION',
      safeTxHash: faker.string.hexadecimal({ length: 32 }),
      txHash: faker.string.hexadecimal({ length: 32 }),
    },
    {
      type: 'MODULE_TRANSACTION',
      module: faker.finance.ethereumAddress(),
      txHash: faker.string.hexadecimal({ length: 32 }),
    },
  ])('$type clears safe info', async (payload) => {
    const safeAddress = faker.finance.ethereumAddress();
    const chainId = faker.string.numeric();
    const cacheDir = new CacheDir(
      `${chainId}_safe_${getAddress(safeAddress)}`,
      faker.string.alpha(),
    );
    await fakeCacheService.set(
      cacheDir,
      faker.string.alpha(),
      faker.number.int({ min: 1 }),
    );
    const data = {
      address: safeAddress,
      chainId: chainId,
      ...payload,
    };
    networkService.get.mockImplementation(({ url }) => {
      switch (url) {
        case `${safeConfigUrl}/api/v1/chains/${chainId}`:
          return Promise.resolve({
            data: chainBuilder().with('chainId', chainId).build(),
            status: 200,
          });
        default:
          return Promise.reject(new Error(`Could not match ${url}`));
      }
    });

    await request(app.getHttpServer())
      .post(`/hooks/events`)
      .set('Authorization', `Basic ${authToken}`)
      .send(data)
      .expect(202);

    await expect(fakeCacheService.get(cacheDir)).resolves.toBeUndefined();
  });

  it.each([
    {
      type: 'EXECUTED_MULTISIG_TRANSACTION',
      safeTxHash: faker.string.hexadecimal({ length: 32 }),
      txHash: faker.string.hexadecimal({ length: 32 }),
    },
    {
      type: 'INCOMING_TOKEN',
      tokenAddress: faker.finance.ethereumAddress(),
      txHash: faker.string.hexadecimal({ length: 32 }),
    },
    {
      type: 'OUTGOING_TOKEN',
      tokenAddress: faker.finance.ethereumAddress(),
      txHash: faker.string.hexadecimal({ length: 32 }),
    },
  ])('$type clears safe collectibles', async (payload) => {
    const chainId = faker.string.numeric({
      exclude: configurationService.getOrThrow(
        'features.zerionBalancesChainIds',
      ),
    });
    const chain = chainBuilder().with('chainId', chainId).build();
    const safe = safeBuilder().build();
    const safeAddress = getAddress(safe.address);
    const cacheDir = new CacheDir(
      `${chainId}_safe_collectibles_${safeAddress}`,
      faker.string.alpha(),
    );
    await fakeCacheService.set(
      cacheDir,
      faker.string.alpha(),
      faker.number.int({ min: 1 }),
    );
    const data = {
      address: safeAddress,
      chainId: chainId,
      ...payload,
    };
    networkService.get.mockImplementation(({ url }) => {
      switch (url) {
        case `${safeConfigUrl}/api/v1/chains/${chainId}`:
          return Promise.resolve({
            data: chain,
            status: 200,
          });
        case `${chain.transactionService}/api/v1/safes/${safeAddress}`:
          return Promise.resolve({ data: safe, status: 200 });
        default:
          return Promise.reject(new Error(`Could not match ${url}`));
      }
    });

    await request(app.getHttpServer())
      .post(`/hooks/events`)
      .set('Authorization', `Basic ${authToken}`)
      .send(data)
      .expect(202);

    await expect(fakeCacheService.get(cacheDir)).resolves.toBeUndefined();
  });

  it.each([
    {
      type: 'EXECUTED_MULTISIG_TRANSACTION',
      safeTxHash: faker.string.hexadecimal({ length: 32 }),
      txHash: faker.string.hexadecimal({ length: 32 }),
    },
    {
      type: 'INCOMING_TOKEN',
      tokenAddress: faker.finance.ethereumAddress(),
      txHash: faker.string.hexadecimal({ length: 32 }),
    },
    {
      type: 'OUTGOING_TOKEN',
      tokenAddress: faker.finance.ethereumAddress(),
      txHash: faker.string.hexadecimal({ length: 32 }),
    },
  ])('$type clears safe collectible transfers', async (payload) => {
    const safeAddress = faker.finance.ethereumAddress();
    const chainId = faker.string.numeric();
    const cacheDir = new CacheDir(
      `${chainId}_transfers_${getAddress(safeAddress)}`,
      faker.string.alpha(),
    );
    await fakeCacheService.set(
      cacheDir,
      faker.string.alpha(),
      faker.number.int({ min: 1 }),
    );
    const data = {
      address: safeAddress,
      chainId: chainId,
      ...payload,
    };
    networkService.get.mockImplementation(({ url }) => {
      switch (url) {
        case `${safeConfigUrl}/api/v1/chains/${chainId}`:
          return Promise.resolve({
            data: chainBuilder().with('chainId', chainId).build(),
            status: 200,
          });
        default:
          return Promise.reject(new Error(`Could not match ${url}`));
      }
    });

    await request(app.getHttpServer())
      .post(`/hooks/events`)
      .set('Authorization', `Basic ${authToken}`)
      .send(data)
      .expect(202);

    await expect(fakeCacheService.get(cacheDir)).resolves.toBeUndefined();
  });

  it.each([
    {
      type: 'INCOMING_TOKEN',
      tokenAddress: faker.finance.ethereumAddress(),
      txHash: faker.string.hexadecimal({ length: 32 }),
    },
    {
      type: 'INCOMING_ETHER',
      txHash: faker.string.hexadecimal({ length: 32 }),
      value: faker.string.numeric(),
    },
  ])('$type clears incoming transfers', async (payload) => {
    const safeAddress = faker.finance.ethereumAddress();
    const chainId = faker.string.numeric();
    const cacheDir = new CacheDir(
      `${chainId}_incoming_transfers_${getAddress(safeAddress)}`,
      faker.string.alpha(),
    );
    await fakeCacheService.set(
      cacheDir,
      faker.string.alpha(),
      faker.number.int({ min: 1 }),
    );
    const data = {
      address: safeAddress,
      chainId: chainId,
      ...payload,
    };
    networkService.get.mockImplementation(({ url }) => {
      switch (url) {
        case `${safeConfigUrl}/api/v1/chains/${chainId}`:
          return Promise.resolve({
            data: chainBuilder().with('chainId', chainId).build(),
            status: 200,
          });
        default:
          return Promise.reject(new Error(`Could not match ${url}`));
      }
    });

    await request(app.getHttpServer())
      .post(`/hooks/events`)
      .set('Authorization', `Basic ${authToken}`)
      .send(data)
      .expect(202);

    await expect(fakeCacheService.get(cacheDir)).resolves.toBeUndefined();
  });

  it.each([
    {
      type: 'MODULE_TRANSACTION',
      module: faker.finance.ethereumAddress(),
      txHash: faker.string.hexadecimal({ length: 32 }),
    },
  ])('$type clears module transactions', async (payload) => {
    const safeAddress = faker.finance.ethereumAddress();
    const chainId = faker.string.numeric();
    const cacheDir = new CacheDir(
      `${chainId}_module_transactions_${getAddress(safeAddress)}`,
      faker.string.alpha(),
    );
    await fakeCacheService.set(
      cacheDir,
      faker.string.alpha(),
      faker.number.int({ min: 1 }),
    );
    const data = {
      address: safeAddress,
      chainId: chainId,
      ...payload,
    };
    networkService.get.mockImplementation(({ url }) => {
      switch (url) {
        case `${safeConfigUrl}/api/v1/chains/${chainId}`:
          return Promise.resolve({
            data: chainBuilder().with('chainId', chainId).build(),
            status: 200,
          });
        default:
          return Promise.reject(new Error(`Could not match ${url}`));
      }
    });

    await request(app.getHttpServer())
      .post(`/hooks/events`)
      .set('Authorization', `Basic ${authToken}`)
      .send(data)
      .expect(202);

    await expect(fakeCacheService.get(cacheDir)).resolves.toBeUndefined();
  });

  it.each([
    {
      type: 'MODULE_TRANSACTION',
      module: faker.finance.ethereumAddress(),
      txHash: faker.string.hexadecimal({ length: 32 }),
    },
    {
      type: 'EXECUTED_MULTISIG_TRANSACTION',
      safeTxHash: faker.string.hexadecimal({ length: 32 }),
      txHash: faker.string.hexadecimal({ length: 32 }),
    },
    {
      type: 'INCOMING_TOKEN',
      tokenAddress: faker.finance.ethereumAddress(),
      txHash: faker.string.hexadecimal({ length: 32 }),
    },
    {
      type: 'OUTGOING_ETHER',
      txHash: faker.string.hexadecimal({ length: 32 }),
      value: faker.string.numeric(),
    },
    {
      type: 'INCOMING_ETHER',
      txHash: faker.string.hexadecimal({ length: 32 }),
      value: faker.string.numeric(),
    },
    {
      type: 'OUTGOING_TOKEN',
      tokenAddress: faker.finance.ethereumAddress(),
      txHash: faker.string.hexadecimal({ length: 32 }),
    },
  ])('$type clears all transactions', async (payload) => {
    const safeAddress = faker.finance.ethereumAddress();
    const chainId = faker.string.numeric();
    const cacheDir = new CacheDir(
      `${chainId}_all_transactions_${getAddress(safeAddress)}`,
      faker.string.alpha(),
    );
    await fakeCacheService.set(
      cacheDir,
      faker.string.alpha(),
      faker.number.int({ min: 1 }),
    );
    const data = {
      address: safeAddress,
      chainId: chainId,
      ...payload,
    };
    networkService.get.mockImplementation(({ url }) => {
      switch (url) {
        case `${safeConfigUrl}/api/v1/chains/${chainId}`:
          return Promise.resolve({
            data: chainBuilder().with('chainId', chainId).build(),
            status: 200,
          });
        default:
          return Promise.reject(new Error(`Could not match ${url}`));
      }
    });

    await request(app.getHttpServer())
      .post(`/hooks/events`)
      .set('Authorization', `Basic ${authToken}`)
      .send(data)
      .expect(202);

    await expect(fakeCacheService.get(cacheDir)).resolves.toBeUndefined();
  });

  it.each([
    {
      type: 'MESSAGE_CREATED',
      messageHash: faker.string.hexadecimal({ length: 32 }),
    },
    {
      type: 'MESSAGE_CONFIRMATION',
      messageHash: faker.string.hexadecimal({ length: 32 }),
    },
  ])('$type clears messages', async (payload) => {
    const safeAddress = faker.finance.ethereumAddress();
    const chainId = faker.string.numeric();
    const cacheDir = new CacheDir(
      `${chainId}_messages_${getAddress(safeAddress)}`,
      faker.string.alpha(),
    );
    await fakeCacheService.set(
      cacheDir,
      faker.string.alpha(),
      faker.number.int({ min: 1 }),
    );
    const data = {
      address: safeAddress,
      chainId: chainId,
      ...payload,
    };
    networkService.get.mockImplementation(({ url }) => {
      switch (url) {
        case `${safeConfigUrl}/api/v1/chains/${chainId}`:
          return Promise.resolve({
            data: chainBuilder().with('chainId', chainId).build(),
            status: 200,
          });
        default:
          return Promise.reject(new Error(`Could not match ${url}`));
      }
    });

    await request(app.getHttpServer())
      .post(`/hooks/events`)
      .set('Authorization', `Basic ${authToken}`)
      .send(data)
      .expect(202);

    await expect(fakeCacheService.get(cacheDir)).resolves.toBeUndefined();
  });

  it.each([
    {
      type: 'CHAIN_UPDATE',
    },
  ])('$type clears chain', async (payload) => {
    const chainId = faker.string.numeric();
    const cacheDir = new CacheDir(`${chainId}_chain`, '');
    await fakeCacheService.set(
      cacheDir,
      faker.string.alpha(),
      faker.number.int({ min: 1 }),
    );
    const data = {
      chainId: chainId,
      ...payload,
    };

    await request(app.getHttpServer())
      .post(`/hooks/events`)
      .set('Authorization', `Basic ${authToken}`)
      .send(data)
      .expect(202);

    await expect(fakeCacheService.get(cacheDir)).resolves.toBeUndefined();
  });

  it.each([
    {
      type: 'CHAIN_UPDATE',
    },
  ])('$type clears chains', async (payload) => {
    const chainId = faker.string.numeric();
    const cacheDir = new CacheDir(`chains`, '');
    await fakeCacheService.set(
      cacheDir,
      faker.string.alpha(),
      faker.number.int({ min: 1 }),
    );
    const data = {
      chainId: chainId,
      ...payload,
    };

    await request(app.getHttpServer())
      .post(`/hooks/events`)
      .set('Authorization', `Basic ${authToken}`)
      .send(data)
      .expect(202);

    await expect(fakeCacheService.get(cacheDir)).resolves.toBeUndefined();
  });

  it.each([
    {
      type: 'CHAIN_UPDATE',
    },
<<<<<<< HEAD
  ])('$type clears the transaction API', async (payload) => {
=======
  ])('$type clears the blockchain client', async (payload) => {
>>>>>>> 7a69e4d1
    const chainId = faker.string.numeric();
    const data = {
      chainId: chainId,
      ...payload,
    };
    networkService.get.mockImplementation(({ url }) => {
      switch (url) {
        case `${safeConfigUrl}/api/v1/chains/${chainId}`:
          return Promise.resolve({
            data: chainBuilder().with('chainId', chainId).build(),
            status: 200,
          });
        default:
          return Promise.reject(new Error(`Could not match ${url}`));
      }
    });
<<<<<<< HEAD
    const api = await transactionApiManager.getApi(chainId);
=======
    const client = await blockchainApiManager.getBlockchainApi(chainId);
>>>>>>> 7a69e4d1

    await request(app.getHttpServer())
      .post(`/hooks/events`)
      .set('Authorization', `Basic ${authToken}`)
      .send(data)
      .expect(202);

<<<<<<< HEAD
    const newApi = await transactionApiManager.getApi(chainId);
    expect(api).not.toBe(newApi);
  });

  it.each([
    {
      type: 'CHAIN_UPDATE',
    },
  ])('$type clears the balances API', async (payload) => {
    const chainId = faker.string.numeric();
    const safeAddress = getAddress(faker.finance.ethereumAddress());
    const data = {
      chainId: chainId,
      ...payload,
    };
    networkService.get.mockImplementation(({ url }) => {
      switch (url) {
        case `${safeConfigUrl}/api/v1/chains/${chainId}`:
          return Promise.resolve({
            data: chainBuilder().with('chainId', chainId).build(),
            status: 200,
          });
        default:
          return Promise.reject(new Error(`Could not match ${url}`));
      }
    });
    const api = await balancesApiManager.getApi(chainId, safeAddress);

    await request(app.getHttpServer())
      .post(`/hooks/events`)
      .set('Authorization', `Basic ${authToken}`)
      .send(data)
      .expect(202);

    const newApi = await balancesApiManager.getApi(chainId, safeAddress);
    expect(api).not.toBe(newApi);
=======
    const newClient = await blockchainApiManager.getBlockchainApi(chainId);
    expect(client).not.toBe(newClient);
>>>>>>> 7a69e4d1
  });

  it.each([
    {
      type: 'SAFE_APPS_UPDATE',
    },
  ])('$type clears safe apps', async (payload) => {
    const chainId = faker.string.numeric();
    const cacheDir = new CacheDir(`${chainId}_safe_apps`, '');
    await fakeCacheService.set(
      cacheDir,
      faker.string.alpha(),
      faker.number.int({ min: 1 }),
    );
    const data = {
      chainId: chainId,
      ...payload,
    };

    await request(app.getHttpServer())
      .post(`/hooks/events`)
      .set('Authorization', `Basic ${authToken}`)
      .send(data)
      .expect(202);

    await expect(fakeCacheService.get(cacheDir)).resolves.toBeUndefined();
  });

  it.each([
    {
      type: 'CHAIN_UPDATE',
    },
  ])(
    '$type clears chains even if the eventsQueue FF is active ',
    async (payload) => {
      const defaultConfiguration = configuration();
      const testConfiguration = (): typeof defaultConfiguration => ({
        ...defaultConfiguration,
        features: {
          ...defaultConfiguration.features,
          eventsQueue: true,
        },
      });
      await initApp(testConfiguration);
      const chainId = faker.string.numeric();
      const cacheDir = new CacheDir(`chains`, '');
      await fakeCacheService.set(
        cacheDir,
        faker.string.alpha(),
        faker.number.int({ min: 1 }),
      );
      const data = {
        chainId: chainId,
        ...payload,
      };

      await request(app.getHttpServer())
        .post(`/hooks/events`)
        .set('Authorization', `Basic ${authToken}`)
        .send(data)
        .expect(202);

      await expect(fakeCacheService.get(cacheDir)).resolves.toBeUndefined();
    },
  );

  it.each([
    {
      type: 'SAFE_APPS_UPDATE',
    },
  ])(
    '$type clears safe apps even if the eventsQueue FF is active',
    async (payload) => {
      const defaultConfiguration = configuration();
      const testConfiguration = (): typeof defaultConfiguration => ({
        ...defaultConfiguration,
        features: {
          ...defaultConfiguration.features,
          eventsQueue: true,
        },
      });
      await initApp(testConfiguration);
      const chainId = faker.string.numeric();
      const cacheDir = new CacheDir(`${chainId}_safe_apps`, '');
      await fakeCacheService.set(
        cacheDir,
        faker.string.alpha(),
        faker.number.int({ min: 1 }),
      );
      const data = {
        chainId: chainId,
        ...payload,
      };

      await request(app.getHttpServer())
        .post(`/hooks/events`)
        .set('Authorization', `Basic ${authToken}`)
        .send(data)
        .expect(202);

      await expect(fakeCacheService.get(cacheDir)).resolves.toBeUndefined();
    },
  );

  it.each([
    {
      type: 'SAFE_CREATED',
    },
  ])('$type clears Safe existence', async () => {
    const data = safeCreatedEventBuilder().build();
    const cacheDir = new CacheDir(
      `${data.chainId}_safe_exists_${data.address}`,
      '',
    );
    networkService.get.mockImplementation(({ url }) => {
      switch (url) {
        case `${safeConfigUrl}/api/v1/chains/${data.chainId}`:
          return Promise.resolve({
            data: chainBuilder().with('chainId', data.chainId).build(),
            status: 200,
          });
        default:
          return Promise.reject(new Error(`Could not match ${url}`));
      }
    });
    await fakeCacheService.set(
      cacheDir,
      faker.string.alpha(),
      faker.number.int({ min: 1 }),
    );

    await request(app.getHttpServer())
      .post(`/hooks/events`)
      .set('Authorization', `Basic ${authToken}`)
      .send(data)
      .expect(202);

    await expect(fakeCacheService.get(cacheDir)).resolves.toBeUndefined();
  });
});<|MERGE_RESOLUTION|>--- conflicted
+++ resolved
@@ -38,12 +38,9 @@
   let fakeCacheService: FakeCacheService;
   let networkService: jest.MockedObjectDeep<INetworkService>;
   let configurationService: IConfigurationService;
-<<<<<<< HEAD
+  let blockchainApiManager: IBlockchainApiManager;
   let transactionApiManager: ITransactionApiManager;
   let balancesApiManager: IBalancesApiManager;
-=======
-  let blockchainApiManager: IBlockchainApiManager;
->>>>>>> 7a69e4d1
 
   async function initApp(config: typeof configuration): Promise<void> {
     const moduleFixture: TestingModule = await Test.createTestingModule({
@@ -64,14 +61,11 @@
 
     fakeCacheService = moduleFixture.get<FakeCacheService>(CacheService);
     configurationService = moduleFixture.get(IConfigurationService);
-<<<<<<< HEAD
+    blockchainApiManager = moduleFixture.get<IBlockchainApiManager>(
+      IBlockchainApiManager,
+    );
     transactionApiManager = moduleFixture.get(ITransactionApiManager);
     balancesApiManager = moduleFixture.get(IBalancesApiManager);
-=======
-    blockchainApiManager = moduleFixture.get<IBlockchainApiManager>(
-      IBlockchainApiManager,
-    );
->>>>>>> 7a69e4d1
     authToken = configurationService.getOrThrow('auth.token');
     safeConfigUrl = configurationService.getOrThrow('safeConfig.baseUri');
     networkService = moduleFixture.get(NetworkService);
@@ -884,11 +878,40 @@
     {
       type: 'CHAIN_UPDATE',
     },
-<<<<<<< HEAD
+  ])('$type clears the blockchain API', async (payload) => {
+    const chainId = faker.string.numeric();
+    const data = {
+      chainId: chainId,
+      ...payload,
+    };
+    networkService.get.mockImplementation(({ url }) => {
+      switch (url) {
+        case `${safeConfigUrl}/api/v1/chains/${chainId}`:
+          return Promise.resolve({
+            data: chainBuilder().with('chainId', chainId).build(),
+            status: 200,
+          });
+        default:
+          return Promise.reject(new Error(`Could not match ${url}`));
+      }
+    });
+    const api = await blockchainApiManager.getApi(chainId);
+
+    await request(app.getHttpServer())
+      .post(`/hooks/events`)
+      .set('Authorization', `Basic ${authToken}`)
+      .send(data)
+      .expect(202);
+
+    const newApi = await blockchainApiManager.getApi(chainId);
+    expect(api).not.toBe(newApi);
+  });
+
+  it.each([
+    {
+      type: 'CHAIN_UPDATE',
+    },
   ])('$type clears the transaction API', async (payload) => {
-=======
-  ])('$type clears the blockchain client', async (payload) => {
->>>>>>> 7a69e4d1
     const chainId = faker.string.numeric();
     const data = {
       chainId: chainId,
@@ -905,19 +928,14 @@
           return Promise.reject(new Error(`Could not match ${url}`));
       }
     });
-<<<<<<< HEAD
     const api = await transactionApiManager.getApi(chainId);
-=======
-    const client = await blockchainApiManager.getBlockchainApi(chainId);
->>>>>>> 7a69e4d1
-
-    await request(app.getHttpServer())
-      .post(`/hooks/events`)
-      .set('Authorization', `Basic ${authToken}`)
-      .send(data)
-      .expect(202);
-
-<<<<<<< HEAD
+
+    await request(app.getHttpServer())
+      .post(`/hooks/events`)
+      .set('Authorization', `Basic ${authToken}`)
+      .send(data)
+      .expect(202);
+
     const newApi = await transactionApiManager.getApi(chainId);
     expect(api).not.toBe(newApi);
   });
@@ -954,10 +972,6 @@
 
     const newApi = await balancesApiManager.getApi(chainId, safeAddress);
     expect(api).not.toBe(newApi);
-=======
-    const newClient = await blockchainApiManager.getBlockchainApi(chainId);
-    expect(client).not.toBe(newClient);
->>>>>>> 7a69e4d1
   });
 
   it.each([
