--- conflicted
+++ resolved
@@ -322,14 +322,11 @@
       case EventType.CHAIN_UPDATE:
         promises.push(
           this.chainsRepository.clearChain(event.chainId).then(() => {
-<<<<<<< HEAD
-            // Clear after chain updated as Transaction Service URL may have changed
+            // RPC may have changed
+            this.blockchainRepository.clearApi(event.chainId);
+            // Transaction Service may have changed
             this.transactionsRepository.clearApi(event.chainId);
             this.balancesRepository.clearApi(event.chainId);
-=======
-            // Clear after updated as RPC may have change
-            this.blockchainRepository.clearClient(event.chainId);
->>>>>>> 7a69e4d1
           }),
         );
         this._logEvent(event);
