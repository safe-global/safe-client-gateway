--- conflicted
+++ resolved
@@ -1,37 +1,3 @@
-<<<<<<< HEAD
-import { Test } from '@nestjs/testing';
-import { TestAppProvider } from '@/__tests__/test-app.provider';
-import { AppModule } from '@/app.module';
-import configuration from '@/config/entities/__tests__/configuration';
-import { TestAccountsDataSourceModule } from '@/datasources/accounts/__tests__/test.accounts.datasource.module';
-import { AccountsDatasourceModule } from '@/datasources/accounts/accounts.datasource.module';
-import { TestAddressBooksDataSourceModule } from '@/datasources/accounts/address-books/__tests__/test.address-books.datasource.module';
-import { AddressBooksDatasourceModule } from '@/datasources/accounts/address-books/address-books.datasource.module';
-import { TestCounterfactualSafesDataSourceModule } from '@/datasources/accounts/counterfactual-safes/__tests__/test.counterfactual-safes.datasource.module';
-import { CounterfactualSafesDatasourceModule } from '@/datasources/accounts/counterfactual-safes/counterfactual-safes.datasource.module';
-import { TestCacheModule } from '@/datasources/cache/__tests__/test.cache.module';
-import { CacheModule } from '@/datasources/cache/cache.module';
-import { TestPostgresDatabaseModule } from '@/datasources/db/__tests__/test.postgres-database.module';
-import { PostgresDatabaseModule } from '@/datasources/db/v1/postgres-database.module';
-import { TestNetworkModule } from '@/datasources/network/__tests__/test.network.module';
-import { NetworkModule } from '@/datasources/network/network.module';
-import { TestQueuesApiModule } from '@/datasources/queues/__tests__/test.queues-api.module';
-import { QueuesApiModule } from '@/datasources/queues/queues-api.module';
-import { TestTargetedMessagingDatasourceModule } from '@/datasources/targeted-messaging/__tests__/test.targeted-messaging.datasource.module';
-import { TargetedMessagingDatasourceModule } from '@/datasources/targeted-messaging/targeted-messaging.datasource.module';
-import { NotificationsRepositoryV2Module } from '@/domain/notifications/v2/notifications.repository.module';
-import { TestNotificationsRepositoryV2Module } from '@/domain/notifications/v2/test.notification.repository.module';
-import { TestLoggingModule } from '@/logging/__tests__/test.logging.module';
-import { RequestScopedLoggingModule } from '@/logging/logging.module';
-import { OrganizationsController } from '@/routes/organizations/organizations.controller';
-import { checkGuardIsApplied } from '@/__tests__/util/check-guard';
-import { AuthGuard } from '@/routes/auth/guards/auth.guard';
-import type { INestApplication } from '@nestjs/common';
-import type { Server } from 'net';
-
-describe('OrganizationsController', () => {
-  let app: INestApplication<Server>;
-=======
 import { type Server } from 'http';
 import { Test } from '@nestjs/testing';
 import { AppModule } from '@/app.module';
@@ -75,7 +41,6 @@
 describe('OrganizationController', () => {
   let app: INestApplication<Server>;
   let jwtService: IJwtService;
->>>>>>> 69dd3ea7
 
   beforeEach(async () => {
     jest.resetAllMocks();
@@ -115,11 +80,8 @@
       .useModule(TestNotificationsRepositoryV2Module)
       .compile();
 
-<<<<<<< HEAD
-=======
     jwtService = moduleFixture.get<IJwtService>(IJwtService);
 
->>>>>>> 69dd3ea7
     app = await new TestAppProvider().provide(moduleFixture);
     await app.init();
   });
@@ -137,90 +99,6 @@
     endpoints.forEach((fn) => checkGuardIsApplied(AuthGuard, fn));
   });
 
-<<<<<<< HEAD
-  describe('POST /v1/organizations/:orgId/members', () => {
-    it.todo('should invite a user');
-
-    it.todo('should return 401 if not authenticated');
-
-    it.todo('should return 401 is AuthPayload is empty');
-
-    it.todo('should return 404 if no organization is found');
-
-    it.todo('should return 401 if signer is not an admin');
-
-    it.todo(
-      'should return 401 if walletAddress is not a member of the organization',
-    );
-  });
-
-  describe('POST /v1/organizations/:orgId/members/:userOrgId/accept', () => {
-    it.todo('should accept an invite for a user with a specific userOrgId');
-
-    it.todo('should return 401 if not authenticated');
-
-    it.todo('should return 401 is AuthPayload is empty');
-
-    it.todo('should return 404 if no organization is found');
-
-    it.todo('should return 409 if invite is not pending');
-
-    it.todo('should return 401 if signer is not an member');
-  });
-
-  describe('POST /v1/organizations/:orgId/members/:userOrgId/decline', () => {
-    it.todo('should decline an invite for a user with a specific userOrgId');
-
-    it.todo('should return 401 if not authenticated');
-
-    it.todo('should return 401 is AuthPayload is empty');
-
-    it.todo('should return 404 if no organization is found');
-
-    it.todo('should return 409 if invite is not pending');
-
-    it.todo('should return 401 if signer is not an member');
-  });
-
-  describe('GET /v1/organizations/:orgId/members', () => {
-    it.todo('should return a list of members of an organization');
-
-    it.todo('should return 401 if not authenticated');
-
-    it.todo('should return 401 is AuthPayload is empty');
-
-    it.todo('should return 404 if no organization is found');
-
-    it.todo('should return 401 if signer is not an member');
-  });
-
-  describe('POST /v1/organizations/:orgId/members/:userOrgId/role', () => {
-    it.todo('should update a role');
-
-    it.todo('should return 401 if not authenticated');
-
-    it.todo('should return 401 is AuthPayload is empty');
-
-    it.todo('should return 404 if no organization is found');
-
-    it.todo('should return 401 if signer is not an member');
-
-    it.todo('should return 401 if signer is not an ADMIN');
-  });
-
-  describe('DELETE /v1/organizations/:orgId/members/:userOrgId', () => {
-    it.todo('should remove a user');
-
-    it.todo('should return 401 if not authenticated');
-
-    it.todo('should return 401 is AuthPayload is empty');
-
-    it.todo('should return 404 if no organization is found');
-
-    it.todo('should return 401 if signer is not an member');
-
-    it.todo('should return 401 if signer is not an ADMIN');
-=======
   describe('POST /v1/organizations', () => {
     it('Should create an organization', async () => {
       const authPayloadDto = authPayloadDtoBuilder().build();
@@ -664,6 +542,5 @@
           error: 'Forbidden',
         });
     });
->>>>>>> 69dd3ea7
   });
 });