import type { Space as Space } from '@/datasources/spaces/entities/space.entity.db';
import type { AuthPayload } from '@/domain/auth/entities/auth-payload.entity';
import { getEnumKey } from '@/domain/common/utils/enum';
import { ISpacesRepository as ISpacesRepository } from '@/domain/spaces/spaces.repository.interface';
import { MemberRole as MemberRole } from '@/domain/users/entities/member.entity';
import { User } from '@/domain/users/entities/user.entity';
import { IUsersOrganizationsRepository as IMembersRepository } from '@/domain/users/user-organizations.repository.interface';
import { IUsersRepository } from '@/domain/users/users.repository.interface';
import { CreateSpaceResponse } from '@/routes/spaces/entities/create-space.dto.entity';
import type { GetSpaceResponse } from '@/routes/spaces/entities/get-space.dto.entity';
import type {
  UpdateSpaceDto,
  UpdateSpaceResponse,
} from '@/routes/spaces/entities/update-space.dto.entity';
import { Inject, UnauthorizedException } from '@nestjs/common';
import { In } from 'typeorm';

export class SpacesService {
  public constructor(
    @Inject(IUsersRepository)
    private readonly userRepository: IUsersRepository,
    @Inject(ISpacesRepository)
    private readonly spacesRepository: ISpacesRepository,
    @Inject(IMembersRepository)
    private readonly membersRepository: IMembersRepository,
  ) {}

  public async create(args: {
    name: Space['name'];
    status: Space['status'];
    authPayload: AuthPayload;
  }): Promise<CreateSpaceResponse> {
    this.assertSignerAddress(args.authPayload);
    const { id: userId } = await this.userRepository.findByWalletAddressOrFail(
      args.authPayload.signer_address,
    );

    return await this.spacesRepository.create({ userId, ...args });
  }

  public async createWithUser(args: {
    name: Space['name'];
    status: Space['status'];
    userStatus: User['status'];
    authPayload: AuthPayload;
  }): Promise<CreateSpaceResponse> {
    this.assertSignerAddress(args.authPayload);
    const user = await this.userRepository.findByWalletAddress(
      args.authPayload.signer_address,
    );

    let userId: number;

    if (user) {
      userId = user.id;
    } else {
      const user = await this.userRepository.createWithWallet({
        status: args.userStatus,
        authPayload: args.authPayload,
      });

      userId = user.id;
    }

    return await this.spacesRepository.create({
      userId,
      ...args,
    });
  }

  public async getActiveOrInvitedSpaces(
    authPayload: AuthPayload,
  ): Promise<Array<GetSpaceResponse>> {
    this.assertSignerAddress(authPayload);
    const { id: userId } = await this.userRepository.findByWalletAddressOrFail(
      authPayload.signer_address,
    );
<<<<<<< HEAD

    const spaces = await this.spacesRepository.findByUserId({
      userId,
      select: {
        id: true,
        name: true,
        status: true,
        members: {
          id: true,
          role: true,
          name: true,
          invitedBy: true,
          status: true,
          createdAt: true,
          updatedAt: true,
          user: {
            id: true,
            status: true,
          },
        },
      },
      relations: {
        members: {
          user: true,
        },
      },
=======
    const members = await this.membersRepository.find({
      where: { user: { id: userId }, status: In(['ACTIVE', 'INVITED']) },
      relations: ['organization'],
    });
    const spaces = await this.spacesRepository.find({
      where: { id: In(members.map((member) => member.organization.id)) },
      relations: { userOrganizations: { user: true } },
>>>>>>> e264fa26
    });

    // TODO: (compatibility) remove this mapping and return findByUserId result directly after the rename.
    return spaces.map((space) => {
      return {
        id: space.id,
        name: space.name,
        status: space.status,
        members: space.members.map((member) => {
          return {
            id: member.id,
            role: member.role,
            name: member.name,
            invitedBy: member.invitedBy,
            status: member.status,
            createdAt: member.createdAt,
            updatedAt: member.updatedAt,
            user: {
              id: member.user.id,
              status: member.user.status,
            },
          };
        }),
      };
    });
  }

  public async getActiveSpace(
    id: number,
    authPayload: AuthPayload,
  ): Promise<GetSpaceResponse> {
    this.assertSignerAddress(authPayload);

    const { id: userId } = await this.userRepository.findByWalletAddressOrFail(
      authPayload.signer_address,
    );

    const space = await this.spacesRepository.findOneOrFail({
      where: {
        id,
<<<<<<< HEAD
        members: { user: { id: userId } },
=======
        userOrganizations: { user: { id: userId, status: 'ACTIVE' } },
>>>>>>> e264fa26
      },
      select: {
        id: true,
        name: true,
        status: true,
        members: {
          id: true,
          role: true,
          name: true,
          invitedBy: true,
          status: true,
          createdAt: true,
          updatedAt: true,
          user: {
            id: true,
            status: true,
          },
        },
      },
      relations: {
        members: {
          user: true,
        },
      },
    });

    // TODO: (compatibility) remove this mapping and return findOneOrFail result directly after the rename.
    return {
      id: space.id,
      name: space.name,
      status: space.status,
      members: space.members.map((member) => {
        return {
          id: member.id,
          role: member.role,
          name: member.name,
          invitedBy: member.invitedBy,
          status: member.status,
          createdAt: member.createdAt,
          updatedAt: member.updatedAt,
          user: {
            id: member.user.id,
            status: member.user.status,
          },
        };
      }),
    };
  }

  public async update(args: {
    id: Space['id'];
    updatePayload: UpdateSpaceDto;
    authPayload: AuthPayload;
  }): Promise<UpdateSpaceResponse> {
    this.assertSignerAddress(args.authPayload);
    await this.isAdmin(args.id, args.authPayload.signer_address);

    return await this.spacesRepository.update(args);
  }

  public async delete(args: {
    id: Space['id'];
    authPayload: AuthPayload;
  }): ReturnType<ISpacesRepository['delete']> {
    this.assertSignerAddress(args.authPayload);
    await this.isAdmin(args.id, args.authPayload.signer_address);

    return await this.spacesRepository.delete(args.id);
  }

  private assertSignerAddress(
    authPayload: AuthPayload,
  ): asserts authPayload is AuthPayload & { signer_address: `0x${string}` } {
    if (!authPayload.signer_address) {
      throw new UnauthorizedException('Signer address not provided');
    }
  }

  public async isAdmin(
    spaceId: Space['id'],
    signerAddress: `0x${string}`,
  ): Promise<void> {
    const { id: userId } =
      await this.userRepository.findByWalletAddressOrFail(signerAddress);

    const space = await this.spacesRepository.findOne({
      where: {
        id: spaceId,
        members: {
          role: getEnumKey(MemberRole, MemberRole.ADMIN),
          status: 'ACTIVE',
          user: {
            id: userId,
          },
        },
      },
    });

    if (!space) {
      throw new UnauthorizedException(
        'User is unauthorized. signer_address= ' + signerAddress,
      );
    }
  }
}<|MERGE_RESOLUTION|>--- conflicted
+++ resolved
@@ -4,7 +4,7 @@
 import { ISpacesRepository as ISpacesRepository } from '@/domain/spaces/spaces.repository.interface';
 import { MemberRole as MemberRole } from '@/domain/users/entities/member.entity';
 import { User } from '@/domain/users/entities/user.entity';
-import { IUsersOrganizationsRepository as IMembersRepository } from '@/domain/users/user-organizations.repository.interface';
+import { IMembersRepository } from '@/domain/users/members.repository.interface';
 import { IUsersRepository } from '@/domain/users/users.repository.interface';
 import { CreateSpaceResponse } from '@/routes/spaces/entities/create-space.dto.entity';
 import type { GetSpaceResponse } from '@/routes/spaces/entities/get-space.dto.entity';
@@ -75,66 +75,13 @@
     const { id: userId } = await this.userRepository.findByWalletAddressOrFail(
       authPayload.signer_address,
     );
-<<<<<<< HEAD
-
-    const spaces = await this.spacesRepository.findByUserId({
-      userId,
-      select: {
-        id: true,
-        name: true,
-        status: true,
-        members: {
-          id: true,
-          role: true,
-          name: true,
-          invitedBy: true,
-          status: true,
-          createdAt: true,
-          updatedAt: true,
-          user: {
-            id: true,
-            status: true,
-          },
-        },
-      },
-      relations: {
-        members: {
-          user: true,
-        },
-      },
-=======
     const members = await this.membersRepository.find({
       where: { user: { id: userId }, status: In(['ACTIVE', 'INVITED']) },
-      relations: ['organization'],
+      relations: ['space'],
     });
-    const spaces = await this.spacesRepository.find({
-      where: { id: In(members.map((member) => member.organization.id)) },
-      relations: { userOrganizations: { user: true } },
->>>>>>> e264fa26
-    });
-
-    // TODO: (compatibility) remove this mapping and return findByUserId result directly after the rename.
-    return spaces.map((space) => {
-      return {
-        id: space.id,
-        name: space.name,
-        status: space.status,
-        members: space.members.map((member) => {
-          return {
-            id: member.id,
-            role: member.role,
-            name: member.name,
-            invitedBy: member.invitedBy,
-            status: member.status,
-            createdAt: member.createdAt,
-            updatedAt: member.updatedAt,
-            user: {
-              id: member.user.id,
-              status: member.user.status,
-            },
-          };
-        }),
-      };
+    return await this.spacesRepository.find({
+      where: { id: In(members.map((member) => member.space.id)) },
+      relations: { members: { user: true } },
     });
   }
 
@@ -143,66 +90,13 @@
     authPayload: AuthPayload,
   ): Promise<GetSpaceResponse> {
     this.assertSignerAddress(authPayload);
-
     const { id: userId } = await this.userRepository.findByWalletAddressOrFail(
       authPayload.signer_address,
     );
-
-    const space = await this.spacesRepository.findOneOrFail({
-      where: {
-        id,
-<<<<<<< HEAD
-        members: { user: { id: userId } },
-=======
-        userOrganizations: { user: { id: userId, status: 'ACTIVE' } },
->>>>>>> e264fa26
-      },
-      select: {
-        id: true,
-        name: true,
-        status: true,
-        members: {
-          id: true,
-          role: true,
-          name: true,
-          invitedBy: true,
-          status: true,
-          createdAt: true,
-          updatedAt: true,
-          user: {
-            id: true,
-            status: true,
-          },
-        },
-      },
-      relations: {
-        members: {
-          user: true,
-        },
-      },
+    return await this.spacesRepository.findOneOrFail({
+      where: { id, members: { user: { id: userId, status: 'ACTIVE' } } },
+      relations: { members: { user: true } },
     });
-
-    // TODO: (compatibility) remove this mapping and return findOneOrFail result directly after the rename.
-    return {
-      id: space.id,
-      name: space.name,
-      status: space.status,
-      members: space.members.map((member) => {
-        return {
-          id: member.id,
-          role: member.role,
-          name: member.name,
-          invitedBy: member.invitedBy,
-          status: member.status,
-          createdAt: member.createdAt,
-          updatedAt: member.updatedAt,
-          user: {
-            id: member.user.id,
-            status: member.user.status,
-          },
-        };
-      }),
-    };
   }
 
   public async update(args: {
