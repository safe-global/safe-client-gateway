--- conflicted
+++ resolved
@@ -3,11 +3,7 @@
 import { ISiweRepository } from '@/domain/siwe/siwe.repository.interface';
 import { IJwtRepository } from '@/domain/jwt/jwt.repository.interface';
 import { getSecondsUntil } from '@/domain/common/utils/time';
-<<<<<<< HEAD
-import { JwtAccessTokenPayload } from '@/routes/auth/entities/jwt-access-token.payload.entity';
-=======
 import { JwtAccessTokenPayload } from '@/domain/auth/entities/jwt-access-token.payload.entity';
->>>>>>> e3938811
 import { JwtPayloadWithClaims } from '@/datasources/jwt/jwt-claims.entity';
 
 @Injectable()
@@ -34,16 +30,10 @@
       throw new UnauthorizedException();
     }
 
-<<<<<<< HEAD
     const { chainId, address, notBefore, expirationTime } = args.message;
 
     const payload: JwtAccessTokenPayload = {
       chain_id: chainId.toString(),
-=======
-    const { address, notBefore, expirationTime } = args.message;
-
-    const payload: JwtAccessTokenPayload = {
->>>>>>> e3938811
       signer_address: address,
     };
 
