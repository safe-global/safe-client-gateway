import { INestApplication } from '@nestjs/common';
import { Test, TestingModule } from '@nestjs/testing';
import * as request from 'supertest';
import { TestCacheModule } from '@/datasources/cache/__tests__/test.cache.module';
import { TestNetworkModule } from '@/datasources/network/__tests__/test.network.module';
import { TestLoggingModule } from '@/logging/__tests__/test.logging.module';
import configuration from '@/config/entities/__tests__/configuration';
import { AppModule } from '@/app.module';
import { CacheModule } from '@/datasources/cache/cache.module';
import { RequestScopedLoggingModule } from '@/logging/logging.module';
import { NetworkModule } from '@/datasources/network/network.module';
import { AccountDataSourceModule } from '@/datasources/account/account.datasource.module';
import { TestAccountDataSourceModule } from '@/datasources/account/__tests__/test.account.datasource.module';
import { EmailApiModule } from '@/datasources/email-api/email-api.module';
import { TestEmailApiModule } from '@/datasources/email-api/__tests__/test.email-api.module';
import { TestAppProvider } from '@/__tests__/test-app.provider';
import { siweMessageBuilder } from '@/domain/siwe/entities/__tests__/siwe-message.builder';
import { generatePrivateKey, privateKeyToAccount } from 'viem/accounts';
import { faker } from '@faker-js/faker';
import { toSignableSiweMessage } from '@/datasources/siwe-api/utils/to-signable-siwe-message';
import { CacheService } from '@/datasources/cache/cache.service.interface';
import { FakeCacheService } from '@/datasources/cache/__tests__/fake.cache.service';
import { CacheDir } from '@/datasources/cache/entities/cache-dir.entity';
import { getSecondsUntil } from '@/domain/common/utils/time';
<<<<<<< HEAD

const MAX_VALIDITY_PERIOD_IN_MS = 15 * 60 * 1_000; // 15 minutes
=======
import {
  JWT_CONFIGURATION_MODULE,
  JwtConfigurationModule,
} from '@/datasources/jwt/configuration/jwt.configuration.module';
import jwtConfiguration from '@/datasources/jwt/configuration/__tests__/jwt.configuration';
>>>>>>> e3938811

describe('AuthController', () => {
  let app: INestApplication;
  let cacheService: FakeCacheService;

  beforeEach(async () => {
    jest.useFakeTimers();
    jest.resetAllMocks();

    const defaultConfiguration = configuration();
    const testConfiguration = (): typeof defaultConfiguration => ({
      ...defaultConfiguration,
      features: {
        ...defaultConfiguration.features,
        auth: true,
      },
    });

    const moduleFixture: TestingModule = await Test.createTestingModule({
      imports: [AppModule.register(testConfiguration)],
    })
      .overrideModule(JWT_CONFIGURATION_MODULE)
      .useModule(JwtConfigurationModule.register(jwtConfiguration))
      .overrideModule(AccountDataSourceModule)
      .useModule(TestAccountDataSourceModule)
      .overrideModule(CacheModule)
      .useModule(TestCacheModule)
      .overrideModule(RequestScopedLoggingModule)
      .useModule(TestLoggingModule)
      .overrideModule(NetworkModule)
      .useModule(TestNetworkModule)
      .overrideModule(EmailApiModule)
      .useModule(TestEmailApiModule)
      .compile();

    cacheService = moduleFixture.get(CacheService);

    app = await new TestAppProvider().provide(moduleFixture);

    await app.init();
  });

  afterAll(async () => {
    await app.close();
  });

  afterEach(() => {
    jest.useRealTimers();
  });

  describe('GET /v1/auth/nonce', () => {
    it('should return a nonce', async () => {
      await request(app.getHttpServer())
        .get('/v1/auth/nonce')
        .expect(200)
        .expect(async ({ body }) => {
          expect(body).toStrictEqual({
            nonce: expect.any(String),
          });

          const cacheDir = new CacheDir(`auth_nonce_${body.nonce}`, '');
          await expect(cacheService.get(cacheDir)).resolves.toBe(body.nonce);
        });
    });
  });

  describe('POST /v1/auth/verify', () => {
    it('should verify a signer', async () => {
      const privateKey = generatePrivateKey();
      const signer = privateKeyToAccount(privateKey);
      const nonceResponse = await request(app.getHttpServer()).get(
        '/v1/auth/nonce',
      );
      const cacheDir = new CacheDir(
        `auth_nonce_${nonceResponse.body.nonce}`,
        '',
      );
<<<<<<< HEAD
      const expirationTime = faker.date.between({
        from: new Date(),
        to: new Date(Date.now() + MAX_VALIDITY_PERIOD_IN_MS),
      });
=======
      const expirationTime = faker.date.future();
>>>>>>> e3938811
      const message = siweMessageBuilder()
        .with('address', signer.address)
        .with('nonce', nonceResponse.body.nonce)
        .with('expirationTime', expirationTime.toISOString())
        .build();
      const signature = await signer.signMessage({
        message: toSignableSiweMessage(message),
      });
      const expirationTimeInSeconds = getSecondsUntil(expirationTime);
      // MaxAge does not include the second of expiration
      const maxAge = expirationTimeInSeconds - 1;
      // jsonwebtoken sets expiration based on timespans, not exact dates
      // meaning we cannot use expirationTime directly
      const expires = new Date(Date.now() + expirationTimeInSeconds * 1_000);

      await expect(cacheService.get(cacheDir)).resolves.toBe(
        nonceResponse.body.nonce,
      );
      await request(app.getHttpServer())
        .post('/v1/auth/verify')
        .send({
          message,
          signature,
        })
        .expect(200)
        .expect(({ headers }) => {
          const setCookie = headers['set-cookie'];
          const setCookieRegExp = new RegExp(
            `access_token=([^;]*); Max-Age=${maxAge}; Path=/; Expires=${expires.toUTCString()}; HttpOnly; Secure; SameSite=Lax`,
          );

          expect(setCookie).toHaveLength;
          expect(setCookie[0]).toMatch(setCookieRegExp);
        });
      // Nonce deleted
      await expect(cacheService.get(cacheDir)).resolves.toBe(undefined);
    });

    it('should not verify a signer if expirationTime is too high', async () => {
      const privateKey = generatePrivateKey();
      const signer = privateKeyToAccount(privateKey);
      const nonceResponse = await request(app.getHttpServer()).get(
        '/v1/auth/nonce',
      );
      const cacheDir = new CacheDir(
        `auth_nonce_${nonceResponse.body.nonce}`,
        '',
      );
      const expirationTime = faker.date.future({
        refDate: new Date(Date.now() + MAX_VALIDITY_PERIOD_IN_MS),
      });
      const message = siweMessageBuilder()
        .with('address', signer.address)
        .with('nonce', nonceResponse.body.nonce)
        .with('expirationTime', expirationTime.toISOString())
        .build();
      const signature = await signer.signMessage({
        message: toSignableSiweMessage(message),
      });

      await expect(cacheService.get(cacheDir)).resolves.toBe(
        nonceResponse.body.nonce,
      );
      await request(app.getHttpServer())
        .post('/v1/auth/verify')
        .send({
          message,
          signature,
        })
        .expect(422)
        .expect(({ headers, body }) => {
          expect(headers['set-cookie']).toBe(undefined);

          expect(body).toStrictEqual({
            code: 'custom',
            message: 'Must be within 900 seconds',
            path: ['message', 'expirationTime'],
            statusCode: 422,
          });
        });
      // Nonce not deleted
      await expect(cacheService.get(cacheDir)).resolves.toBe(
        nonceResponse.body.nonce,
      );
    });

    it('should not verify a signer if using an unsigned nonce', async () => {
      const privateKey = generatePrivateKey();
      const signer = privateKeyToAccount(privateKey);
      const expirationTime = faker.date.between({
        from: new Date(),
        to: new Date(Date.now() + MAX_VALIDITY_PERIOD_IN_MS),
      });
      const message = siweMessageBuilder()
        .with('address', signer.address)
        .with('expirationTime', expirationTime.toISOString())
        .build();
      const cacheDir = new CacheDir(`auth_nonce_${message.nonce}`, '');
      const signature = await signer.signMessage({
        message: toSignableSiweMessage(message),
      });

      await expect(cacheService.get(cacheDir)).resolves.toBe(undefined);
      await request(app.getHttpServer())
        .post('/v1/auth/verify')
        .send({
          message,
          signature,
        })
        .expect(401)
        .expect(({ headers, body }) => {
          expect(headers['set-cookie']).toBe(undefined);

          expect(body).toStrictEqual({
            message: 'Unauthorized',
            statusCode: 401,
          });
        });
      // Nonce deleted
      await expect(cacheService.get(cacheDir)).resolves.toBe(undefined);
    });

    it('should not verify a signer if the nonce has expired', async () => {
      const privateKey = generatePrivateKey();
      const signer = privateKeyToAccount(privateKey);
      const nonceResponse = await request(app.getHttpServer()).get(
        '/v1/auth/nonce',
      );
      const cacheDir = new CacheDir(
        `auth_nonce_${nonceResponse.body.nonce}`,
        '',
      );
      const expirationTime = faker.date.between({
        from: new Date(),
        to: new Date(Date.now() + MAX_VALIDITY_PERIOD_IN_MS),
      });
      const message = siweMessageBuilder()
        .with('address', signer.address)
        .with('nonce', nonceResponse.body.nonce)
        .with('expirationTime', expirationTime.toISOString())
        .build();
      const signature = await signer.signMessage({
        message: toSignableSiweMessage(message),
      });
      // Mimic ttl expiration
      await cacheService.deleteByKey(cacheDir.key);

      await expect(cacheService.get(cacheDir)).resolves.toBe(undefined);
      await request(app.getHttpServer())
        .post('/v1/auth/verify')
        .set(
          'Authorization',
          `${nonceResponse.body.tokenType} ${nonceResponse.body.accessToken}`,
        )
        .send({
          message,
          signature,
        })
        .expect(401)
        .expect(({ headers, body }) => {
          expect(headers['set-cookie']).toBe(undefined);

          expect(body).toStrictEqual({
            message: 'Unauthorized',
            statusCode: 401,
          });
        });
      // Nonce deleted
      await expect(cacheService.get(cacheDir)).resolves.toBe(undefined);
    });

    it('should not verify a signer if the signature is invalid', async () => {
      const nonceResponse = await request(app.getHttpServer()).get(
        '/v1/auth/nonce',
      );
      const expirationTime = faker.date.between({
        from: new Date(),
        to: new Date(Date.now() + MAX_VALIDITY_PERIOD_IN_MS),
      });
      const message = siweMessageBuilder()
        .with('nonce', nonceResponse.body.nonce)
        .with('expirationTime', expirationTime.toISOString())
        .build();
      const cacheDir = new CacheDir(
        `auth_nonce_${nonceResponse.body.nonce}`,
        '',
      );
      const signature = faker.string.hexadecimal();

      await expect(cacheService.get(cacheDir)).resolves.toBe(
        nonceResponse.body.nonce,
      );
      await request(app.getHttpServer())
        .post('/v1/auth/verify')
        .send({
          message,
          signature,
        })
        .expect(401)
        .expect(({ headers, body }) => {
          expect(headers['set-cookie']).toBe(undefined);

          expect(body).toStrictEqual({
            message: 'Unauthorized',
            statusCode: 401,
          });
        });
      // Nonce deleted
      await expect(cacheService.get(cacheDir)).resolves.toBe(undefined);
    });

    it('should not verify a signer if the message has expired', async () => {
      const privateKey = generatePrivateKey();
      const signer = privateKeyToAccount(privateKey);
      const nonceResponse = await request(app.getHttpServer()).get(
        '/v1/auth/nonce',
      );
      const cacheDir = new CacheDir(
        `auth_nonce_${nonceResponse.body.nonce}`,
        '',
      );
      const expirationTime = faker.date.past();
      const message = siweMessageBuilder()
        .with('address', signer.address)
        .with('nonce', nonceResponse.body.nonce)
        .with('expirationTime', expirationTime.toISOString())
        .build();
      const signature = await signer.signMessage({
        message: toSignableSiweMessage(message),
      });

      await expect(cacheService.get(cacheDir)).resolves.toBe(
        nonceResponse.body.nonce,
      );
      await request(app.getHttpServer())
        .post('/v1/auth/verify')
        .send({
          message,
          signature,
        })
        .expect(401)
        .expect(({ headers, body }) => {
          expect(headers['set-cookie']).toBe(undefined);

          expect(body).toStrictEqual({
            message: 'Unauthorized',
            statusCode: 401,
          });
        });
      // Nonce deleted
      await expect(cacheService.get(cacheDir)).resolves.toBe(undefined);
    });
  });
});<|MERGE_RESOLUTION|>--- conflicted
+++ resolved
@@ -22,16 +22,13 @@
 import { FakeCacheService } from '@/datasources/cache/__tests__/fake.cache.service';
 import { CacheDir } from '@/datasources/cache/entities/cache-dir.entity';
 import { getSecondsUntil } from '@/domain/common/utils/time';
-<<<<<<< HEAD
-
-const MAX_VALIDITY_PERIOD_IN_MS = 15 * 60 * 1_000; // 15 minutes
-=======
 import {
   JWT_CONFIGURATION_MODULE,
   JwtConfigurationModule,
 } from '@/datasources/jwt/configuration/jwt.configuration.module';
 import jwtConfiguration from '@/datasources/jwt/configuration/__tests__/jwt.configuration';
->>>>>>> e3938811
+
+const MAX_VALIDITY_PERIOD_IN_MS = 15 * 60 * 1_000; // 15 minutes
 
 describe('AuthController', () => {
   let app: INestApplication;
@@ -109,14 +106,10 @@
         `auth_nonce_${nonceResponse.body.nonce}`,
         '',
       );
-<<<<<<< HEAD
       const expirationTime = faker.date.between({
         from: new Date(),
         to: new Date(Date.now() + MAX_VALIDITY_PERIOD_IN_MS),
       });
-=======
-      const expirationTime = faker.date.future();
->>>>>>> e3938811
       const message = siweMessageBuilder()
         .with('address', signer.address)
         .with('nonce', nonceResponse.body.nonce)
@@ -176,6 +169,12 @@
       const signature = await signer.signMessage({
         message: toSignableSiweMessage(message),
       });
+      const expirationTimeInSeconds = getSecondsUntil(expirationTime);
+      // MaxAge does not include the second of expiration
+      const maxAge = expirationTimeInSeconds - 1;
+      // jsonwebtoken sets expiration based on timespans, not exact dates
+      // meaning we cannot use expirationTime directly
+      const expires = new Date(Date.now() + expirationTimeInSeconds * 1_000);
 
       await expect(cacheService.get(cacheDir)).resolves.toBe(
         nonceResponse.body.nonce,
