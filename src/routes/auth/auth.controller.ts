import { Body, Controller, Get, Post, HttpCode, Res } from '@nestjs/common';
import { ApiExcludeController } from '@nestjs/swagger';
import { ValidationPipe } from '@/validation/pipes/validation.pipe';
import { AuthService } from '@/routes/auth/auth.service';
import {
  VerifyAuthMessageDto,
  VerifyAuthMessageDtoSchema,
} from '@/routes/auth/entities/verify-auth-message.dto.entity';
import { Response } from 'express';
import { getMillisecondsUntil } from '@/domain/common/utils/time';

/**
 * The AuthController is responsible for handling authentication:
 *
 * 1. Calling `/v1/auth/nonce` returns a unique nonce to be signed.
 * 2. The client signs this nonce in a SIWE message, sending it and
 *    the signature to `/v1/auth/verify` for verification.
 * 3. If verification succeeds, JWT token is added to `access_token`
 *    Set-Cookie.
 */
@Controller({ path: 'auth', version: '1' })
@ApiExcludeController()
export class AuthController {
  static readonly ACCESS_TOKEN_COOKIE_NAME = 'access_token';

  constructor(private readonly authService: AuthService) {}

  @Get('nonce')
  async getNonce(): Promise<{
    nonce: string;
  }> {
    return this.authService.getNonce();
  }

  @HttpCode(200)
  @Post('verify')
  async verify(
    @Res({ passthrough: true })
    res: Response,
    @Body(new ValidationPipe(VerifyAuthMessageDtoSchema))
    verifyAuthMessageDto: VerifyAuthMessageDto,
  ): Promise<void> {
    const { accessToken } =
      await this.authService.getAccessToken(verifyAuthMessageDto);

    res.cookie(AuthController.ACCESS_TOKEN_COOKIE_NAME, accessToken, {
      httpOnly: true,
      secure: true,
      sameSite: 'lax',
      path: '/',
      // Extract maxAge from token as it may slightly differ to SIWE message
      maxAge: this.getMaxAge(accessToken),
    });
  }

  /**
   * Extract the expiration time from the token and return the maximum age.
   * @param accessToken - JWT token
   * @returns maximum age of the token in milliseconds or undefined if none set
<<<<<<< HEAD
=======
   *
   * Note: the `Max-Age` of a cookie is in seconds, but express' requires it in
   * milliseconds when setting it with `res.cookie()`.
   * @see http://expressjs.com/en/api.html
>>>>>>> e3938811
   */
  private getMaxAge(accessToken: string): number | undefined {
    const { exp } = this.authService.getTokenPayloadWithClaims(accessToken);
    return exp ? getMillisecondsUntil(new Date(exp * 1_000)) : undefined;
  }
}<|MERGE_RESOLUTION|>--- conflicted
+++ resolved
@@ -57,13 +57,10 @@
    * Extract the expiration time from the token and return the maximum age.
    * @param accessToken - JWT token
    * @returns maximum age of the token in milliseconds or undefined if none set
-<<<<<<< HEAD
-=======
    *
    * Note: the `Max-Age` of a cookie is in seconds, but express' requires it in
    * milliseconds when setting it with `res.cookie()`.
    * @see http://expressjs.com/en/api.html
->>>>>>> e3938811
    */
   private getMaxAge(accessToken: string): number | undefined {
     const { exp } = this.authService.getTokenPayloadWithClaims(accessToken);
