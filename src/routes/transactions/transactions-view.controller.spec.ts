import { TestAppProvider } from '@/__tests__/test-app.provider';
import { AppModule } from '@/app.module';
import { IConfigurationService } from '@/config/configuration.service.interface';
import configuration from '@/config/entities/__tests__/configuration';
import { TestCacheModule } from '@/datasources/cache/__tests__/test.cache.module';
import { CacheModule } from '@/datasources/cache/cache.module';
import { TestNetworkModule } from '@/datasources/network/__tests__/test.network.module';
import { NetworkModule } from '@/datasources/network/network.module';
import {
  INetworkService,
  NetworkService,
} from '@/datasources/network/network.service.interface';
import { TestQueuesApiModule } from '@/datasources/queues/__tests__/test.queues-api.module';
import { QueuesApiModule } from '@/datasources/queues/queues-api.module';
import { dedicatedStakingStatsBuilder } from '@/datasources/staking-api/entities/__tests__/dedicated-staking-stats.entity.builder';
import { deploymentBuilder } from '@/datasources/staking-api/entities/__tests__/deployment.entity.builder';
import { networkStatsBuilder } from '@/datasources/staking-api/entities/__tests__/network-stats.entity.builder';
import { chainBuilder } from '@/domain/chains/entities/__tests__/chain.builder';
import { getNumberString } from '@/domain/common/utils/utils';
import {
  multiSendEncoder,
  multiSendTransactionsEncoder,
} from '@/domain/contracts/__tests__/encoders/multi-send-encoder.builder';
import { dataDecodedBuilder } from '@/domain/data-decoder/entities/__tests__/data-decoded.builder';
import { safeBuilder } from '@/domain/safe/entities/__tests__/safe.builder';
import { setPreSignatureEncoder } from '@/domain/swaps/contracts/__tests__/encoders/gp-v2-encoder.builder';
import { orderBuilder } from '@/domain/swaps/entities/__tests__/order.builder';
import { tokenBuilder } from '@/domain/tokens/__tests__/token.builder';
import { TestLoggingModule } from '@/logging/__tests__/test.logging.module';
import { RequestScopedLoggingModule } from '@/logging/logging.module';
import { NULL_ADDRESS } from '@/routes/common/constants';
import { faker } from '@faker-js/faker';
import { INestApplication, NotFoundException } from '@nestjs/common';
import { Test, TestingModule } from '@nestjs/testing';
import { Server } from 'net';
import request from 'supertest';
import { encodeFunctionData, getAddress, parseAbi } from 'viem';

describe('TransactionsViewController tests', () => {
  let app: INestApplication<Server>;
  let safeConfigUrl: string;
  let swapsApiUrl: string;
  let stakingApiUrl: string;
  let networkService: jest.MockedObjectDeep<INetworkService>;

  const swapsVerifiedApp = faker.company.buzzNoun();
  const swapsChainId = '1';

  beforeEach(async () => {
    jest.resetAllMocks();

    const baseConfig = configuration();
    const testConfiguration: typeof configuration = () => ({
      ...baseConfig,
      features: {
        ...baseConfig.features,
        confirmationView: true,
        nativeStaking: true,
      },
      swaps: {
        ...baseConfig.swaps,
        restrictApps: true,
        allowedApps: [swapsVerifiedApp],
      },
    });

    const moduleFixture: TestingModule = await Test.createTestingModule({
      imports: [AppModule.register(testConfiguration)],
    })
      .overrideModule(CacheModule)
      .useModule(TestCacheModule)
      .overrideModule(RequestScopedLoggingModule)
      .useModule(TestLoggingModule)
      .overrideModule(NetworkModule)
      .useModule(TestNetworkModule)
      .overrideModule(QueuesApiModule)
      .useModule(TestQueuesApiModule)
      .compile();

    const configurationService = moduleFixture.get<IConfigurationService>(
      IConfigurationService,
    );
    safeConfigUrl = configurationService.getOrThrow('safeConfig.baseUri');
    swapsApiUrl = configurationService.getOrThrow(`swaps.api.${swapsChainId}`);
    stakingApiUrl = configurationService.getOrThrow('staking.mainnet.baseUri');
    networkService = moduleFixture.get(NetworkService);
    app = await new TestAppProvider().provide(moduleFixture);
    await app.init();
  });

  afterAll(async () => {
    await app.close();
  });

  it('Gets Generic confirmation view', async () => {
    const chain = chainBuilder().build();
    const safe = safeBuilder().build();
    const dataDecoded = dataDecodedBuilder().build();
    networkService.get.mockImplementation(({ url }) => {
      if (url === `${safeConfigUrl}/api/v1/chains/${chain.chainId}`) {
        return Promise.resolve({ data: chain, status: 200 });
      }
      return Promise.reject(new Error(`Could not match ${url}`));
    });
    networkService.post.mockImplementation(({ url }) => {
      if (url === `${chain.transactionService}/api/v1/data-decoder/`) {
        return Promise.resolve({ data: dataDecoded, status: 200 });
      }
      return Promise.reject(new Error(`Could not match ${url}`));
    });

    await request(app.getHttpServer())
      .post(
        `/v1/chains/${chain.chainId}/safes/${safe.address}/views/transaction-confirmation`,
      )
      .send({
        data: '0x',
      })
      .expect(200)
      .expect({
        type: 'GENERIC',
        method: dataDecoded.method,
        parameters: dataDecoded.parameters,
      });
  });

  describe('Swaps', () => {
    it('Gets swap confirmation view with swap data', async () => {
      const chain = chainBuilder().with('chainId', swapsChainId).build();
      const safe = safeBuilder().build();
      const dataDecoded = dataDecodedBuilder().build();
      const preSignatureEncoder = setPreSignatureEncoder();
      const preSignature = preSignatureEncoder.build();
      const order = orderBuilder()
        .with('uid', preSignature.orderUid)
        .with('fullAppData', `{ "appCode": "${swapsVerifiedApp}" }`)
        .build();
      const buyToken = tokenBuilder().with('address', order.buyToken).build();
      const sellToken = tokenBuilder().with('address', order.sellToken).build();
      networkService.get.mockImplementation(({ url }) => {
        if (url === `${safeConfigUrl}/api/v1/chains/${chain.chainId}`) {
          return Promise.resolve({ data: chain, status: 200 });
        }
        if (url === `${swapsApiUrl}/api/v1/orders/${order.uid}`) {
          return Promise.resolve({ data: order, status: 200 });
        }
        if (
          url === `${chain.transactionService}/api/v1/tokens/${order.buyToken}`
        ) {
          return Promise.resolve({ data: buyToken, status: 200 });
        }
        if (
          url === `${chain.transactionService}/api/v1/tokens/${order.sellToken}`
        ) {
          return Promise.resolve({ data: sellToken, status: 200 });
        }
        return Promise.reject(new Error(`Could not match ${url}`));
      });
      networkService.post.mockImplementation(({ url }) => {
        if (url === `${chain.transactionService}/api/v1/data-decoder/`) {
          return Promise.resolve({
            data: dataDecoded,
            status: 200,
          });
        }
        return Promise.reject(new Error(`Could not match ${url}`));
      });

      await request(app.getHttpServer())
        .post(
          `/v1/chains/${chain.chainId}/safes/${safe.address}/views/transaction-confirmation`,
        )
        .send({
          data: preSignatureEncoder.encode(),
        })
        .expect(200)
        .expect(({ body }) =>
          expect(body).toMatchObject({
            type: 'COW_SWAP_ORDER',
            method: dataDecoded.method,
            parameters: dataDecoded.parameters,
            uid: order.uid,
            status: order.status,
            kind: order.kind,
            orderClass: order.class,
            validUntil: order.validTo,
            sellAmount: order.sellAmount.toString(),
            buyAmount: order.buyAmount.toString(),
            executedSellAmount: order.executedSellAmount.toString(),
            executedBuyAmount: order.executedBuyAmount.toString(),
            explorerUrl: expect.any(String),
            executedSurplusFee: order.executedSurplusFee?.toString() ?? null,
            sellToken: {
              address: sellToken.address,
              decimals: sellToken.decimals,
              logoUri: sellToken.logoUri,
              name: sellToken.name,
              symbol: sellToken.symbol,
              trusted: sellToken.trusted,
            },
            buyToken: {
              address: buyToken.address,
              decimals: buyToken.decimals,
              logoUri: buyToken.logoUri,
              name: buyToken.name,
              symbol: buyToken.symbol,
              trusted: buyToken.trusted,
            },
            receiver: order.receiver,
            owner: order.owner,
            fullAppData: JSON.parse(order.fullAppData as string),
          }),
        );
    });

    it('gets TWAP confirmation view with TWAP data', async () => {
      const ComposableCowAddress = '0xfdaFc9d1902f4e0b84f65F49f244b32b31013b74';
      /**
       * @see https://sepolia.etherscan.io/address/0xfdaFc9d1902f4e0b84f65F49f244b32b31013b74
       */
      const chain = chainBuilder().with('chainId', swapsChainId).build();
      const safe = safeBuilder()
        .with('address', '0x31eaC7F0141837B266De30f4dc9aF15629Bd5381')
        .build();
      const data =
        '0x0d0d9800000000000000000000000000000000000000000000000000000000000000008000000000000000000000000052ed56da04309aca4c3fecc595298d80c2f16bac000000000000000000000000000000000000000000000000000000000000024000000000000000000000000000000000000000000000000000000000000000010000000000000000000000006cf1e9ca41f7611def408122793c358a3d11e5a500000000000000000000000000000000000000000000000000000019011f294a00000000000000000000000000000000000000000000000000000000000000600000000000000000000000000000000000000000000000000000000000000140000000000000000000000000be72e441bf55620febc26715db68d3494213d8cb000000000000000000000000fff9976782d46cc05630d1f6ebab18b2324d6b1400000000000000000000000031eac7f0141837b266de30f4dc9af15629bd538100000000000000000000000000000000000000000000000b941d039eed310b36000000000000000000000000000000000000000000000000087bbc924df9167e0000000000000000000000000000000000000000000000000000000000000000000000000000000000000000000000000000000000000000000000000000000200000000000000000000000000000000000000000000000000000000000007080000000000000000000000000000000000000000000000000000000000000000f7be7261f56698c258bf75f888d68a00c85b22fb21958b9009c719eb88aebda00000000000000000000000000000000000000000000000000000000000000000';
      const appDataHash =
        '0xf7be7261f56698c258bf75f888d68a00c85b22fb21958b9009c719eb88aebda0';
      const fullAppData = {
        fullAppData: JSON.stringify({ appCode: swapsVerifiedApp }),
      };
      const dataDecoded = dataDecodedBuilder().build();
      const buyToken = tokenBuilder()
        .with(
          'address',
          getAddress('0xfff9976782d46cc05630d1f6ebab18b2324d6b14'),
        )
        .build();
      const sellToken = tokenBuilder()
        .with(
          'address',
          getAddress('0xbe72e441bf55620febc26715db68d3494213d8cb'),
        )
        .build();
      networkService.get.mockImplementation(({ url }) => {
        if (url === `${safeConfigUrl}/api/v1/chains/${chain.chainId}`) {
          return Promise.resolve({ data: chain, status: 200 });
        }
        if (
          url ===
          `${chain.transactionService}/api/v1/tokens/${buyToken.address}`
        ) {
          return Promise.resolve({ data: buyToken, status: 200 });
        }
        if (
          url ===
          `${chain.transactionService}/api/v1/tokens/${sellToken.address}`
        ) {
          return Promise.resolve({ data: sellToken, status: 200 });
        }
        if (url === `${swapsApiUrl}/api/v1/app_data/${appDataHash}`) {
          return Promise.resolve({ data: fullAppData, status: 200 });
        }
        return Promise.reject(new Error(`Could not match ${url}`));
      });
      networkService.post.mockImplementation(({ url }) => {
        if (url === `${chain.transactionService}/api/v1/data-decoder/`) {
          return Promise.resolve({
            data: dataDecoded,
            status: 200,
          });
        }
        return Promise.reject(new Error(`Could not match ${url}`));
      });

      await request(app.getHttpServer())
        .post(
          `/v1/chains/${chain.chainId}/safes/${safe.address}/views/transaction-confirmation`,
        )
        .send({
          data,
          to: ComposableCowAddress,
        })
        .expect(200)
        .expect(({ body }) =>
          expect(body).toMatchObject({
            type: 'COW_SWAP_TWAP_ORDER',
            method: dataDecoded.method,
            parameters: dataDecoded.parameters,
          }),
        );
    });

    it('Gets Generic confirmation view if order data is not available', async () => {
      const chain = chainBuilder().with('chainId', swapsChainId).build();
      const safe = safeBuilder().build();
      const dataDecoded = dataDecodedBuilder().build();
      const preSignatureEncoder = setPreSignatureEncoder();
      const preSignature = preSignatureEncoder.build();
      const order = orderBuilder()
        .with('uid', preSignature.orderUid)
        .with('fullAppData', `{ "appCode": "${swapsVerifiedApp}" }`)
        .build();
      networkService.get.mockImplementation(({ url }) => {
        if (url === `${safeConfigUrl}/api/v1/chains/${chain.chainId}`) {
          return Promise.resolve({ data: chain, status: 200 });
        }
        if (url === `${swapsApiUrl}/api/v1/orders/${order.uid}`) {
          return Promise.reject({ status: 500 });
        }
        return Promise.reject(new Error(`Could not match ${url}`));
      });
      networkService.post.mockImplementation(({ url }) => {
        if (url === `${chain.transactionService}/api/v1/data-decoder/`) {
          return Promise.resolve({
            data: dataDecoded,
            status: 200,
          });
        }
        return Promise.reject(new Error(`Could not match ${url}`));
      });

      await request(app.getHttpServer())
        .post(
          `/v1/chains/${chain.chainId}/safes/${safe.address}/views/transaction-confirmation`,
        )
        .send({
          data: preSignatureEncoder.encode(),
        })
        .expect(200)
        .expect({
          type: 'GENERIC',
          method: dataDecoded.method,
          parameters: dataDecoded.parameters,
        });
    });

    it('Gets Generic confirmation view if buy token data is not available', async () => {
      const chain = chainBuilder().with('chainId', swapsChainId).build();
      const safe = safeBuilder().build();
      const dataDecoded = dataDecodedBuilder().build();
      const preSignatureEncoder = setPreSignatureEncoder();
      const preSignature = preSignatureEncoder.build();
      const order = orderBuilder()
        .with('uid', preSignature.orderUid)
        .with('fullAppData', `{ "appCode": "${swapsVerifiedApp}" }`)
        .build();
      const sellToken = tokenBuilder().with('address', order.sellToken).build();
      networkService.get.mockImplementation(({ url }) => {
        if (url === `${safeConfigUrl}/api/v1/chains/${chain.chainId}`) {
          return Promise.resolve({ data: chain, status: 200 });
        }
        if (url === `${swapsApiUrl}/api/v1/orders/${order.uid}`) {
          return Promise.resolve({ data: order, status: 200 });
        }
        if (
          url === `${chain.transactionService}/api/v1/tokens/${order.buyToken}`
        ) {
          return Promise.reject({ status: 500 });
        }
        if (
          url === `${chain.transactionService}/api/v1/tokens/${order.sellToken}`
        ) {
          return Promise.resolve({ data: sellToken, status: 200 });
        }
        return Promise.reject(new Error(`Could not match ${url}`));
      });
      networkService.post.mockImplementation(({ url }) => {
        if (url === `${chain.transactionService}/api/v1/data-decoder/`) {
          return Promise.resolve({
            data: dataDecoded,
            status: 200,
          });
        }
        return Promise.reject(new Error(`Could not match ${url}`));
      });

      await request(app.getHttpServer())
        .post(
          `/v1/chains/${chain.chainId}/safes/${safe.address}/views/transaction-confirmation`,
        )
        .send({
          data: preSignatureEncoder.encode(),
        })
        .expect(200)
        .expect({
          type: 'GENERIC',
          method: dataDecoded.method,
          parameters: dataDecoded.parameters,
        });
    });

    it('Gets Generic confirmation view if sell token data is not available', async () => {
      const chain = chainBuilder().with('chainId', swapsChainId).build();
      const safe = safeBuilder().build();
      const dataDecoded = dataDecodedBuilder().build();
      const preSignatureEncoder = setPreSignatureEncoder();
      const preSignature = preSignatureEncoder.build();
      const order = orderBuilder()
        .with('uid', preSignature.orderUid)
        .with('fullAppData', `{ "appCode": "${swapsVerifiedApp}" }`)
        .build();
      const buyToken = tokenBuilder().with('address', order.sellToken).build();
      networkService.get.mockImplementation(({ url }) => {
        if (url === `${safeConfigUrl}/api/v1/chains/${chain.chainId}`) {
          return Promise.resolve({ data: chain, status: 200 });
        }
        if (url === `${swapsApiUrl}/api/v1/orders/${order.uid}`) {
          return Promise.resolve({ data: order, status: 200 });
        }
        if (
          url === `${chain.transactionService}/api/v1/tokens/${order.buyToken}`
        ) {
          return Promise.resolve({ data: buyToken, status: 200 });
        }
        if (
          url === `${chain.transactionService}/api/v1/tokens/${order.sellToken}`
        ) {
          return Promise.reject({ status: 500 });
        }
        return Promise.reject(new Error(`Could not match ${url}`));
      });
      networkService.post.mockImplementation(({ url }) => {
        if (url === `${chain.transactionService}/api/v1/data-decoder/`) {
          return Promise.resolve({
            data: dataDecoded,
            status: 200,
          });
        }
        return Promise.reject(new Error(`Could not match ${url}`));
      });

      await request(app.getHttpServer())
        .post(
          `/v1/chains/${chain.chainId}/safes/${safe.address}/views/transaction-confirmation`,
        )
        .send({
          data: preSignatureEncoder.encode(),
        })
        .expect(200)
        .expect({
          type: 'GENERIC',
          method: dataDecoded.method,
          parameters: dataDecoded.parameters,
        });
    });

    it('Gets Generic confirmation view if swap app is restricted', async () => {
      const chain = chainBuilder().with('chainId', swapsChainId).build();
      const safe = safeBuilder().build();
      const dataDecoded = dataDecodedBuilder().build();
      const preSignatureEncoder = setPreSignatureEncoder();
      const preSignature = preSignatureEncoder.build();
      const order = orderBuilder()
        .with('uid', preSignature.orderUid)
        // We don't use buzzNoun here as it can generate the same value as verifiedApp
        .with('fullAppData', `{ "appCode": "restricted app code" }`)
        .build();
      const buyToken = tokenBuilder().with('address', order.buyToken).build();
      const sellToken = tokenBuilder().with('address', order.sellToken).build();
      networkService.get.mockImplementation(({ url }) => {
        if (url === `${safeConfigUrl}/api/v1/chains/${chain.chainId}`) {
          return Promise.resolve({ data: chain, status: 200 });
        }
        if (url === `${swapsApiUrl}/api/v1/orders/${order.uid}`) {
          return Promise.resolve({ data: order, status: 200 });
        }
        if (
          url === `${chain.transactionService}/api/v1/tokens/${order.buyToken}`
        ) {
          return Promise.resolve({ data: buyToken, status: 200 });
        }
        if (
          url === `${chain.transactionService}/api/v1/tokens/${order.sellToken}`
        ) {
          return Promise.resolve({ data: sellToken, status: 200 });
        }
        return Promise.reject(new Error(`Could not match ${url}`));
      });
      networkService.post.mockImplementation(({ url }) => {
        if (url === `${chain.transactionService}/api/v1/data-decoder/`) {
          return Promise.resolve({
            data: dataDecoded,
            status: 200,
          });
        }
        return Promise.reject(new Error(`Could not match ${url}`));
      });

      await request(app.getHttpServer())
        .post(
          `/v1/chains/${chain.chainId}/safes/${safe.address}/views/transaction-confirmation`,
        )
        .send({
          data: preSignatureEncoder.encode(),
        })
        .expect(200)
        .expect({
          type: 'GENERIC',
          method: dataDecoded.method,
          parameters: dataDecoded.parameters,
        });
    });

    it('executedSurplusFee is rendered as null if not available', async () => {
      const chain = chainBuilder().with('chainId', swapsChainId).build();
      const safe = safeBuilder().build();
      const dataDecoded = dataDecodedBuilder().build();
      const preSignatureEncoder = setPreSignatureEncoder();
      const preSignature = preSignatureEncoder.build();
      const order = orderBuilder()
        .with('uid', preSignature.orderUid)
        .with('executedSurplusFee', null)
        .with('fullAppData', `{ "appCode": "${swapsVerifiedApp}" }`)
        .build();
      const buyToken = tokenBuilder().with('address', order.buyToken).build();
      const sellToken = tokenBuilder().with('address', order.sellToken).build();
      networkService.get.mockImplementation(({ url }) => {
        if (url === `${safeConfigUrl}/api/v1/chains/${chain.chainId}`) {
          return Promise.resolve({ data: chain, status: 200 });
        }
        if (url === `${swapsApiUrl}/api/v1/orders/${order.uid}`) {
          return Promise.resolve({ data: order, status: 200 });
        }
        if (
          url === `${chain.transactionService}/api/v1/tokens/${order.buyToken}`
        ) {
          return Promise.resolve({ data: buyToken, status: 200 });
        }
        if (
          url === `${chain.transactionService}/api/v1/tokens/${order.sellToken}`
        ) {
          return Promise.resolve({ data: sellToken, status: 200 });
        }
        return Promise.reject(new Error(`Could not match ${url}`));
      });
      networkService.post.mockImplementation(({ url }) => {
        if (url === `${chain.transactionService}/api/v1/data-decoder/`) {
          return Promise.resolve({
            data: dataDecoded,
            status: 200,
          });
        }
        return Promise.reject(new Error(`Could not match ${url}`));
      });

      await request(app.getHttpServer())
        .post(
          `/v1/chains/${chain.chainId}/safes/${safe.address}/views/transaction-confirmation`,
        )
        .send({
          data: preSignatureEncoder.encode(),
        })
        .expect(200)
        .expect(({ body }) =>
          expect(body).toMatchObject({
            type: 'COW_SWAP_ORDER',
            executedSurplusFee: null,
          }),
        );
    });
  });

  describe('Staking', () => {
    describe('Native', () => {
      describe('deposit', () => {
        it('returns the native staking `deposit` confirmation view', async () => {
          const chain = chainBuilder().with('isTestnet', false).build();
          const dataDecoded = dataDecodedBuilder().build();
          const deployment = deploymentBuilder()
            .with('chain_id', +chain.chainId)
            .with('product_type', 'dedicated')
            .with('product_fee', faker.number.float().toString())
            .build();
          const dedicatedStakingStats = dedicatedStakingStatsBuilder().build();
          const networkStats = networkStatsBuilder().build();
          const safeAddress = faker.finance.ethereumAddress();
          const data = encodeFunctionData({
            abi: parseAbi(['function deposit() external payable']),
          });
          const value = getNumberString(64 * 10 ** 18 + 1);
          networkService.get.mockImplementation(({ url }) => {
            switch (url) {
              case `${safeConfigUrl}/api/v1/chains/${chain.chainId}`:
                return Promise.resolve({ data: chain, status: 200 });
              case `${stakingApiUrl}/v1/deployments`:
                return Promise.resolve({
                  data: { data: [deployment] },
                  status: 200,
                });
              case `${stakingApiUrl}/v1/eth/kiln-stats`:
                return Promise.resolve({
                  data: { data: dedicatedStakingStats },
                  status: 200,
                });
              case `${stakingApiUrl}/v1/eth/network-stats`:
                return Promise.resolve({
                  data: { data: networkStats },
                  status: 200,
                });
              default:
                return Promise.reject(new Error(`Could not match ${url}`));
            }
          });
          networkService.post.mockImplementation(({ url }) => {
            if (url === `${chain.transactionService}/api/v1/data-decoder/`) {
              return Promise.resolve({ data: dataDecoded, status: 200 });
            }
            return Promise.reject(new Error(`Could not match ${url}`));
          });

          const annualNrr =
            dedicatedStakingStats.gross_apy.last_30d *
            (1 - Number(deployment.product_fee));
          const monthlyNrr = annualNrr / 12;
          const expectedAnnualReward = (annualNrr / 100) * Number(value);
          const expectedMonthlyReward = expectedAnnualReward / 12;
          const expectedFiatAnnualReward =
            (expectedAnnualReward * networkStats.eth_price_usd) /
            Math.pow(10, chain.nativeCurrency.decimals);
          const expectedFiatMonthlyReward = expectedFiatAnnualReward / 12;

          await request(app.getHttpServer())
            .post(
              `/v1/chains/${chain.chainId}/safes/${safeAddress}/views/transaction-confirmation`,
            )
            .send({
              to: deployment.address,
              data,
              value,
            })
            .expect(200)
            .expect({
              type: 'KILN_NATIVE_STAKING_DEPOSIT',
              method: dataDecoded.method,
              status: 'SIGNATURE_NEEDED',
              parameters: dataDecoded.parameters,
              estimatedEntryTime: networkStats.estimated_entry_time_seconds,
              estimatedExitTime: networkStats.estimated_exit_time_seconds,
              estimatedWithdrawalTime:
                networkStats.estimated_withdrawal_time_seconds,
              fee: +deployment.product_fee!,
              monthlyNrr,
              annualNrr,
              value,
              numValidators: 2,
              expectedAnnualReward: getNumberString(expectedAnnualReward),
              expectedMonthlyReward: getNumberString(expectedMonthlyReward),
              expectedFiatAnnualReward,
              expectedFiatMonthlyReward,
              tokenInfo: {
                address: NULL_ADDRESS,
                decimals: chain.nativeCurrency.decimals,
                logoUri: chain.nativeCurrency.logoUri,
                name: chain.nativeCurrency.name,
                symbol: chain.nativeCurrency.symbol,
                trusted: true,
              },
            });
        });

        it('returns the dedicated staking `deposit` confirmation view from batch', async () => {
          const chain = chainBuilder().with('isTestnet', false).build();
          const dataDecoded = dataDecodedBuilder().build();
          const deployment = deploymentBuilder()
            .with('chain_id', +chain.chainId)
            .with('product_type', 'dedicated')
            .with('product_fee', faker.number.float().toString())
            .build();
          const dedicatedStakingStats = dedicatedStakingStatsBuilder().build();
          const networkStats = networkStatsBuilder().build();
          const safeAddress = faker.finance.ethereumAddress();
          const depositData = encodeFunctionData({
            abi: parseAbi(['function deposit() external payable']),
          });
          const multiSendAddress = getAddress(faker.finance.ethereumAddress());
          const multiSendData = multiSendEncoder()
            .with(
              'transactions',
              multiSendTransactionsEncoder([
                {
                  to: deployment.address,
                  data: depositData,
                  value: BigInt(0),
                  operation: 0,
                },
              ]),
            )
            .encode();
          networkService.get.mockImplementation(({ url }) => {
            if (url === `${safeConfigUrl}/api/v1/chains/${chain.chainId}`) {
              return Promise.resolve({ data: chain, status: 200 });
            }
            if (url === `${stakingApiUrl}/v1/deployments`) {
              return Promise.resolve({
                data: { data: [deployment] },
                status: 200,
              });
            }
            if (url === `${stakingApiUrl}/v1/eth/kiln-stats`) {
              return Promise.resolve({
                data: { data: dedicatedStakingStats },
                status: 200,
              });
            }
            if (url === `${stakingApiUrl}/v1/eth/network-stats`) {
              return Promise.resolve({
                data: { data: networkStats },
                status: 200,
              });
            }
            return Promise.reject(new Error(`Could not match ${url}`));
          });
          networkService.post.mockImplementation(({ url }) => {
            if (url === `${chain.transactionService}/api/v1/data-decoder/`) {
              return Promise.resolve({ data: dataDecoded, status: 200 });
            }
            return Promise.reject(new Error(`Could not match ${url}`));
          });

          await request(app.getHttpServer())
            .post(
              `/v1/chains/${chain.chainId}/safes/${safeAddress}/views/transaction-confirmation`,
            )
            .send({
              to: multiSendAddress,
              data: multiSendData,
            })
            .expect(200)
            .expect({
              type: 'KILN_NATIVE_STAKING_DEPOSIT',
              method: dataDecoded.method,
              parameters: dataDecoded.parameters,
              status: 'SIGNATURE_NEEDED',
              estimatedEntryTime: networkStats.estimated_entry_time_seconds,
              estimatedExitTime: networkStats.estimated_exit_time_seconds,
              estimatedWithdrawalTime:
                networkStats.estimated_withdrawal_time_seconds,
              fee: +deployment.product_fee!,
              monthlyNrr:
                (dedicatedStakingStats.gross_apy.last_30d *
                  (1 - +deployment.product_fee!)) /
                12,
              annualNrr:
                dedicatedStakingStats.gross_apy.last_30d *
                (1 - +deployment.product_fee!),
              value: '0', // defaults to 0 if not provided in the request
              numValidators: 0, // 0 as value is 0
              expectedMonthlyReward: '0', // 0 as value is 0
              expectedAnnualReward: '0', // 0 as value is 0
              expectedFiatMonthlyReward: 0, // 0 as value is 0
              expectedFiatAnnualReward: 0, // 0 as value is 0
              tokenInfo: {
                address: NULL_ADDRESS,
                decimals: chain.nativeCurrency.decimals,
                logoUri: chain.nativeCurrency.logoUri,
                name: chain.nativeCurrency.name,
                symbol: chain.nativeCurrency.symbol,
                trusted: true,
              },
            });
        });

        it('returns the generic confirmation view if the deployment is not available', async () => {
          const chain = chainBuilder().with('isTestnet', false).build();
          const dataDecoded = dataDecodedBuilder().build();
          const deployment = deploymentBuilder()
            .with('chain_id', +chain.chainId)
            .with('product_type', 'dedicated')
            .with('product_fee', faker.number.float().toString())
            .build();
          const safeAddress = faker.finance.ethereumAddress();
          const data = encodeFunctionData({
            abi: parseAbi(['function deposit() external payable']),
          });
          networkService.get.mockImplementation(({ url }) => {
            if (url === `${safeConfigUrl}/api/v1/chains/${chain.chainId}`) {
              return Promise.resolve({ data: chain, status: 200 });
            }
            if (url === `${stakingApiUrl}/v1/deployments`) {
              return Promise.reject(new NotFoundException());
            }
            return Promise.reject(new Error(`Could not match ${url}`));
          });
          networkService.post.mockImplementation(({ url }) => {
            if (url === `${chain.transactionService}/api/v1/data-decoder/`) {
              return Promise.resolve({ data: dataDecoded, status: 200 });
            }
            return Promise.reject(new Error(`Could not match ${url}`));
          });

          await request(app.getHttpServer())
            .post(
              `/v1/chains/${chain.chainId}/safes/${safeAddress}/views/transaction-confirmation`,
            )
            .send({
              to: deployment.address,
              data,
            })
            .expect(200)
            .expect({
              type: 'GENERIC',
              method: dataDecoded.method,
              parameters: dataDecoded.parameters,
            });
        });

        it('returns the generic confirmation view if the deployment is not dedicated-specific', async () => {
          const chain = chainBuilder().with('isTestnet', false).build();
          const dataDecoded = dataDecodedBuilder().build();
          const deployment = deploymentBuilder()
            .with('chain_id', +chain.chainId)
            .with('product_type', 'pooling') // Pooling
            .with('product_fee', faker.number.float().toString())
            .build();
          const safeAddress = faker.finance.ethereumAddress();
          const data = encodeFunctionData({
            abi: parseAbi(['function deposit() external payable']),
          });
          networkService.get.mockImplementation(({ url }) => {
            if (url === `${safeConfigUrl}/api/v1/chains/${chain.chainId}`) {
              return Promise.resolve({ data: chain, status: 200 });
            }
            if (url === `${stakingApiUrl}/v1/deployments`) {
              return Promise.resolve({
                data: { data: [deployment] },
                status: 200,
              });
            }
            return Promise.reject(new Error(`Could not match ${url}`));
          });
          networkService.post.mockImplementation(({ url }) => {
            if (url === `${chain.transactionService}/api/v1/data-decoder/`) {
              return Promise.resolve({ data: dataDecoded, status: 200 });
            }
            return Promise.reject(new Error(`Could not match ${url}`));
          });

          await request(app.getHttpServer())
            .post(
              `/v1/chains/${chain.chainId}/safes/${safeAddress}/views/transaction-confirmation`,
            )
            .send({
              to: deployment.address,
              data,
            })
            .expect(200)
            .expect({
              type: 'GENERIC',
              method: dataDecoded.method,
              parameters: dataDecoded.parameters,
            });
        });

        it('returns the generic confirmation view if the deployment chain is unknown', async () => {
          const chain = chainBuilder().with('isTestnet', false).build();
          const dataDecoded = dataDecodedBuilder().build();
          const deployment = deploymentBuilder()
            .with('chain_id', +chain.chainId)
            .with('chain', 'unknown') // Unknown
            .with('product_type', 'dedicated')
            .with('product_fee', faker.number.float().toString())
            .build();
          const safeAddress = faker.finance.ethereumAddress();
          const data = encodeFunctionData({
            abi: parseAbi(['function deposit() external payable']),
          });
          networkService.get.mockImplementation(({ url }) => {
            if (url === `${safeConfigUrl}/api/v1/chains/${chain.chainId}`) {
              return Promise.resolve({ data: chain, status: 200 });
            }
            if (url === `${stakingApiUrl}/v1/deployments`) {
              return Promise.resolve({
                data: { data: [deployment] },
                status: 200,
              });
            }
            return Promise.reject(new Error(`Could not match ${url}`));
          });
          networkService.post.mockImplementation(({ url }) => {
            if (url === `${chain.transactionService}/api/v1/data-decoder/`) {
              return Promise.resolve({ data: dataDecoded, status: 200 });
            }
            return Promise.reject(new Error(`Could not match ${url}`));
          });

          await request(app.getHttpServer())
            .post(
              `/v1/chains/${chain.chainId}/safes/${safeAddress}/views/transaction-confirmation`,
            )
            .send({
              to: deployment.address,
              data,
            })
            .expect(200)
            .expect({
              type: 'GENERIC',
              method: dataDecoded.method,
              parameters: dataDecoded.parameters,
            });
        });

        it('returns the generic confirmation view if not transacting with a deployment address', async () => {
          const chain = chainBuilder().with('isTestnet', false).build();
          const dataDecoded = dataDecodedBuilder().build();
          const deployment = deploymentBuilder()
            .with('chain_id', +chain.chainId)
            .with('product_type', 'dedicated')
            .with('product_fee', faker.number.float().toString())
            .build();
          const safeAddress = faker.finance.ethereumAddress();
          const to = faker.finance.ethereumAddress(); // Not deployment.address, ergo "unknown"
          const data = encodeFunctionData({
            abi: parseAbi(['function deposit() external payable']),
          });
          networkService.get.mockImplementation(({ url }) => {
            if (url === `${safeConfigUrl}/api/v1/chains/${chain.chainId}`) {
              return Promise.resolve({ data: chain, status: 200 });
            }
            if (url === `${stakingApiUrl}/v1/deployments`) {
              return Promise.resolve({
                data: { data: [deployment] },
                status: 200,
              });
            }
            return Promise.reject(new Error(`Could not match ${url}`));
          });
          networkService.post.mockImplementation(({ url }) => {
            if (url === `${chain.transactionService}/api/v1/data-decoder/`) {
              return Promise.resolve({ data: dataDecoded, status: 200 });
            }
            return Promise.reject(new Error(`Could not match ${url}`));
          });

          await request(app.getHttpServer())
            .post(
              `/v1/chains/${chain.chainId}/safes/${safeAddress}/views/transaction-confirmation`,
            )
            .send({
              to,
              data,
            })
            .expect(200)
            .expect({
              type: 'GENERIC',
              method: dataDecoded.method,
              parameters: dataDecoded.parameters,
            });
        });

        it('returns the generic confirmation view if the deployment has no product fee', async () => {
          const chain = chainBuilder().with('isTestnet', false).build();
          const dataDecoded = dataDecodedBuilder().build();
          const deployment = deploymentBuilder()
            .with('chain_id', +chain.chainId)
            .with('product_type', 'dedicated')
            .with('product_fee', null) // No product fee
            .build();
          const safeAddress = faker.finance.ethereumAddress();
          const data = encodeFunctionData({
            abi: parseAbi(['function deposit() external payable']),
          });
          networkService.get.mockImplementation(({ url }) => {
            if (url === `${safeConfigUrl}/api/v1/chains/${chain.chainId}`) {
              return Promise.resolve({ data: chain, status: 200 });
            }
            if (url === `${stakingApiUrl}/v1/deployments`) {
              return Promise.resolve({
                data: { data: [deployment] },
                status: 200,
              });
            }
            return Promise.reject(new Error(`Could not match ${url}`));
          });
          networkService.post.mockImplementation(({ url }) => {
            if (url === `${chain.transactionService}/api/v1/data-decoder/`) {
              return Promise.resolve({ data: dataDecoded, status: 200 });
            }
            return Promise.reject(new Error(`Could not match ${url}`));
          });

          await request(app.getHttpServer())
            .post(
              `/v1/chains/${chain.chainId}/safes/${safeAddress}/views/transaction-confirmation`,
            )
            .send({
              to: deployment.address,
              data,
            })
            .expect(200)
            .expect({
              type: 'GENERIC',
              method: dataDecoded.method,
              parameters: dataDecoded.parameters,
            });
        });

        it('returns the generic confirmation view if the dedicated staking stats are not available', async () => {
          const chain = chainBuilder().with('isTestnet', false).build();
          const dataDecoded = dataDecodedBuilder().build();
          const deployment = deploymentBuilder()
            .with('chain_id', +chain.chainId)
            .with('product_type', 'dedicated')
            .with('product_fee', faker.number.float().toString())
            .build();
          const networkStats = networkStatsBuilder().build();
          const safeAddress = faker.finance.ethereumAddress();
          const data = encodeFunctionData({
            abi: parseAbi(['function deposit() external payable']),
          });
          networkService.get.mockImplementation(({ url }) => {
            if (url === `${safeConfigUrl}/api/v1/chains/${chain.chainId}`) {
              return Promise.resolve({ data: chain, status: 200 });
            }
            if (url === `${stakingApiUrl}/v1/deployments`) {
              return Promise.resolve({
                data: { data: [deployment] },
                status: 200,
              });
            }
            if (url === `${stakingApiUrl}/v1/eth/kiln-stats`) {
              return Promise.reject(new NotFoundException());
            }
            if (url === `${stakingApiUrl}/v1/eth/network-stats`) {
              return Promise.resolve({
                data: { data: networkStats },
                status: 200,
              });
            }
            return Promise.reject(new Error(`Could not match ${url}`));
          });
          networkService.post.mockImplementation(({ url }) => {
            if (url === `${chain.transactionService}/api/v1/data-decoder/`) {
              return Promise.resolve({ data: dataDecoded, status: 200 });
            }
            return Promise.reject(new Error(`Could not match ${url}`));
          });

          await request(app.getHttpServer())
            .post(
              `/v1/chains/${chain.chainId}/safes/${safeAddress}/views/transaction-confirmation`,
            )
            .send({
              to: deployment.address,
              data,
            })
            .expect(200)
            .expect({
              type: 'GENERIC',
              method: dataDecoded.method,
              parameters: dataDecoded.parameters,
            });
        });

        it('returns the generic confirmation view if the network stats are not available', async () => {
          const chain = chainBuilder().with('isTestnet', false).build();
          const dataDecoded = dataDecodedBuilder().build();
          const deployment = deploymentBuilder()
            .with('chain_id', +chain.chainId)
            .with('product_type', 'dedicated')
            .with('product_fee', faker.number.float().toString())
            .build();
          const dedicatedStakingStats = dedicatedStakingStatsBuilder().build();
          const safeAddress = faker.finance.ethereumAddress();
          const data = encodeFunctionData({
            abi: parseAbi(['function deposit() external payable']),
          });
          networkService.get.mockImplementation(({ url }) => {
            if (url === `${safeConfigUrl}/api/v1/chains/${chain.chainId}`) {
              return Promise.resolve({ data: chain, status: 200 });
            }
            if (url === `${stakingApiUrl}/v1/deployments`) {
              return Promise.resolve({
                data: { data: [deployment] },
                status: 200,
              });
            }
            if (url === `${stakingApiUrl}/v1/eth/kiln-stats`) {
              return Promise.resolve({
                data: { data: dedicatedStakingStats },
                status: 200,
              });
            }
            if (url === `${stakingApiUrl}/v1/eth/network-stats`) {
              return Promise.reject(new NotFoundException());
            }
            return Promise.reject(new Error(`Could not match ${url}`));
          });
          networkService.post.mockImplementation(({ url }) => {
            if (url === `${chain.transactionService}/api/v1/data-decoder/`) {
              return Promise.resolve({ data: dataDecoded, status: 200 });
            }
            return Promise.reject(new Error(`Could not match ${url}`));
          });

          await request(app.getHttpServer())
            .post(
              `/v1/chains/${chain.chainId}/safes/${safeAddress}/views/transaction-confirmation`,
            )
            .send({
              to: deployment.address,
              data,
            })
            .expect(200)
            .expect({
              type: 'GENERIC',
              method: dataDecoded.method,
              parameters: dataDecoded.parameters,
            });
        });
      });

      describe('validators exit', () => {
        it('returns the native staking `validators exit` confirmation view', async () => {
          const chain = chainBuilder().with('isTestnet', false).build();
          const dataDecoded = dataDecodedBuilder().build();
          const deployment = deploymentBuilder()
            .with('chain_id', +chain.chainId)
            .with('product_type', 'dedicated')
            .with('product_fee', faker.number.float().toString())
            .build();
          const safeAddress = faker.finance.ethereumAddress();
          const networkStats = networkStatsBuilder().build();
          const validatorPublicKey = faker.string.hexadecimal();
          const data = encodeFunctionData({
            abi: parseAbi(['function requestValidatorsExit(bytes)']),
            functionName: 'requestValidatorsExit',
            args: [validatorPublicKey as `0x${string}`],
          });
          const value = getNumberString(64 * 10 ** 18 + 1);
          networkService.get.mockImplementation(({ url }) => {
            switch (url) {
              case `${safeConfigUrl}/api/v1/chains/${chain.chainId}`:
                return Promise.resolve({ data: chain, status: 200 });
              case `${stakingApiUrl}/v1/deployments`:
                return Promise.resolve({
                  data: { data: [deployment] },
                  status: 200,
                });
              case `${stakingApiUrl}/v1/eth/network-stats`:
                return Promise.resolve({
                  data: { data: networkStats },
                  status: 200,
                });
              default:
                return Promise.reject(new Error(`Could not match ${url}`));
            }
          });
          networkService.post.mockImplementation(({ url }) => {
            if (url === `${chain.transactionService}/api/v1/data-decoder/`) {
              return Promise.resolve({ data: dataDecoded, status: 200 });
            }
            return Promise.reject(new Error(`Could not match ${url}`));
          });

          await request(app.getHttpServer())
            .post(
              `/v1/chains/${chain.chainId}/safes/${safeAddress}/views/transaction-confirmation`,
            )
            .send({
              to: deployment.address,
              data,
              value,
            })
            .expect(200)
            .expect({
              type: 'KILN_NATIVE_STAKING_VALIDATORS_EXIT',
              method: dataDecoded.method,
              parameters: dataDecoded.parameters,
              status: 'SIGNATURE_NEEDED',
              estimatedExitTime: networkStats.estimated_exit_time_seconds,
              estimatedWithdrawalTime:
                networkStats.estimated_withdrawal_time_seconds,
              value,
              numValidators: 2,
              tokenInfo: {
                address: NULL_ADDRESS,
                decimals: chain.nativeCurrency.decimals,
                logoUri: chain.nativeCurrency.logoUri,
                name: chain.nativeCurrency.name,
                symbol: chain.nativeCurrency.symbol,
                trusted: true,
              },
            });
        });
<<<<<<< HEAD
      });

      describe('withdraw', () => {
        it('returns the native staking `withdraw` confirmation view', async () => {
          const chain = chainBuilder().with('isTestnet', false).build();
          const validatorPublicKey = faker.string.hexadecimal();
          const dataDecoded = dataDecodedBuilder().build();
          const deployment = deploymentBuilder()
            .with('chain_id', +chain.chainId)
            .with('product_type', 'dedicated')
            .with('product_fee', faker.number.float().toString())
            .build();
          const safeAddress = faker.finance.ethereumAddress();
          const data = encodeFunctionData({
            abi: parseAbi(['function batchWithdrawCLFee(bytes)']),
            functionName: 'batchWithdrawCLFee',
            args: [validatorPublicKey as `0x${string}`],
          });
          const value = faker.string.numeric();
          networkService.get.mockImplementation(({ url }) => {
            switch (url) {
              case `${safeConfigUrl}/api/v1/chains/${chain.chainId}`:
                return Promise.resolve({ data: chain, status: 200 });
              case `${stakingApiUrl}/v1/deployments`:
                return Promise.resolve({
                  data: { data: [deployment] },
                  status: 200,
                });
              default:
                return Promise.reject(new Error(`Could not match ${url}`));
            }
=======

        it('returns the generic confirmation view if the deployment is not available', async () => {
          const chain = chainBuilder().with('isTestnet', false).build();
          const dataDecoded = dataDecodedBuilder().build();
          const safeAddress = faker.finance.ethereumAddress();
          const dedicatedStakingStats = dedicatedStakingStatsBuilder().build();
          const data = encodeFunctionData({
            abi: parseAbi(['function requestValidatorsExit(bytes)']),
            functionName: 'requestValidatorsExit',
            args: [faker.string.hexadecimal() as `0x${string}`],
          });
          networkService.get.mockImplementation(({ url }) => {
            if (url === `${safeConfigUrl}/api/v1/chains/${chain.chainId}`) {
              return Promise.resolve({ data: chain, status: 200 });
            }
            if (url === `${stakingApiUrl}/v1/deployments`) {
              return Promise.reject(new NotFoundException());
            }
            if (url === `${stakingApiUrl}/v1/eth/kiln-stats`) {
              return Promise.resolve({
                data: { data: dedicatedStakingStats },
                status: 200,
              });
            }
            return Promise.reject(new Error(`Could not match ${url}`));
>>>>>>> 474b5df9
          });
          networkService.post.mockImplementation(({ url }) => {
            if (url === `${chain.transactionService}/api/v1/data-decoder/`) {
              return Promise.resolve({ data: dataDecoded, status: 200 });
            }
            return Promise.reject(new Error(`Could not match ${url}`));
          });

          await request(app.getHttpServer())
            .post(
              `/v1/chains/${chain.chainId}/safes/${safeAddress}/views/transaction-confirmation`,
            )
            .send({
<<<<<<< HEAD
              to: deployment.address,
              value,
=======
              to: faker.finance.ethereumAddress(),
>>>>>>> 474b5df9
              data,
            })
            .expect(200)
            .expect({
<<<<<<< HEAD
              type: 'KILN_NATIVE_STAKING_WITHDRAW',
              method: dataDecoded.method,
              parameters: dataDecoded.parameters,
              value,
              tokenInfo: {
                address: NULL_ADDRESS,
                decimals: chain.nativeCurrency.decimals,
                logoUri: chain.nativeCurrency.logoUri,
                name: chain.nativeCurrency.name,
                symbol: chain.nativeCurrency.symbol,
                trusted: true,
              },
            });
        });

        it('returns the generic confirmation view if the deployment is not available', async () => {
          const chain = chainBuilder().with('isTestnet', false).build();
          const validatorPublicKey = faker.string.hexadecimal();
          const dataDecoded = dataDecodedBuilder().build();
          const deployment = deploymentBuilder()
            .with('chain_id', +chain.chainId)
            .with('product_type', 'dedicated')
=======
              type: 'GENERIC',
              method: dataDecoded.method,
              parameters: dataDecoded.parameters,
            });
        });

        it('returns the generic confirmation view if the deployment is not dedicated-specific', async () => {
          const chain = chainBuilder().with('isTestnet', false).build();
          const dataDecoded = dataDecodedBuilder().build();
          const dedicatedStakingStats = dedicatedStakingStatsBuilder().build();
          const deployment = deploymentBuilder()
            .with('chain_id', +chain.chainId)
            .with('product_type', 'defi') // Not dedicated
>>>>>>> 474b5df9
            .with('product_fee', faker.number.float().toString())
            .build();
          const safeAddress = faker.finance.ethereumAddress();
          const data = encodeFunctionData({
<<<<<<< HEAD
            abi: parseAbi(['function batchWithdrawCLFee(bytes)']),
            functionName: 'batchWithdrawCLFee',
            args: [validatorPublicKey as `0x${string}`],
          });
          networkService.get.mockImplementation(({ url }) => {
            switch (url) {
              case `${safeConfigUrl}/api/v1/chains/${chain.chainId}`:
                return Promise.resolve({ data: chain, status: 200 });
              case `${stakingApiUrl}/v1/deployments`:
                return Promise.reject(new NotFoundException());
              default:
                return Promise.reject(new Error(`Could not match ${url}`));
            }
=======
            abi: parseAbi(['function requestValidatorsExit(bytes)']),
            functionName: 'requestValidatorsExit',
            args: [faker.string.hexadecimal() as `0x${string}`],
          });
          networkService.get.mockImplementation(({ url }) => {
            if (url === `${safeConfigUrl}/api/v1/chains/${chain.chainId}`) {
              return Promise.resolve({ data: chain, status: 200 });
            }
            if (url === `${stakingApiUrl}/v1/deployments`) {
              return Promise.resolve({
                data: { data: [deployment] },
                status: 200,
              });
            }
            if (url === `${stakingApiUrl}/v1/eth/kiln-stats`) {
              return Promise.resolve({
                data: { data: dedicatedStakingStats },
                status: 200,
              });
            }
            return Promise.reject(new Error(`Could not match ${url}`));
>>>>>>> 474b5df9
          });
          networkService.post.mockImplementation(({ url }) => {
            if (url === `${chain.transactionService}/api/v1/data-decoder/`) {
              return Promise.resolve({ data: dataDecoded, status: 200 });
            }
            return Promise.reject(new Error(`Could not match ${url}`));
          });

          await request(app.getHttpServer())
            .post(
              `/v1/chains/${chain.chainId}/safes/${safeAddress}/views/transaction-confirmation`,
            )
            .send({
              to: deployment.address,
<<<<<<< HEAD
              value: faker.string.numeric(),
=======
>>>>>>> 474b5df9
              data,
            })
            .expect(200)
            .expect({
              type: 'GENERIC',
              method: dataDecoded.method,
              parameters: dataDecoded.parameters,
            });
        });

<<<<<<< HEAD
        it('returns the generic confirmation view if the deployment is not dedicated-specific', async () => {
          const chain = chainBuilder().with('isTestnet', false).build();
          const validatorPublicKey = faker.string.hexadecimal();
          const dataDecoded = dataDecodedBuilder().build();
          const deployment = deploymentBuilder()
            .with('chain_id', +chain.chainId)
            .with('product_type', 'defi') // Not dedicated
=======
        it('returns the generic confirmation view if the deployment chain is unknown', async () => {
          const chain = chainBuilder().with('isTestnet', false).build();
          const dataDecoded = dataDecodedBuilder().build();
          const dedicatedStakingStats = dedicatedStakingStatsBuilder().build();
          const deployment = deploymentBuilder()
            .with('chain_id', +chain.chainId)
            .with('chain', 'unknown') // Unknown
            .with('product_type', 'dedicated')
>>>>>>> 474b5df9
            .with('product_fee', faker.number.float().toString())
            .build();
          const safeAddress = faker.finance.ethereumAddress();
          const data = encodeFunctionData({
<<<<<<< HEAD
            abi: parseAbi(['function batchWithdrawCLFee(bytes)']),
            functionName: 'batchWithdrawCLFee',
            args: [validatorPublicKey as `0x${string}`],
          });
          networkService.get.mockImplementation(({ url }) => {
            switch (url) {
              case `${safeConfigUrl}/api/v1/chains/${chain.chainId}`:
                return Promise.resolve({ data: chain, status: 200 });
              case `${stakingApiUrl}/v1/deployments`:
                return Promise.resolve({
                  data: { data: [deployment] },
                  status: 200,
                });
              default:
                return Promise.reject(new Error(`Could not match ${url}`));
            }
=======
            abi: parseAbi(['function requestValidatorsExit(bytes)']),
            functionName: 'requestValidatorsExit',
            args: [faker.string.hexadecimal() as `0x${string}`],
          });
          networkService.get.mockImplementation(({ url }) => {
            if (url === `${safeConfigUrl}/api/v1/chains/${chain.chainId}`) {
              return Promise.resolve({ data: chain, status: 200 });
            }
            if (url === `${stakingApiUrl}/v1/deployments`) {
              return Promise.resolve({
                data: { data: [deployment] },
                status: 200,
              });
            }
            if (url === `${stakingApiUrl}/v1/eth/kiln-stats`) {
              return Promise.resolve({
                data: { data: dedicatedStakingStats },
                status: 200,
              });
            }
            return Promise.reject(new Error(`Could not match ${url}`));
>>>>>>> 474b5df9
          });
          networkService.post.mockImplementation(({ url }) => {
            if (url === `${chain.transactionService}/api/v1/data-decoder/`) {
              return Promise.resolve({ data: dataDecoded, status: 200 });
            }
            return Promise.reject(new Error(`Could not match ${url}`));
          });

          await request(app.getHttpServer())
            .post(
              `/v1/chains/${chain.chainId}/safes/${safeAddress}/views/transaction-confirmation`,
            )
            .send({
              to: deployment.address,
<<<<<<< HEAD
              value: faker.string.numeric(),
=======
>>>>>>> 474b5df9
              data,
            })
            .expect(200)
            .expect({
              type: 'GENERIC',
              method: dataDecoded.method,
              parameters: dataDecoded.parameters,
            });
        });

<<<<<<< HEAD
        it('returns the generic confirmation view if the deployment chain is unknown', async () => {
          const chain = chainBuilder().with('isTestnet', false).build();
          const validatorPublicKey = faker.string.hexadecimal();
          const dataDecoded = dataDecodedBuilder().build();
          const deployment = deploymentBuilder()
            .with('chain_id', +chain.chainId)
            .with('chain', 'unknown') // Unknown
=======
        it('returns the generic confirmation view if not transacting with a deployment address', async () => {
          const chain = chainBuilder().with('isTestnet', false).build();
          const dataDecoded = dataDecodedBuilder().build();
          const dedicatedStakingStats = dedicatedStakingStatsBuilder().build();
          const deployment = deploymentBuilder()
            .with('chain_id', +chain.chainId)
>>>>>>> 474b5df9
            .with('product_type', 'dedicated')
            .with('product_fee', faker.number.float().toString())
            .build();
          const safeAddress = faker.finance.ethereumAddress();
<<<<<<< HEAD
          const data = encodeFunctionData({
            abi: parseAbi(['function batchWithdrawCLFee(bytes)']),
            functionName: 'batchWithdrawCLFee',
            args: [validatorPublicKey as `0x${string}`],
          });
          networkService.get.mockImplementation(({ url }) => {
            switch (url) {
              case `${safeConfigUrl}/api/v1/chains/${chain.chainId}`:
                return Promise.resolve({ data: chain, status: 200 });
              case `${stakingApiUrl}/v1/deployments`:
                return Promise.resolve({
                  data: { data: [deployment] },
                  status: 200,
                });
              default:
                return Promise.reject(new Error(`Could not match ${url}`));
            }
=======
          const to = faker.finance.ethereumAddress(); // Not deployment.address, ergo "unknown"
          const data = encodeFunctionData({
            abi: parseAbi(['function requestValidatorsExit(bytes)']),
            functionName: 'requestValidatorsExit',
            args: [faker.string.hexadecimal() as `0x${string}`],
          });
          networkService.get.mockImplementation(({ url }) => {
            if (url === `${safeConfigUrl}/api/v1/chains/${chain.chainId}`) {
              return Promise.resolve({ data: chain, status: 200 });
            }
            if (url === `${stakingApiUrl}/v1/deployments`) {
              return Promise.resolve({
                data: { data: [deployment] },
                status: 200,
              });
            }
            if (url === `${stakingApiUrl}/v1/eth/kiln-stats`) {
              return Promise.resolve({
                data: { data: dedicatedStakingStats },
                status: 200,
              });
            }
            return Promise.reject(new Error(`Could not match ${url}`));
>>>>>>> 474b5df9
          });
          networkService.post.mockImplementation(({ url }) => {
            if (url === `${chain.transactionService}/api/v1/data-decoder/`) {
              return Promise.resolve({ data: dataDecoded, status: 200 });
            }
            return Promise.reject(new Error(`Could not match ${url}`));
          });

          await request(app.getHttpServer())
            .post(
              `/v1/chains/${chain.chainId}/safes/${safeAddress}/views/transaction-confirmation`,
            )
            .send({
<<<<<<< HEAD
              to: deployment.address,
              value: faker.string.numeric(),
=======
              to,
>>>>>>> 474b5df9
              data,
            })
            .expect(200)
            .expect({
              type: 'GENERIC',
              method: dataDecoded.method,
              parameters: dataDecoded.parameters,
            });
        });

<<<<<<< HEAD
        it('returns the generic confirmation view if not transacting with a deployment address', async () => {
          const chain = chainBuilder().with('isTestnet', false).build();
          const validatorPublicKey = faker.string.hexadecimal();
          const dataDecoded = dataDecodedBuilder().build();
=======
        it('returns the generic confirmation view if the network stats are not available', async () => {
          const chain = chainBuilder().with('isTestnet', false).build();
          const dataDecoded = dataDecodedBuilder().build();
          const dedicatedStakingStats = dedicatedStakingStatsBuilder().build();
>>>>>>> 474b5df9
          const deployment = deploymentBuilder()
            .with('chain_id', +chain.chainId)
            .with('product_type', 'dedicated')
            .with('product_fee', faker.number.float().toString())
            .build();
          const safeAddress = faker.finance.ethereumAddress();
<<<<<<< HEAD
          const data = encodeFunctionData({
            abi: parseAbi(['function batchWithdrawCLFee(bytes)']),
            functionName: 'batchWithdrawCLFee',
            args: [validatorPublicKey as `0x${string}`],
          });
          networkService.get.mockImplementation(({ url }) => {
            switch (url) {
              case `${safeConfigUrl}/api/v1/chains/${chain.chainId}`:
                return Promise.resolve({ data: chain, status: 200 });
              case `${stakingApiUrl}/v1/deployments`:
                return Promise.resolve({
                  data: { data: [deployment] },
                  status: 200,
                });
              default:
                return Promise.reject(new Error(`Could not match ${url}`));
            }
=======
          const to = faker.finance.ethereumAddress(); // Not deployment.address, ergo "unknown"
          const data = encodeFunctionData({
            abi: parseAbi(['function requestValidatorsExit(bytes)']),
            functionName: 'requestValidatorsExit',
            args: [faker.string.hexadecimal() as `0x${string}`],
          });
          networkService.get.mockImplementation(({ url }) => {
            if (url === `${safeConfigUrl}/api/v1/chains/${chain.chainId}`) {
              return Promise.resolve({ data: chain, status: 200 });
            }
            if (url === `${stakingApiUrl}/v1/deployments`) {
              return Promise.resolve({
                data: { data: [deployment] },
                status: 200,
              });
            }
            if (url === `${stakingApiUrl}/v1/eth/kiln-stats`) {
              return Promise.resolve({
                data: { data: dedicatedStakingStats },
                status: 200,
              });
            }
            if (url === `${stakingApiUrl}/v1/eth/network-stats`) {
              return Promise.reject(new NotFoundException());
            }
            return Promise.reject(new Error(`Could not match ${url}`));
>>>>>>> 474b5df9
          });
          networkService.post.mockImplementation(({ url }) => {
            if (url === `${chain.transactionService}/api/v1/data-decoder/`) {
              return Promise.resolve({ data: dataDecoded, status: 200 });
            }
            return Promise.reject(new Error(`Could not match ${url}`));
          });

          await request(app.getHttpServer())
            .post(
              `/v1/chains/${chain.chainId}/safes/${safeAddress}/views/transaction-confirmation`,
            )
            .send({
<<<<<<< HEAD
              to: faker.finance.ethereumAddress(), // Not the deployment address
              value: faker.string.numeric(),
=======
              to,
>>>>>>> 474b5df9
              data,
            })
            .expect(200)
            .expect({
              type: 'GENERIC',
              method: dataDecoded.method,
              parameters: dataDecoded.parameters,
            });
        });
      });
    });
  });
});<|MERGE_RESOLUTION|>--- conflicted
+++ resolved
@@ -1183,7 +1183,284 @@
               },
             });
         });
-<<<<<<< HEAD
+
+        it('returns the generic confirmation view if the deployment is not available', async () => {
+          const chain = chainBuilder().with('isTestnet', false).build();
+          const dataDecoded = dataDecodedBuilder().build();
+          const safeAddress = faker.finance.ethereumAddress();
+          const dedicatedStakingStats = dedicatedStakingStatsBuilder().build();
+          const data = encodeFunctionData({
+            abi: parseAbi(['function requestValidatorsExit(bytes)']),
+            functionName: 'requestValidatorsExit',
+            args: [faker.string.hexadecimal() as `0x${string}`],
+          });
+          networkService.get.mockImplementation(({ url }) => {
+            if (url === `${safeConfigUrl}/api/v1/chains/${chain.chainId}`) {
+              return Promise.resolve({ data: chain, status: 200 });
+            }
+            if (url === `${stakingApiUrl}/v1/deployments`) {
+              return Promise.reject(new NotFoundException());
+            }
+            if (url === `${stakingApiUrl}/v1/eth/kiln-stats`) {
+              return Promise.resolve({
+                data: { data: dedicatedStakingStats },
+                status: 200,
+              });
+            }
+            return Promise.reject(new Error(`Could not match ${url}`));
+          });
+          networkService.post.mockImplementation(({ url }) => {
+            if (url === `${chain.transactionService}/api/v1/data-decoder/`) {
+              return Promise.resolve({ data: dataDecoded, status: 200 });
+            }
+            return Promise.reject(new Error(`Could not match ${url}`));
+          });
+
+          await request(app.getHttpServer())
+            .post(
+              `/v1/chains/${chain.chainId}/safes/${safeAddress}/views/transaction-confirmation`,
+            )
+            .send({
+              to: faker.finance.ethereumAddress(),
+              data,
+            })
+            .expect(200)
+            .expect({
+              type: 'GENERIC',
+              method: dataDecoded.method,
+              parameters: dataDecoded.parameters,
+            });
+        });
+
+        it('returns the generic confirmation view if the deployment is not dedicated-specific', async () => {
+          const chain = chainBuilder().with('isTestnet', false).build();
+          const dataDecoded = dataDecodedBuilder().build();
+          const dedicatedStakingStats = dedicatedStakingStatsBuilder().build();
+          const deployment = deploymentBuilder()
+            .with('chain_id', +chain.chainId)
+            .with('product_type', 'defi') // Not dedicated
+            .with('product_fee', faker.number.float().toString())
+            .build();
+          const safeAddress = faker.finance.ethereumAddress();
+          const data = encodeFunctionData({
+            abi: parseAbi(['function requestValidatorsExit(bytes)']),
+            functionName: 'requestValidatorsExit',
+            args: [faker.string.hexadecimal() as `0x${string}`],
+          });
+          networkService.get.mockImplementation(({ url }) => {
+            if (url === `${safeConfigUrl}/api/v1/chains/${chain.chainId}`) {
+              return Promise.resolve({ data: chain, status: 200 });
+            }
+            if (url === `${stakingApiUrl}/v1/deployments`) {
+              return Promise.resolve({
+                data: { data: [deployment] },
+                status: 200,
+              });
+            }
+            if (url === `${stakingApiUrl}/v1/eth/kiln-stats`) {
+              return Promise.resolve({
+                data: { data: dedicatedStakingStats },
+                status: 200,
+              });
+            }
+            return Promise.reject(new Error(`Could not match ${url}`));
+          });
+          networkService.post.mockImplementation(({ url }) => {
+            if (url === `${chain.transactionService}/api/v1/data-decoder/`) {
+              return Promise.resolve({ data: dataDecoded, status: 200 });
+            }
+            return Promise.reject(new Error(`Could not match ${url}`));
+          });
+
+          await request(app.getHttpServer())
+            .post(
+              `/v1/chains/${chain.chainId}/safes/${safeAddress}/views/transaction-confirmation`,
+            )
+            .send({
+              to: deployment.address,
+              data,
+            })
+            .expect(200)
+            .expect({
+              type: 'GENERIC',
+              method: dataDecoded.method,
+              parameters: dataDecoded.parameters,
+            });
+        });
+
+        it('returns the generic confirmation view if the deployment chain is unknown', async () => {
+          const chain = chainBuilder().with('isTestnet', false).build();
+          const dataDecoded = dataDecodedBuilder().build();
+          const dedicatedStakingStats = dedicatedStakingStatsBuilder().build();
+          const deployment = deploymentBuilder()
+            .with('chain_id', +chain.chainId)
+            .with('chain', 'unknown') // Unknown
+            .with('product_type', 'dedicated')
+            .with('product_fee', faker.number.float().toString())
+            .build();
+          const safeAddress = faker.finance.ethereumAddress();
+          const data = encodeFunctionData({
+            abi: parseAbi(['function requestValidatorsExit(bytes)']),
+            functionName: 'requestValidatorsExit',
+            args: [faker.string.hexadecimal() as `0x${string}`],
+          });
+          networkService.get.mockImplementation(({ url }) => {
+            if (url === `${safeConfigUrl}/api/v1/chains/${chain.chainId}`) {
+              return Promise.resolve({ data: chain, status: 200 });
+            }
+            if (url === `${stakingApiUrl}/v1/deployments`) {
+              return Promise.resolve({
+                data: { data: [deployment] },
+                status: 200,
+              });
+            }
+            if (url === `${stakingApiUrl}/v1/eth/kiln-stats`) {
+              return Promise.resolve({
+                data: { data: dedicatedStakingStats },
+                status: 200,
+              });
+            }
+            return Promise.reject(new Error(`Could not match ${url}`));
+          });
+          networkService.post.mockImplementation(({ url }) => {
+            if (url === `${chain.transactionService}/api/v1/data-decoder/`) {
+              return Promise.resolve({ data: dataDecoded, status: 200 });
+            }
+            return Promise.reject(new Error(`Could not match ${url}`));
+          });
+
+          await request(app.getHttpServer())
+            .post(
+              `/v1/chains/${chain.chainId}/safes/${safeAddress}/views/transaction-confirmation`,
+            )
+            .send({
+              to: deployment.address,
+              data,
+            })
+            .expect(200)
+            .expect({
+              type: 'GENERIC',
+              method: dataDecoded.method,
+              parameters: dataDecoded.parameters,
+            });
+        });
+
+        it('returns the generic confirmation view if not transacting with a deployment address', async () => {
+          const chain = chainBuilder().with('isTestnet', false).build();
+          const dataDecoded = dataDecodedBuilder().build();
+          const dedicatedStakingStats = dedicatedStakingStatsBuilder().build();
+          const deployment = deploymentBuilder()
+            .with('chain_id', +chain.chainId)
+            .with('product_type', 'dedicated')
+            .with('product_fee', faker.number.float().toString())
+            .build();
+          const safeAddress = faker.finance.ethereumAddress();
+          const to = faker.finance.ethereumAddress(); // Not deployment.address, ergo "unknown"
+          const data = encodeFunctionData({
+            abi: parseAbi(['function requestValidatorsExit(bytes)']),
+            functionName: 'requestValidatorsExit',
+            args: [faker.string.hexadecimal() as `0x${string}`],
+          });
+          networkService.get.mockImplementation(({ url }) => {
+            if (url === `${safeConfigUrl}/api/v1/chains/${chain.chainId}`) {
+              return Promise.resolve({ data: chain, status: 200 });
+            }
+            if (url === `${stakingApiUrl}/v1/deployments`) {
+              return Promise.resolve({
+                data: { data: [deployment] },
+                status: 200,
+              });
+            }
+            if (url === `${stakingApiUrl}/v1/eth/kiln-stats`) {
+              return Promise.resolve({
+                data: { data: dedicatedStakingStats },
+                status: 200,
+              });
+            }
+            return Promise.reject(new Error(`Could not match ${url}`));
+          });
+          networkService.post.mockImplementation(({ url }) => {
+            if (url === `${chain.transactionService}/api/v1/data-decoder/`) {
+              return Promise.resolve({ data: dataDecoded, status: 200 });
+            }
+            return Promise.reject(new Error(`Could not match ${url}`));
+          });
+
+          await request(app.getHttpServer())
+            .post(
+              `/v1/chains/${chain.chainId}/safes/${safeAddress}/views/transaction-confirmation`,
+            )
+            .send({
+              to,
+              data,
+            })
+            .expect(200)
+            .expect({
+              type: 'GENERIC',
+              method: dataDecoded.method,
+              parameters: dataDecoded.parameters,
+            });
+        });
+
+        it('returns the generic confirmation view if the network stats are not available', async () => {
+          const chain = chainBuilder().with('isTestnet', false).build();
+          const dataDecoded = dataDecodedBuilder().build();
+          const dedicatedStakingStats = dedicatedStakingStatsBuilder().build();
+          const deployment = deploymentBuilder()
+            .with('chain_id', +chain.chainId)
+            .with('product_type', 'dedicated')
+            .with('product_fee', faker.number.float().toString())
+            .build();
+          const safeAddress = faker.finance.ethereumAddress();
+          const to = faker.finance.ethereumAddress(); // Not deployment.address, ergo "unknown"
+          const data = encodeFunctionData({
+            abi: parseAbi(['function requestValidatorsExit(bytes)']),
+            functionName: 'requestValidatorsExit',
+            args: [faker.string.hexadecimal() as `0x${string}`],
+          });
+          networkService.get.mockImplementation(({ url }) => {
+            if (url === `${safeConfigUrl}/api/v1/chains/${chain.chainId}`) {
+              return Promise.resolve({ data: chain, status: 200 });
+            }
+            if (url === `${stakingApiUrl}/v1/deployments`) {
+              return Promise.resolve({
+                data: { data: [deployment] },
+                status: 200,
+              });
+            }
+            if (url === `${stakingApiUrl}/v1/eth/kiln-stats`) {
+              return Promise.resolve({
+                data: { data: dedicatedStakingStats },
+                status: 200,
+              });
+            }
+            if (url === `${stakingApiUrl}/v1/eth/network-stats`) {
+              return Promise.reject(new NotFoundException());
+            }
+            return Promise.reject(new Error(`Could not match ${url}`));
+          });
+          networkService.post.mockImplementation(({ url }) => {
+            if (url === `${chain.transactionService}/api/v1/data-decoder/`) {
+              return Promise.resolve({ data: dataDecoded, status: 200 });
+            }
+            return Promise.reject(new Error(`Could not match ${url}`));
+          });
+
+          await request(app.getHttpServer())
+            .post(
+              `/v1/chains/${chain.chainId}/safes/${safeAddress}/views/transaction-confirmation`,
+            )
+            .send({
+              to,
+              data,
+            })
+            .expect(200)
+            .expect({
+              type: 'GENERIC',
+              method: dataDecoded.method,
+              parameters: dataDecoded.parameters,
+            });
+        });
       });
 
       describe('withdraw', () => {
@@ -1215,57 +1492,25 @@
               default:
                 return Promise.reject(new Error(`Could not match ${url}`));
             }
-=======
-
-        it('returns the generic confirmation view if the deployment is not available', async () => {
-          const chain = chainBuilder().with('isTestnet', false).build();
-          const dataDecoded = dataDecodedBuilder().build();
-          const safeAddress = faker.finance.ethereumAddress();
-          const dedicatedStakingStats = dedicatedStakingStatsBuilder().build();
-          const data = encodeFunctionData({
-            abi: parseAbi(['function requestValidatorsExit(bytes)']),
-            functionName: 'requestValidatorsExit',
-            args: [faker.string.hexadecimal() as `0x${string}`],
-          });
-          networkService.get.mockImplementation(({ url }) => {
-            if (url === `${safeConfigUrl}/api/v1/chains/${chain.chainId}`) {
-              return Promise.resolve({ data: chain, status: 200 });
-            }
-            if (url === `${stakingApiUrl}/v1/deployments`) {
-              return Promise.reject(new NotFoundException());
-            }
-            if (url === `${stakingApiUrl}/v1/eth/kiln-stats`) {
-              return Promise.resolve({
-                data: { data: dedicatedStakingStats },
-                status: 200,
-              });
-            }
-            return Promise.reject(new Error(`Could not match ${url}`));
->>>>>>> 474b5df9
-          });
-          networkService.post.mockImplementation(({ url }) => {
-            if (url === `${chain.transactionService}/api/v1/data-decoder/`) {
-              return Promise.resolve({ data: dataDecoded, status: 200 });
-            }
-            return Promise.reject(new Error(`Could not match ${url}`));
-          });
-
-          await request(app.getHttpServer())
-            .post(
-              `/v1/chains/${chain.chainId}/safes/${safeAddress}/views/transaction-confirmation`,
-            )
-            .send({
-<<<<<<< HEAD
+          });
+          networkService.post.mockImplementation(({ url }) => {
+            if (url === `${chain.transactionService}/api/v1/data-decoder/`) {
+              return Promise.resolve({ data: dataDecoded, status: 200 });
+            }
+            return Promise.reject(new Error(`Could not match ${url}`));
+          });
+
+          await request(app.getHttpServer())
+            .post(
+              `/v1/chains/${chain.chainId}/safes/${safeAddress}/views/transaction-confirmation`,
+            )
+            .send({
               to: deployment.address,
               value,
-=======
-              to: faker.finance.ethereumAddress(),
->>>>>>> 474b5df9
-              data,
-            })
-            .expect(200)
-            .expect({
-<<<<<<< HEAD
+              data,
+            })
+            .expect(200)
+            .expect({
               type: 'KILN_NATIVE_STAKING_WITHDRAW',
               method: dataDecoded.method,
               parameters: dataDecoded.parameters,
@@ -1288,26 +1533,10 @@
           const deployment = deploymentBuilder()
             .with('chain_id', +chain.chainId)
             .with('product_type', 'dedicated')
-=======
-              type: 'GENERIC',
-              method: dataDecoded.method,
-              parameters: dataDecoded.parameters,
-            });
-        });
-
-        it('returns the generic confirmation view if the deployment is not dedicated-specific', async () => {
-          const chain = chainBuilder().with('isTestnet', false).build();
-          const dataDecoded = dataDecodedBuilder().build();
-          const dedicatedStakingStats = dedicatedStakingStatsBuilder().build();
-          const deployment = deploymentBuilder()
-            .with('chain_id', +chain.chainId)
-            .with('product_type', 'defi') // Not dedicated
->>>>>>> 474b5df9
             .with('product_fee', faker.number.float().toString())
             .build();
           const safeAddress = faker.finance.ethereumAddress();
           const data = encodeFunctionData({
-<<<<<<< HEAD
             abi: parseAbi(['function batchWithdrawCLFee(bytes)']),
             functionName: 'batchWithdrawCLFee',
             args: [validatorPublicKey as `0x${string}`],
@@ -1321,29 +1550,6 @@
               default:
                 return Promise.reject(new Error(`Could not match ${url}`));
             }
-=======
-            abi: parseAbi(['function requestValidatorsExit(bytes)']),
-            functionName: 'requestValidatorsExit',
-            args: [faker.string.hexadecimal() as `0x${string}`],
-          });
-          networkService.get.mockImplementation(({ url }) => {
-            if (url === `${safeConfigUrl}/api/v1/chains/${chain.chainId}`) {
-              return Promise.resolve({ data: chain, status: 200 });
-            }
-            if (url === `${stakingApiUrl}/v1/deployments`) {
-              return Promise.resolve({
-                data: { data: [deployment] },
-                status: 200,
-              });
-            }
-            if (url === `${stakingApiUrl}/v1/eth/kiln-stats`) {
-              return Promise.resolve({
-                data: { data: dedicatedStakingStats },
-                status: 200,
-              });
-            }
-            return Promise.reject(new Error(`Could not match ${url}`));
->>>>>>> 474b5df9
           });
           networkService.post.mockImplementation(({ url }) => {
             if (url === `${chain.transactionService}/api/v1/data-decoder/`) {
@@ -1358,10 +1564,7 @@
             )
             .send({
               to: deployment.address,
-<<<<<<< HEAD
               value: faker.string.numeric(),
-=======
->>>>>>> 474b5df9
               data,
             })
             .expect(200)
@@ -1372,7 +1575,6 @@
             });
         });
 
-<<<<<<< HEAD
         it('returns the generic confirmation view if the deployment is not dedicated-specific', async () => {
           const chain = chainBuilder().with('isTestnet', false).build();
           const validatorPublicKey = faker.string.hexadecimal();
@@ -1380,21 +1582,10 @@
           const deployment = deploymentBuilder()
             .with('chain_id', +chain.chainId)
             .with('product_type', 'defi') // Not dedicated
-=======
-        it('returns the generic confirmation view if the deployment chain is unknown', async () => {
-          const chain = chainBuilder().with('isTestnet', false).build();
-          const dataDecoded = dataDecodedBuilder().build();
-          const dedicatedStakingStats = dedicatedStakingStatsBuilder().build();
-          const deployment = deploymentBuilder()
-            .with('chain_id', +chain.chainId)
-            .with('chain', 'unknown') // Unknown
-            .with('product_type', 'dedicated')
->>>>>>> 474b5df9
             .with('product_fee', faker.number.float().toString())
             .build();
           const safeAddress = faker.finance.ethereumAddress();
           const data = encodeFunctionData({
-<<<<<<< HEAD
             abi: parseAbi(['function batchWithdrawCLFee(bytes)']),
             functionName: 'batchWithdrawCLFee',
             args: [validatorPublicKey as `0x${string}`],
@@ -1411,29 +1602,6 @@
               default:
                 return Promise.reject(new Error(`Could not match ${url}`));
             }
-=======
-            abi: parseAbi(['function requestValidatorsExit(bytes)']),
-            functionName: 'requestValidatorsExit',
-            args: [faker.string.hexadecimal() as `0x${string}`],
-          });
-          networkService.get.mockImplementation(({ url }) => {
-            if (url === `${safeConfigUrl}/api/v1/chains/${chain.chainId}`) {
-              return Promise.resolve({ data: chain, status: 200 });
-            }
-            if (url === `${stakingApiUrl}/v1/deployments`) {
-              return Promise.resolve({
-                data: { data: [deployment] },
-                status: 200,
-              });
-            }
-            if (url === `${stakingApiUrl}/v1/eth/kiln-stats`) {
-              return Promise.resolve({
-                data: { data: dedicatedStakingStats },
-                status: 200,
-              });
-            }
-            return Promise.reject(new Error(`Could not match ${url}`));
->>>>>>> 474b5df9
           });
           networkService.post.mockImplementation(({ url }) => {
             if (url === `${chain.transactionService}/api/v1/data-decoder/`) {
@@ -1448,10 +1616,7 @@
             )
             .send({
               to: deployment.address,
-<<<<<<< HEAD
               value: faker.string.numeric(),
-=======
->>>>>>> 474b5df9
               data,
             })
             .expect(200)
@@ -1462,7 +1627,6 @@
             });
         });
 
-<<<<<<< HEAD
         it('returns the generic confirmation view if the deployment chain is unknown', async () => {
           const chain = chainBuilder().with('isTestnet', false).build();
           const validatorPublicKey = faker.string.hexadecimal();
@@ -1470,19 +1634,10 @@
           const deployment = deploymentBuilder()
             .with('chain_id', +chain.chainId)
             .with('chain', 'unknown') // Unknown
-=======
-        it('returns the generic confirmation view if not transacting with a deployment address', async () => {
-          const chain = chainBuilder().with('isTestnet', false).build();
-          const dataDecoded = dataDecodedBuilder().build();
-          const dedicatedStakingStats = dedicatedStakingStatsBuilder().build();
-          const deployment = deploymentBuilder()
-            .with('chain_id', +chain.chainId)
->>>>>>> 474b5df9
             .with('product_type', 'dedicated')
             .with('product_fee', faker.number.float().toString())
             .build();
           const safeAddress = faker.finance.ethereumAddress();
-<<<<<<< HEAD
           const data = encodeFunctionData({
             abi: parseAbi(['function batchWithdrawCLFee(bytes)']),
             functionName: 'batchWithdrawCLFee',
@@ -1500,50 +1655,21 @@
               default:
                 return Promise.reject(new Error(`Could not match ${url}`));
             }
-=======
-          const to = faker.finance.ethereumAddress(); // Not deployment.address, ergo "unknown"
-          const data = encodeFunctionData({
-            abi: parseAbi(['function requestValidatorsExit(bytes)']),
-            functionName: 'requestValidatorsExit',
-            args: [faker.string.hexadecimal() as `0x${string}`],
-          });
-          networkService.get.mockImplementation(({ url }) => {
-            if (url === `${safeConfigUrl}/api/v1/chains/${chain.chainId}`) {
-              return Promise.resolve({ data: chain, status: 200 });
-            }
-            if (url === `${stakingApiUrl}/v1/deployments`) {
-              return Promise.resolve({
-                data: { data: [deployment] },
-                status: 200,
-              });
-            }
-            if (url === `${stakingApiUrl}/v1/eth/kiln-stats`) {
-              return Promise.resolve({
-                data: { data: dedicatedStakingStats },
-                status: 200,
-              });
-            }
-            return Promise.reject(new Error(`Could not match ${url}`));
->>>>>>> 474b5df9
-          });
-          networkService.post.mockImplementation(({ url }) => {
-            if (url === `${chain.transactionService}/api/v1/data-decoder/`) {
-              return Promise.resolve({ data: dataDecoded, status: 200 });
-            }
-            return Promise.reject(new Error(`Could not match ${url}`));
-          });
-
-          await request(app.getHttpServer())
-            .post(
-              `/v1/chains/${chain.chainId}/safes/${safeAddress}/views/transaction-confirmation`,
-            )
-            .send({
-<<<<<<< HEAD
+          });
+          networkService.post.mockImplementation(({ url }) => {
+            if (url === `${chain.transactionService}/api/v1/data-decoder/`) {
+              return Promise.resolve({ data: dataDecoded, status: 200 });
+            }
+            return Promise.reject(new Error(`Could not match ${url}`));
+          });
+
+          await request(app.getHttpServer())
+            .post(
+              `/v1/chains/${chain.chainId}/safes/${safeAddress}/views/transaction-confirmation`,
+            )
+            .send({
               to: deployment.address,
               value: faker.string.numeric(),
-=======
-              to,
->>>>>>> 474b5df9
               data,
             })
             .expect(200)
@@ -1554,24 +1680,16 @@
             });
         });
 
-<<<<<<< HEAD
         it('returns the generic confirmation view if not transacting with a deployment address', async () => {
           const chain = chainBuilder().with('isTestnet', false).build();
           const validatorPublicKey = faker.string.hexadecimal();
           const dataDecoded = dataDecodedBuilder().build();
-=======
-        it('returns the generic confirmation view if the network stats are not available', async () => {
-          const chain = chainBuilder().with('isTestnet', false).build();
-          const dataDecoded = dataDecodedBuilder().build();
-          const dedicatedStakingStats = dedicatedStakingStatsBuilder().build();
->>>>>>> 474b5df9
           const deployment = deploymentBuilder()
             .with('chain_id', +chain.chainId)
             .with('product_type', 'dedicated')
             .with('product_fee', faker.number.float().toString())
             .build();
           const safeAddress = faker.finance.ethereumAddress();
-<<<<<<< HEAD
           const data = encodeFunctionData({
             abi: parseAbi(['function batchWithdrawCLFee(bytes)']),
             functionName: 'batchWithdrawCLFee',
@@ -1589,53 +1707,21 @@
               default:
                 return Promise.reject(new Error(`Could not match ${url}`));
             }
-=======
-          const to = faker.finance.ethereumAddress(); // Not deployment.address, ergo "unknown"
-          const data = encodeFunctionData({
-            abi: parseAbi(['function requestValidatorsExit(bytes)']),
-            functionName: 'requestValidatorsExit',
-            args: [faker.string.hexadecimal() as `0x${string}`],
-          });
-          networkService.get.mockImplementation(({ url }) => {
-            if (url === `${safeConfigUrl}/api/v1/chains/${chain.chainId}`) {
-              return Promise.resolve({ data: chain, status: 200 });
-            }
-            if (url === `${stakingApiUrl}/v1/deployments`) {
-              return Promise.resolve({
-                data: { data: [deployment] },
-                status: 200,
-              });
-            }
-            if (url === `${stakingApiUrl}/v1/eth/kiln-stats`) {
-              return Promise.resolve({
-                data: { data: dedicatedStakingStats },
-                status: 200,
-              });
-            }
-            if (url === `${stakingApiUrl}/v1/eth/network-stats`) {
-              return Promise.reject(new NotFoundException());
-            }
-            return Promise.reject(new Error(`Could not match ${url}`));
->>>>>>> 474b5df9
-          });
-          networkService.post.mockImplementation(({ url }) => {
-            if (url === `${chain.transactionService}/api/v1/data-decoder/`) {
-              return Promise.resolve({ data: dataDecoded, status: 200 });
-            }
-            return Promise.reject(new Error(`Could not match ${url}`));
-          });
-
-          await request(app.getHttpServer())
-            .post(
-              `/v1/chains/${chain.chainId}/safes/${safeAddress}/views/transaction-confirmation`,
-            )
-            .send({
-<<<<<<< HEAD
+          });
+          networkService.post.mockImplementation(({ url }) => {
+            if (url === `${chain.transactionService}/api/v1/data-decoder/`) {
+              return Promise.resolve({ data: dataDecoded, status: 200 });
+            }
+            return Promise.reject(new Error(`Could not match ${url}`));
+          });
+
+          await request(app.getHttpServer())
+            .post(
+              `/v1/chains/${chain.chainId}/safes/${safeAddress}/views/transaction-confirmation`,
+            )
+            .send({
               to: faker.finance.ethereumAddress(), // Not the deployment address
               value: faker.string.numeric(),
-=======
-              to,
->>>>>>> 474b5df9
               data,
             })
             .expect(200)
