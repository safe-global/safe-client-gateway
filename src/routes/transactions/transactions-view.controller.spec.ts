--- conflicted
+++ resolved
@@ -582,13 +582,8 @@
           const data = encodeFunctionData({
             abi: parseAbi(['function deposit() external payable']),
           });
-<<<<<<< HEAD
-          const value = faker.string.numeric({ length: 18 });
+          const value = getNumberString(64 * 10 ** 18 + 1);
           const fiatPrice = faker.number.float({ min: 0, max: 1_000_000 });
-=======
-          const value = getNumberString(64 * 10 ** 18 + 1);
-          const fiatPrice = 1212.23; // TODO: randomize
->>>>>>> 0cde2180
           const nativeCoinPriceProviderResponse = {
             [chain.pricesProvider.nativeCoin!]: {
               usd: fiatPrice,
@@ -662,16 +657,10 @@
               fee: +deployment.product_fee!,
               monthlyNrr,
               annualNrr,
-<<<<<<< HEAD
               value: getNumberString(Number(value)),
+              numValidators: 2,
               expectedAnnualReward: getNumberString(expectedAnnualReward),
               expectedMonthlyReward: getNumberString(expectedMonthlyReward),
-=======
-              value: Number(value),
-              numValidators: 2,
-              expectedAnnualReward,
-              expectedMonthlyReward,
->>>>>>> 0cde2180
               expectedFiatAnnualReward,
               expectedFiatMonthlyReward,
               tokenInfo: {
@@ -770,16 +759,10 @@
               annualNrr:
                 dedicatedStakingStats.gross_apy.last_30d *
                 (1 - +deployment.product_fee!),
-<<<<<<< HEAD
               value: '0', // defaults to 0 if not provided in the request
+              numValidators: 0, // 0 as value is 0
               expectedMonthlyReward: '0', // 0 as value is 0
               expectedAnnualReward: '0', // 0 as value is 0
-=======
-              value: 0, // defaults to 0 if not provided in the request
-              numValidators: 0, // 0 as value is 0
-              expectedMonthlyReward: 0, // 0 as value is 0
-              expectedAnnualReward: 0, // 0 as value is 0
->>>>>>> 0cde2180
               expectedFiatMonthlyReward: 0, // 0 as value is 0
               expectedFiatAnnualReward: 0, // 0 as value is 0
               tokenInfo: {
