--- conflicted
+++ resolved
@@ -358,12 +358,7 @@
           status: statusMap[stakes[0].state],
           estimatedExitTime: networkStats.estimated_exit_time_seconds * 1_000,
           estimatedWithdrawalTime:
-<<<<<<< HEAD
             networkStats.estimated_withdrawal_time_seconds * 1_000,
-          value: stakes[0].net_claimable_consensus_rewards,
-=======
-            networkStats.estimated_withdrawal_time_seconds,
->>>>>>> b8b1594e
           numValidators: 3, // 3 public keys in the transaction data => 3 validators
           tokenInfo: {
             address: NULL_ADDRESS,
