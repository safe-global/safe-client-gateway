--- conflicted
+++ resolved
@@ -43,10 +43,7 @@
 
 const mockLoggingService = {
   debug: jest.fn(),
-<<<<<<< HEAD
-=======
   warn: jest.fn(),
->>>>>>> 9bd181cd
 } as jest.MockedObjectDeep<ILoggingService>;
 
 // This matches NativeStakingMapper['_getStatus'] but is localized
@@ -79,10 +76,7 @@
       mockStakingRepository,
       mockChainsRepository,
       kilnDecoder,
-<<<<<<< HEAD
-=======
       mockLoggingService,
->>>>>>> 9bd181cd
     );
   });
 
