--- conflicted
+++ resolved
@@ -27,10 +27,7 @@
   private readonly prefixLength: number;
   private readonly suffixLength: number;
   private readonly valueTolerance: bigint;
-<<<<<<< HEAD
-  private readonly echoLimit = BigInt(10);
-=======
->>>>>>> a9825fb9
+  private readonly echoLimit: bigint;
 
   constructor(
     @Inject(IConfigurationService)
@@ -48,12 +45,9 @@
     this.valueTolerance = configurationService.getOrThrow(
       'mappings.imitation.valueTolerance',
     );
-<<<<<<< HEAD
     this.echoLimit = configurationService.getOrThrow(
       'mappings.imitation.echoLimit',
     );
-=======
->>>>>>> a9825fb9
   }
 
   /**
@@ -123,14 +117,10 @@
           return false;
         }
 
-<<<<<<< HEAD
         return (
           this.isSpoofedEvent(txInfo, prevTxInfo) ||
           this.isEchoImitation(txInfo, prevTxInfo)
         );
-=======
-        return this.isSpoofedEvent(txInfo, prevTxInfo);
->>>>>>> a9825fb9
       });
 
       txInfo.transferInfo.imitation = isImitation;
@@ -173,7 +163,6 @@
   }
 
   /**
-<<<<<<< HEAD
    * Returns whether {@link txInfo} is incoming transfer imitating {@link prevTxInfo}
    *
    * A low-value (below a defined threshold) incoming transfer of the same token
@@ -206,8 +195,6 @@
   }
 
   /**
-=======
->>>>>>> a9825fb9
    * Returns whether the transaction info is an ERC-20 transfer
    * @param {Erc20TransferTransactionInfo} txInfo - transaction info
    * @returns {boolean} - whether an ERC-20 transfer
