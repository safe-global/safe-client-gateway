import { faker } from '@faker-js/faker';
import type { INestApplication } from '@nestjs/common';
import type { TestingModule } from '@nestjs/testing';
import { Test } from '@nestjs/testing';
import request from 'supertest';
import { TestAppProvider } from '@/__tests__/test-app.provider';
import { IConfigurationService } from '@/config/configuration.service.interface';
import configuration from '@/config/entities/__tests__/configuration';
import { TestCacheModule } from '@/datasources/cache/__tests__/test.cache.module';
import { TestNetworkModule } from '@/datasources/network/__tests__/test.network.module';
import { chainBuilder } from '@/domain/chains/entities/__tests__/chain.builder';
import {
  dataDecodedBuilder,
  dataDecodedParameterBuilder,
} from '@/domain/data-decoder/v1/entities/__tests__/data-decoded.builder';
import { pageBuilder } from '@/domain/entities/__tests__/page.builder';
import {
  ethereumTransactionBuilder,
  toJson as ethereumTransactionToJson,
} from '@/domain/safe/entities/__tests__/ethereum-transaction.builder';
import {
  multisigTransactionBuilder,
  toJson as multisigTransactionToJson,
} from '@/domain/safe/entities/__tests__/multisig-transaction.builder';
import { safeBuilder } from '@/domain/safe/entities/__tests__/safe.builder';
<<<<<<< HEAD
import { erc20TokenBuilder } from '@/domain/tokens/__tests__/token.builder';
=======
import { tokenBuilder } from '@/domain/tokens/__tests__/token.builder';
import { type Token, TokenType } from '@/domain/tokens/entities/token.entity';
>>>>>>> dcead3be
import { TestLoggingModule } from '@/logging/__tests__/test.logging.module';
import type {
  ERC20Transfer,
  Transfer,
} from '@/domain/safe/entities/transfer.entity';
import type { INetworkService } from '@/datasources/network/network.service.interface';
import { NetworkService } from '@/datasources/network/network.service.interface';
import { AppModule } from '@/app.module';
import { CacheModule } from '@/datasources/cache/cache.module';
import { RequestScopedLoggingModule } from '@/logging/logging.module';
import { NetworkModule } from '@/datasources/network/network.module';
import {
  erc20TransferBuilder,
  toJson as erc20TransferToJson,
} from '@/domain/safe/entities/__tests__/erc20-transfer.builder';
import { getAddress, parseUnits, zeroAddress } from 'viem';
import { TestQueuesApiModule } from '@/datasources/queues/__tests__/test.queues-api.module';
import { QueuesApiModule } from '@/datasources/queues/queues-api.module';
import { erc20TransferEncoder } from '@/domain/relay/contracts/__tests__/encoders/erc20-encoder.builder';
import type { EthereumTransaction } from '@/domain/safe/entities/ethereum-transaction.entity';
import type { MultisigTransaction } from '@/domain/safe/entities/multisig-transaction.entity';
import type { Server } from 'net';
import { PostgresDatabaseModuleV2 } from '@/datasources/db/v2/postgres-database.module';
import { TestPostgresDatabaseModuleV2 } from '@/datasources/db/v2/test.postgres-database.module';
import { PostgresDatabaseModule } from '@/datasources/db/v1/postgres-database.module';
import { TestPostgresDatabaseModule } from '@/datasources/db/__tests__/test.postgres-database.module';
import { TestTargetedMessagingDatasourceModule } from '@/datasources/targeted-messaging/__tests__/test.targeted-messaging.datasource.module';
import { TargetedMessagingDatasourceModule } from '@/datasources/targeted-messaging/targeted-messaging.datasource.module';
import { rawify } from '@/validation/entities/raw.entity';
import { generatePrivateKey, privateKeyToAccount } from 'viem/accounts';

describe('Transactions History Controller (Unit) - Imitation Transactions', () => {
  let app: INestApplication<Server>;
  let safeConfigUrl: string;
  let networkService: jest.MockedObjectDeep<INetworkService>;
  const lookupDistance = 2;
  const prefixLength = 3;
  const suffixLength = 4;
  const valueTolerance = BigInt(1);
  const echoLimit = BigInt(10);
  const chain = chainBuilder().build();
  const privateKey = generatePrivateKey();
  const signer = privateKeyToAccount(privateKey);
  const safe = safeBuilder().with('owners', [signer.address]).build();

  beforeEach(async () => {
    jest.resetAllMocks();

    const testConfiguration: typeof configuration = () => ({
      ...configuration(),
      mappings: {
        ...configuration().mappings,
        imitation: {
          lookupDistance,
          valueTolerance,
          prefixLength,
          suffixLength,
          echoLimit,
        },
      },
      features: {
        ...configuration().features,
        improvedAddressPoisoning: true,
      },
    });

    const moduleFixture: TestingModule = await Test.createTestingModule({
      imports: [AppModule.register(testConfiguration)],
    })
      .overrideModule(PostgresDatabaseModule)
      .useModule(TestPostgresDatabaseModule)
      .overrideModule(TargetedMessagingDatasourceModule)
      .useModule(TestTargetedMessagingDatasourceModule)
      .overrideModule(CacheModule)
      .useModule(TestCacheModule)
      .overrideModule(RequestScopedLoggingModule)
      .useModule(TestLoggingModule)
      .overrideModule(NetworkModule)
      .useModule(TestNetworkModule)
      .overrideModule(QueuesApiModule)
      .useModule(TestQueuesApiModule)
      .overrideModule(PostgresDatabaseModuleV2)
      .useModule(TestPostgresDatabaseModuleV2)
      .compile();

    const configurationService = moduleFixture.get<IConfigurationService>(
      IConfigurationService,
    );
    safeConfigUrl = configurationService.getOrThrow('safeConfig.baseUri');
    networkService = moduleFixture.get(NetworkService);

    app = await new TestAppProvider().provide(moduleFixture);
    await app.init();
  });

  afterAll(async () => {
    await app.close();
  });

  function getImitationAddress(address: `0x${string}`): `0x${string}` {
    // + 2 is to account for the '0x' prefix
    const prefix = address.slice(0, prefixLength + 2);
    const suffix = address.slice(-suffixLength);
    const imitator = `${prefix}${faker.finance.ethereumAddress().slice(prefixLength + 2, -suffixLength)}${suffix}`;
    return getAddress(imitator);
  }

  describe('Event spoofing', () => {
    function parseUnits(value: bigint, decimals: number): bigint {
      return value * BigInt(10 ** decimals);
    }

<<<<<<< HEAD
    const multisigExecutionDate = new Date('2024-03-20T09:41:25Z');
    const multisigToken = erc20TokenBuilder().build();
    // Use value higher than BigInt(2) as we use tolerance +/- BigInt(1) to signify outside tolerance
    // later in tests, and values of 0 are not mapped
    const testValueBuffer = valueTolerance + faker.number.bigInt({ min: 2 });
    const multisigTransferValue = parseUnits(
      faker.number.bigInt({
        min: testValueBuffer,
        max: testValueBuffer + valueTolerance,
      }),
      multisigToken.decimals,
    );
    const multisigTransfer = {
      ...erc20TransferBuilder()
        .with('executionDate', multisigExecutionDate)
        .with('from', safe.address)
        .with('tokenAddress', multisigToken.address)
        .with('value', multisigTransferValue.toString())
        .build(),
      tokenInfo: multisigToken,
    };
    const multisigTransaction = {
      ...(multisigTransactionToJson(
        multisigTransactionBuilder()
=======
    let multisigTransfer: ERC20Transfer;
    let multisigTransferValue: bigint;
    let multisigToken: Token;
    let multisigTransaction: MultisigTransaction;
    let imitationAddress: `0x${string}`;
    let imitationToken: Token;
    let imitationOutgoingTransaction: EthereumTransaction;
    let imitationIncomingTransaction: EthereumTransaction;
    let notImitatedMultisigTransfer: ERC20Transfer;
    let notImitatedMultisigToken: Token;
    let notImitatedMultisigTransaction: MultisigTransaction;

    let getAllTransactionsUrl: string;
    let getSafeUrl: string;
    let getTokenAddressUrl: string;
    let getNotImitatedTokenAddressUrl: string;
    let getImitationTokenAddressUrl: string;

    beforeAll(async () => {
      const multisigExecutionDate = new Date('2024-03-20T09:41:25Z');
      multisigToken = tokenBuilder().with('type', TokenType.Erc20).build();
      // Use value higher than BigInt(2) as we use tolerance +/- BigInt(1) to signify outside tolerance
      // later in tests, and values of 0 are not mapped
      const testValueBuffer = valueTolerance + faker.number.bigInt({ min: 2 });
      multisigTransferValue = parseUnits(
        faker.number.bigInt({
          min: testValueBuffer,
          max: testValueBuffer + valueTolerance,
        }),
        multisigToken.decimals!,
      );
      multisigTransfer = {
        ...erc20TransferBuilder()
>>>>>>> dcead3be
          .with('executionDate', multisigExecutionDate)
          .with('from', safe.address)
          .with('tokenAddress', multisigToken.address)
          .with('value', multisigTransferValue.toString())
          .build(),
<<<<<<< HEAD
      ) as MultisigTransaction),
      // TODO: Update type to include transfers
      transfers: [erc20TransferToJson(multisigTransfer) as Transfer],
    } as MultisigTransaction;

    const notImitatedMultisigToken = erc20TokenBuilder().build();
    const notImitatedMultisigTransfer = {
      ...erc20TransferBuilder()
        .with('executionDate', multisigExecutionDate)
        .with('from', safe.address)
        .with('tokenAddress', notImitatedMultisigToken.address)
        .with('value', multisigTransfer.value)
        .build(),
      tokenInfo: multisigToken,
    };
    const notImitatedMultisigTransaction = {
      ...(multisigTransactionToJson(
        multisigTransactionBuilder()
=======
        tokenInfo: multisigToken,
      } as ERC20Transfer;
      multisigTransaction = {
        ...(multisigTransactionToJson(
          await multisigTransactionBuilder()
            .with('executionDate', multisigExecutionDate)
            .with('safe', safe.address)
            .with('to', multisigToken.address)
            .with('value', '0')
            .with('operation', 0)
            .with('gasToken', zeroAddress)
            .with('safeTxGas', 0)
            .with('baseGas', 0)
            .with('gasPrice', '0')
            .with('refundReceiver', zeroAddress)
            .with('proposer', safe.owners[0])
            .with('executor', safe.owners[0])
            .with('isExecuted', true)
            .with('isSuccessful', true)
            .with('origin', null)
            .with(
              'dataDecoded',
              dataDecodedBuilder()
                .with('method', 'transfer')
                .with('parameters', [
                  dataDecodedParameterBuilder()
                    .with('name', 'to')
                    .with('type', 'address')
                    .with('value', multisigTransfer.to)
                    .build(),
                  dataDecodedParameterBuilder()
                    .with('name', 'value')
                    .with('type', 'uint256')
                    .with('value', multisigTransfer.value)
                    .build(),
                ])
                .build(),
            )
            .with('confirmationsRequired', 1)
            .with('trusted', true)
            .buildWithConfirmations({
              signers: [signer],
              chainId: chain.chainId,
              safe,
            }),
        ) as MultisigTransaction),
        // TODO: Update type to include transfers
        transfers: [erc20TransferToJson(multisigTransfer) as Transfer],
      } as MultisigTransaction;

      notImitatedMultisigToken = tokenBuilder()
        .with('type', TokenType.Erc20)
        .build();
      notImitatedMultisigTransfer = {
        ...erc20TransferBuilder()
>>>>>>> dcead3be
          .with('executionDate', multisigExecutionDate)
          .with('from', safe.address)
          .with('tokenAddress', notImitatedMultisigToken.address)
          .with('value', multisigTransfer.value)
          .build(),
<<<<<<< HEAD
      ) as MultisigTransaction),
      // TODO: Update type to include transfers
      transfers: [erc20TransferToJson(notImitatedMultisigTransfer) as Transfer],
    } as MultisigTransaction;

    const imitationAddress = getImitationAddress(multisigTransfer.to);
    const imitationExecutionDate = new Date('2024-03-20T09:42:58Z');
    const imitationToken = erc20TokenBuilder()
      .with('decimals', multisigToken.decimals)
      .build();

    const imitationIncomingTransfer = {
      ...erc20TransferBuilder()
        .with('from', imitationAddress)
=======
        tokenInfo: multisigToken,
      } as ERC20Transfer;
      notImitatedMultisigTransaction = {
        ...(multisigTransactionToJson(
          await multisigTransactionBuilder()
            .with('executionDate', multisigExecutionDate)
            .with('safe', safe.address)
            .with('to', notImitatedMultisigToken.address)
            .with('value', '0')
            .with('operation', 0)
            .with('gasToken', zeroAddress)
            .with('safeTxGas', 0)
            .with('baseGas', 0)
            .with('gasPrice', '0')
            .with('refundReceiver', zeroAddress)
            .with('proposer', safe.owners[0])
            .with('executor', safe.owners[0])
            .with('isExecuted', true)
            .with('isSuccessful', true)
            .with('origin', null)
            .with(
              'dataDecoded',
              dataDecodedBuilder()
                .with('method', 'transfer')
                .with('parameters', [
                  dataDecodedParameterBuilder()
                    .with('name', 'to')
                    .with('type', 'address')
                    .with('value', notImitatedMultisigTransfer.to)
                    .build(),
                  dataDecodedParameterBuilder()
                    .with('name', 'value')
                    .with('type', 'uint256')
                    .with('value', notImitatedMultisigTransfer.value)
                    .build(),
                ])
                .build(),
            )
            .with('confirmationsRequired', 1)

            .with('trusted', true)
            .buildWithConfirmations({
              signers: [signer],
              chainId: chain.chainId,
              safe,
            }),
        ) as MultisigTransaction),
        // TODO: Update type to include transfers
        transfers: [
          erc20TransferToJson(notImitatedMultisigTransfer) as Transfer,
        ],
      } as MultisigTransaction;

      imitationAddress = getImitationAddress(multisigTransfer.to);
      const imitationExecutionDate = new Date('2024-03-20T09:42:58Z');
      imitationToken = tokenBuilder()
        .with('type', TokenType.Erc20)
        .with('decimals', multisigToken.decimals)
        .build();

      const imitationIncomingTransfer = {
        ...erc20TransferBuilder()
          .with('from', imitationAddress)
          .with('to', safe.address)
          .with('tokenAddress', imitationToken.address)
          .with('value', multisigTransfer.value)
          .with('executionDate', imitationExecutionDate)
          .build(),
        // TODO: Update type to include tokenInfo
        tokenInfo: imitationToken,
      };
      const imitationIncomingErc20Transfer = erc20TransferEncoder()
>>>>>>> dcead3be
        .with('to', safe.address)
        .with('value', BigInt(multisigTransfer.value));
      imitationIncomingTransaction = ethereumTransactionToJson(
        ethereumTransactionBuilder()
          .with('executionDate', imitationIncomingTransfer.executionDate)
          .with('data', imitationIncomingErc20Transfer.encode())
          .with('transfers', [
            erc20TransferToJson(imitationIncomingTransfer) as Transfer,
          ])
          .build(),
      ) as EthereumTransaction;

      const imitationOutgoingTransfer = {
        ...erc20TransferBuilder()
          .with('from', safe.address)
          .with('to', imitationAddress)
          .with('tokenAddress', imitationToken.address)
          .with('value', multisigTransfer.value)
          .with('executionDate', imitationExecutionDate)
          .build(),
        // TODO: Update type to include tokenInfo
        tokenInfo: imitationToken,
      };
      const imitationOutgoingErc20Transfer = erc20TransferEncoder()
        .with('to', imitationAddress)
        .with('value', BigInt(multisigTransfer.value));
      imitationOutgoingTransaction = ethereumTransactionToJson(
        ethereumTransactionBuilder()
          .with('executionDate', imitationOutgoingTransfer.executionDate)
          .with('data', imitationOutgoingErc20Transfer.encode())
          .with('transfers', [
            erc20TransferToJson(imitationOutgoingTransfer) as Transfer,
          ])
          .build(),
      ) as EthereumTransaction;

      getAllTransactionsUrl = `${chain.transactionService}/api/v1/safes/${safe.address}/all-transactions/`;
      getSafeUrl = `${chain.transactionService}/api/v1/safes/${safe.address}`;
      getTokenAddressUrl = `${chain.transactionService}/api/v1/tokens/${multisigToken.address}`;
      getNotImitatedTokenAddressUrl = `${chain.transactionService}/api/v1/tokens/${notImitatedMultisigToken.address}`;
      getImitationTokenAddressUrl = `${chain.transactionService}/api/v1/tokens/${imitationToken.address}`;
    });

    describe('Tolerant value', () => {
      it('should flag imitation incoming/outgoing transfers with a tolerant value within the lookup distance', async () => {
        const results = [
          imitationIncomingTransaction,
          multisigTransaction,
          imitationOutgoingTransaction,
          notImitatedMultisigTransaction,
          multisigTransaction,
        ];
        networkService.get.mockImplementation(({ url }) => {
          if (url === `${safeConfigUrl}/api/v1/chains/${chain.chainId}`) {
            return Promise.resolve({ data: rawify(chain), status: 200 });
          }
          if (url === getAllTransactionsUrl) {
            return Promise.resolve({
              data: rawify(pageBuilder().with('results', results).build()),
              status: 200,
            });
          }
          if (url === getSafeUrl) {
            return Promise.resolve({ data: rawify(safe), status: 200 });
          }
          if (url === getTokenAddressUrl) {
            return Promise.resolve({
              data: rawify(multisigToken),
              status: 200,
            });
          }
          if (url === getNotImitatedTokenAddressUrl) {
            return Promise.resolve({
              data: rawify(notImitatedMultisigToken),
              status: 200,
            });
          }
          if (url === getImitationTokenAddressUrl) {
            return Promise.resolve({
              data: rawify(imitationToken),
              status: 200,
            });
          }
          return Promise.reject(new Error(`Could not match ${url}`));
        });

        await request(app.getHttpServer())
          .get(
            `/v1/chains/${chain.chainId}/safes/${safe.address}/transactions/history?trusted=false`,
          )
          .expect(200)
          .then(({ body }) => {
            expect(body.results).toStrictEqual([
              {
                timestamp: 1710927778000,
                type: 'DATE_LABEL',
              },
              {
                conflictType: 'None',
                transaction: {
                  executionInfo: null,
                  // @ts-expect-error - Type does not contain transfers
                  id: `transfer_${safe.address}_${results[0].transfers[0].transferId}`,
                  safeAppInfo: null,
                  timestamp: 1710927778000,
                  txInfo: {
                    direction: 'INCOMING',
                    humanDescription: null,
                    recipient: {
                      logoUri: null,
                      name: null,
                      value: safe.address,
                    },
                    sender: {
                      logoUri: null,
                      name: null,
                      value: imitationAddress,
                    },
                    transferInfo: {
                      decimals: imitationToken.decimals,
                      imitation: true,
                      logoUri: imitationToken.logoUri,
                      tokenAddress: imitationToken.address,
                      tokenName: imitationToken.name,
                      tokenSymbol: imitationToken.symbol,
                      trusted: imitationToken.trusted,
                      type: 'ERC20',
                      value: multisigTransfer.value,
                    },
                    type: 'Transfer',
                  },
                  txStatus: 'SUCCESS',
                  txHash:
                    imitationIncomingTransaction.transfers![0].transactionHash,
                },
                type: 'TRANSACTION',
              },
              {
                conflictType: 'None',
                transaction: {
                  executionInfo: {
                    confirmationsRequired: 1,
                    confirmationsSubmitted: 1,
                    missingSigners: null,
                    nonce: multisigTransaction.nonce,
                    type: 'MULTISIG',
                  },
                  id: `multisig_${safe.address}_${multisigTransaction.safeTxHash}`,
                  safeAppInfo: null,
                  timestamp: 1710927685000,
                  txInfo: {
                    direction: 'OUTGOING',
                    humanDescription: null,
                    recipient: {
                      logoUri: null,
                      name: null,
                      value: multisigTransfer.to,
                    },
                    sender: {
                      logoUri: null,
                      name: null,
                      value: safe.address,
                    },
                    transferInfo: {
                      decimals: multisigToken.decimals,
                      imitation: false,
                      logoUri: multisigToken.logoUri,
                      tokenAddress: multisigToken.address,
                      tokenName: multisigToken.name,
                      tokenSymbol: multisigToken.symbol,
                      trusted: null,
                      type: 'ERC20',
                      value: multisigTransfer.value,
                    },
                    type: 'Transfer',
                  },
                  txStatus: 'SUCCESS',
                  txHash: multisigTransaction.transactionHash,
                },
                type: 'TRANSACTION',
              },
              {
                conflictType: 'None',
                transaction: {
                  executionInfo: null,
                  // @ts-expect-error - Type does not contain transfers
                  id: `transfer_${safe.address}_${results[2].transfers[0].transferId}`,
                  safeAppInfo: null,
                  timestamp: 1710927778000,
                  txInfo: {
                    direction: 'OUTGOING',
                    humanDescription: null,
                    recipient: {
                      logoUri: null,
                      name: null,
                      value: imitationAddress,
                    },
                    sender: {
                      logoUri: null,
                      name: null,
                      value: safe.address,
                    },
                    transferInfo: {
                      decimals: imitationToken.decimals,
                      imitation: true,
                      logoUri: imitationToken.logoUri,
                      tokenAddress: imitationToken.address,
                      tokenName: imitationToken.name,
                      tokenSymbol: imitationToken.symbol,
                      trusted: imitationToken.trusted,
                      type: 'ERC20',
                      value: multisigTransfer.value,
                    },
                    type: 'Transfer',
                  },
                  txStatus: 'SUCCESS',
                  txHash:
                    imitationOutgoingTransaction.transfers![0].transactionHash,
                },
                type: 'TRANSACTION',
              },
              {
                conflictType: 'None',
                transaction: {
                  executionInfo: {
                    confirmationsRequired: 1,
                    confirmationsSubmitted: 1,
                    missingSigners: null,
                    nonce: notImitatedMultisigTransaction.nonce,
                    type: 'MULTISIG',
                  },
                  id: `multisig_${safe.address}_${notImitatedMultisigTransaction.safeTxHash}`,
                  safeAppInfo: null,
                  timestamp:
                    notImitatedMultisigTransfer.executionDate.getTime(),
                  txInfo: {
                    direction: 'OUTGOING',
                    humanDescription: null,
                    recipient: {
                      logoUri: null,
                      name: null,
                      value: notImitatedMultisigTransfer.to,
                    },
                    sender: {
                      logoUri: null,
                      name: null,
                      value: safe.address,
                    },
                    transferInfo: {
                      decimals: notImitatedMultisigToken.decimals,
                      imitation: false,
                      logoUri: notImitatedMultisigToken.logoUri,
                      tokenAddress: notImitatedMultisigToken.address,
                      tokenName: notImitatedMultisigToken.name,
                      tokenSymbol: notImitatedMultisigToken.symbol,
                      trusted: null,
                      type: 'ERC20',
                      value: notImitatedMultisigTransfer.value,
                    },
                    type: 'Transfer',
                  },
                  txStatus: 'SUCCESS',
                  txHash: notImitatedMultisigTransaction.transactionHash,
                },
                type: 'TRANSACTION',
              },
              {
                conflictType: 'None',
                transaction: {
                  executionInfo: {
                    confirmationsRequired: 1,
                    confirmationsSubmitted: 1,
                    missingSigners: null,
                    nonce: multisigTransaction.nonce,
                    type: 'MULTISIG',
                  },
                  id: `multisig_${safe.address}_${multisigTransaction.safeTxHash}`,
                  safeAppInfo: null,
                  timestamp: 1710927685000,
                  txInfo: {
                    direction: 'OUTGOING',
                    humanDescription: null,
                    recipient: {
                      logoUri: null,
                      name: null,
                      value: multisigTransfer.to,
                    },
                    sender: {
                      logoUri: null,
                      name: null,
                      value: safe.address,
                    },
                    transferInfo: {
                      decimals: multisigToken.decimals,
                      imitation: false,
                      logoUri: multisigToken.logoUri,
                      tokenAddress: multisigToken.address,
                      tokenName: multisigToken.name,
                      tokenSymbol: multisigToken.symbol,
                      trusted: null,
                      type: 'ERC20',
                      value: multisigTransfer.value,
                    },
                    type: 'Transfer',
                  },
                  txStatus: 'SUCCESS',
                  txHash: multisigTransaction.transactionHash,
                },
                type: 'TRANSACTION',
              },
            ]);
          });
      });

      it('should not flag imitation incoming/outgoing transfers with a tolerant outside the lookup distance', async () => {
        const results = [
          imitationIncomingTransaction,
          imitationOutgoingTransaction,
          notImitatedMultisigTransaction,
          notImitatedMultisigTransaction,
          multisigTransaction,
        ];

        networkService.get.mockImplementation(({ url }) => {
          if (url === `${safeConfigUrl}/api/v1/chains/${chain.chainId}`) {
            return Promise.resolve({ data: rawify(chain), status: 200 });
          }
          if (url === getAllTransactionsUrl) {
            return Promise.resolve({
              data: rawify(pageBuilder().with('results', results).build()),
              status: 200,
            });
          }
          if (url === getSafeUrl) {
            return Promise.resolve({ data: rawify(safe), status: 200 });
          }
          if (url === getTokenAddressUrl) {
            return Promise.resolve({
              data: rawify(multisigToken),
              status: 200,
            });
          }
          if (url === getNotImitatedTokenAddressUrl) {
            return Promise.resolve({
              data: rawify(notImitatedMultisigToken),
              status: 200,
            });
          }
          if (url === getImitationTokenAddressUrl) {
            return Promise.resolve({
              data: rawify(imitationToken),
              status: 200,
            });
          }
          return Promise.reject(new Error(`Could not match ${url}`));
        });

        await request(app.getHttpServer())
          .get(
            `/v1/chains/${chain.chainId}/safes/${safe.address}/transactions/history?trusted=false`,
          )
          .expect(200)
          .then(({ body }) => {
            expect(body.results).toStrictEqual([
              {
                timestamp: 1710927778000,
                type: 'DATE_LABEL',
              },
              {
                conflictType: 'None',
                transaction: {
                  executionInfo: null,
                  // @ts-expect-error - Type does not contain transfers
                  id: `transfer_${safe.address}_${results[0].transfers[0].transferId}`,
                  safeAppInfo: null,
                  timestamp: 1710927778000,
                  txInfo: {
                    direction: 'INCOMING',
                    humanDescription: null,
                    recipient: {
                      logoUri: null,
                      name: null,
                      value: safe.address,
                    },
                    sender: {
                      logoUri: null,
                      name: null,
                      value: imitationAddress,
                    },
                    transferInfo: {
                      decimals: imitationToken.decimals,
                      imitation: false, // Not flagged
                      logoUri: imitationToken.logoUri,
                      tokenAddress: imitationToken.address,
                      tokenName: imitationToken.name,
                      tokenSymbol: imitationToken.symbol,
                      trusted: imitationToken.trusted,
                      type: 'ERC20',
                      value: multisigTransfer.value,
                    },
                    type: 'Transfer',
                  },
                  txStatus: 'SUCCESS',
                  txHash:
                    imitationIncomingTransaction.transfers![0].transactionHash,
                },
                type: 'TRANSACTION',
              },
              {
                conflictType: 'None',
                transaction: {
                  executionInfo: null,
                  // @ts-expect-error - Type does not contain transfers
                  id: `transfer_${safe.address}_${results[1].transfers[0].transferId}`,
                  safeAppInfo: null,
                  timestamp: 1710927778000,
                  txInfo: {
                    direction: 'OUTGOING',
                    humanDescription: null,
                    recipient: {
                      logoUri: null,
                      name: null,
                      value: imitationAddress,
                    },
                    sender: {
                      logoUri: null,
                      name: null,
                      value: safe.address,
                    },
                    transferInfo: {
                      decimals: imitationToken.decimals,
                      imitation: false, // Not flagged
                      logoUri: imitationToken.logoUri,
                      tokenAddress: imitationToken.address,
                      tokenName: imitationToken.name,
                      tokenSymbol: imitationToken.symbol,
                      trusted: imitationToken.trusted,
                      type: 'ERC20',
                      value: multisigTransfer.value,
                    },
                    type: 'Transfer',
                  },
                  txStatus: 'SUCCESS',
                  txHash:
                    imitationOutgoingTransaction.transfers![0].transactionHash,
                },
                type: 'TRANSACTION',
              },
              {
                conflictType: 'None',
                transaction: {
                  executionInfo: {
                    confirmationsRequired: 1,
                    confirmationsSubmitted: 1,
                    missingSigners: null,
                    nonce: notImitatedMultisigTransaction.nonce,
                    type: 'MULTISIG',
                  },
                  id: `multisig_${safe.address}_${notImitatedMultisigTransaction.safeTxHash}`,
                  safeAppInfo: null,
                  timestamp:
                    notImitatedMultisigTransfer.executionDate.getTime(),
                  txInfo: {
                    direction: 'OUTGOING',
                    humanDescription: null,
                    recipient: {
                      logoUri: null,
                      name: null,
                      value: notImitatedMultisigTransfer.to,
                    },
                    sender: {
                      logoUri: null,
                      name: null,
                      value: safe.address,
                    },
                    transferInfo: {
                      decimals: notImitatedMultisigToken.decimals,
                      imitation: false,
                      logoUri: notImitatedMultisigToken.logoUri,
                      tokenAddress: notImitatedMultisigToken.address,
                      tokenName: notImitatedMultisigToken.name,
                      tokenSymbol: notImitatedMultisigToken.symbol,
                      trusted: null,
                      type: 'ERC20',
                      value: notImitatedMultisigTransfer.value,
                    },
                    type: 'Transfer',
                  },
                  txStatus: 'SUCCESS',
                  txHash: notImitatedMultisigTransaction.transactionHash,
                },
                type: 'TRANSACTION',
              },
              {
                conflictType: 'None',
                transaction: {
                  executionInfo: {
                    confirmationsRequired: 1,
                    confirmationsSubmitted: 1,
                    missingSigners: null,
                    nonce: notImitatedMultisigTransaction.nonce,
                    type: 'MULTISIG',
                  },
                  id: `multisig_${safe.address}_${notImitatedMultisigTransaction.safeTxHash}`,
                  safeAppInfo: null,
                  timestamp:
                    notImitatedMultisigTransfer.executionDate.getTime(),
                  txInfo: {
                    direction: 'OUTGOING',
                    humanDescription: null,
                    recipient: {
                      logoUri: null,
                      name: null,
                      value: notImitatedMultisigTransfer.to,
                    },
                    sender: {
                      logoUri: null,
                      name: null,
                      value: safe.address,
                    },
                    transferInfo: {
                      decimals: notImitatedMultisigToken.decimals,
                      imitation: false,
                      logoUri: notImitatedMultisigToken.logoUri,
                      tokenAddress: notImitatedMultisigToken.address,
                      tokenName: notImitatedMultisigToken.name,
                      tokenSymbol: notImitatedMultisigToken.symbol,
                      trusted: null,
                      type: 'ERC20',
                      value: notImitatedMultisigTransfer.value,
                    },
                    type: 'Transfer',
                  },
                  txStatus: 'SUCCESS',
                  txHash: notImitatedMultisigTransaction.transactionHash,
                },
                type: 'TRANSACTION',
              },
              {
                conflictType: 'None',
                transaction: {
                  executionInfo: {
                    confirmationsRequired: 1,
                    confirmationsSubmitted: 1,
                    missingSigners: null,
                    nonce: multisigTransaction.nonce,
                    type: 'MULTISIG',
                  },
                  id: `multisig_${safe.address}_${multisigTransaction.safeTxHash}`,
                  safeAppInfo: null,
                  timestamp: 1710927685000,
                  txInfo: {
                    direction: 'OUTGOING',
                    humanDescription: null,
                    recipient: {
                      logoUri: null,
                      name: null,
                      value: multisigTransfer.to,
                    },
                    sender: {
                      logoUri: null,
                      name: null,
                      value: safe.address,
                    },
                    transferInfo: {
                      decimals: multisigToken.decimals,
                      imitation: false,
                      logoUri: multisigToken.logoUri,
                      tokenAddress: multisigToken.address,
                      tokenName: multisigToken.name,
                      tokenSymbol: multisigToken.symbol,
                      trusted: null,
                      type: 'ERC20',
                      value: multisigTransfer.value,
                    },
                    type: 'Transfer',
                  },
                  txStatus: 'SUCCESS',
                  txHash: multisigTransaction.transactionHash,
                },
                type: 'TRANSACTION',
              },
            ]);
          });
      });

      it('should filter out imitation incoming/outgoing transfers with a tolerant within the lookup distance', async () => {
        const results = [
          imitationIncomingTransaction,
          multisigTransaction,
          imitationOutgoingTransaction,
          notImitatedMultisigTransaction,
          multisigTransaction,
        ];

        networkService.get.mockImplementation(({ url }) => {
          if (url === `${safeConfigUrl}/api/v1/chains/${chain.chainId}`) {
            return Promise.resolve({ data: rawify(chain), status: 200 });
          }
          if (url === getAllTransactionsUrl) {
            return Promise.resolve({
              data: rawify(pageBuilder().with('results', results).build()),
              status: 200,
            });
          }
          if (url === getSafeUrl) {
            return Promise.resolve({ data: rawify(safe), status: 200 });
          }
          if (url === getTokenAddressUrl) {
            return Promise.resolve({
              data: rawify(multisigToken),
              status: 200,
            });
          }
          if (url === getNotImitatedTokenAddressUrl) {
            return Promise.resolve({
              data: rawify(notImitatedMultisigToken),
              status: 200,
            });
          }
          if (url === getImitationTokenAddressUrl) {
            return Promise.resolve({
              data: rawify(imitationToken),
              status: 200,
            });
          }
          return Promise.reject(new Error(`Could not match ${url}`));
        });

        await request(app.getHttpServer())
          .get(
            `/v1/chains/${chain.chainId}/safes/${safe.address}/transactions/history?trusted=false&imitation=false`,
          )
          .expect(200)
          .then(({ body }) => {
            expect(body.results).toStrictEqual([
              {
                timestamp: 1710927685000,
                type: 'DATE_LABEL',
              },
              {
                conflictType: 'None',
                transaction: {
                  executionInfo: {
                    confirmationsRequired: 1,
                    confirmationsSubmitted: 1,
                    missingSigners: null,
                    nonce: multisigTransaction.nonce,
                    type: 'MULTISIG',
                  },
                  id: `multisig_${safe.address}_${multisigTransaction.safeTxHash}`,
                  safeAppInfo: null,
                  timestamp: 1710927685000,
                  txInfo: {
                    direction: 'OUTGOING',
                    humanDescription: null,
                    recipient: {
                      logoUri: null,
                      name: null,
                      value: multisigTransfer.to,
                    },
                    sender: {
                      logoUri: null,
                      name: null,
                      value: safe.address,
                    },
                    transferInfo: {
                      decimals: multisigToken.decimals,
                      imitation: false,
                      logoUri: multisigToken.logoUri,
                      tokenAddress: multisigToken.address,
                      tokenName: multisigToken.name,
                      tokenSymbol: multisigToken.symbol,
                      trusted: null,
                      type: 'ERC20',
                      value: multisigTransfer.value,
                    },
                    type: 'Transfer',
                  },
                  txStatus: 'SUCCESS',
                  txHash: multisigTransaction.transactionHash,
                },
                type: 'TRANSACTION',
              },
              {
                conflictType: 'None',
                transaction: {
                  executionInfo: {
                    confirmationsRequired: 1,
                    confirmationsSubmitted: 1,
                    missingSigners: null,
                    nonce: notImitatedMultisigTransaction.nonce,
                    type: 'MULTISIG',
                  },
                  id: `multisig_${safe.address}_${notImitatedMultisigTransaction.safeTxHash}`,
                  safeAppInfo: null,
                  timestamp:
                    notImitatedMultisigTransfer.executionDate.getTime(),
                  txInfo: {
                    direction: 'OUTGOING',
                    humanDescription: null,
                    recipient: {
                      logoUri: null,
                      name: null,
                      value: notImitatedMultisigTransfer.to,
                    },
                    sender: {
                      logoUri: null,
                      name: null,
                      value: safe.address,
                    },
                    transferInfo: {
                      decimals: notImitatedMultisigToken.decimals,
                      imitation: false,
                      logoUri: notImitatedMultisigToken.logoUri,
                      tokenAddress: notImitatedMultisigToken.address,
                      tokenName: notImitatedMultisigToken.name,
                      tokenSymbol: notImitatedMultisigToken.symbol,
                      trusted: null,
                      type: 'ERC20',
                      value: notImitatedMultisigTransfer.value,
                    },
                    type: 'Transfer',
                  },
                  txHash: notImitatedMultisigTransaction.transactionHash,
                  txStatus: 'SUCCESS',
                },
                type: 'TRANSACTION',
              },
              {
                conflictType: 'None',
                transaction: {
                  executionInfo: {
                    confirmationsRequired: 1,
                    confirmationsSubmitted: 1,
                    missingSigners: null,
                    nonce: multisigTransaction.nonce,
                    type: 'MULTISIG',
                  },
                  id: `multisig_${safe.address}_${multisigTransaction.safeTxHash}`,
                  safeAppInfo: null,
                  timestamp: 1710927685000,
                  txInfo: {
                    direction: 'OUTGOING',
                    humanDescription: null,
                    recipient: {
                      logoUri: null,
                      name: null,
                      value: multisigTransfer.to,
                    },
                    sender: {
                      logoUri: null,
                      name: null,
                      value: safe.address,
                    },
                    transferInfo: {
                      decimals: multisigToken.decimals,
                      imitation: false,
                      logoUri: multisigToken.logoUri,
                      tokenAddress: multisigToken.address,
                      tokenName: multisigToken.name,
                      tokenSymbol: multisigToken.symbol,
                      trusted: null,
                      type: 'ERC20',
                      value: multisigTransfer.value,
                    },
                    type: 'Transfer',
                  },
                  txStatus: 'SUCCESS',
                  txHash: multisigTransaction.transactionHash,
                },
                type: 'TRANSACTION',
              },
            ]);
          });
      });

      it('should not filter out imitation incoming/outgoing transfers with a tolerant within outside the lookup distance', async () => {
        const results = [
          imitationIncomingTransaction,
          imitationOutgoingTransaction,
          notImitatedMultisigTransaction,
          notImitatedMultisigTransaction,
          multisigTransaction,
        ];

        networkService.get.mockImplementation(({ url }) => {
          if (url === `${safeConfigUrl}/api/v1/chains/${chain.chainId}`) {
            return Promise.resolve({ data: rawify(chain), status: 200 });
          }
          if (url === getAllTransactionsUrl) {
            return Promise.resolve({
              data: rawify(pageBuilder().with('results', results).build()),
              status: 200,
            });
          }
          if (url === getSafeUrl) {
            return Promise.resolve({ data: rawify(safe), status: 200 });
          }
          if (url === getTokenAddressUrl) {
            return Promise.resolve({
              data: rawify(multisigToken),
              status: 200,
            });
          }
          if (url === getNotImitatedTokenAddressUrl) {
            return Promise.resolve({
              data: rawify(notImitatedMultisigToken),
              status: 200,
            });
          }
          if (url === getImitationTokenAddressUrl) {
            return Promise.resolve({
              data: rawify(imitationToken),
              status: 200,
            });
          }
          return Promise.reject(new Error(`Could not match ${url}`));
        });

        await request(app.getHttpServer())
          .get(
            `/v1/chains/${chain.chainId}/safes/${safe.address}/transactions/history?trusted=false&imitation=false`,
          )
          .expect(200)
          .then(({ body }) => {
            expect(body.results).toStrictEqual([
              {
                timestamp: 1710927778000,
                type: 'DATE_LABEL',
              },
              {
                conflictType: 'None',
                transaction: {
                  executionInfo: null,
                  // @ts-expect-error - Type does not contain transfers
                  id: `transfer_${safe.address}_${results[0].transfers[0].transferId}`,
                  safeAppInfo: null,
                  timestamp: 1710927778000,
                  txInfo: {
                    direction: 'INCOMING',
                    humanDescription: null,
                    recipient: {
                      logoUri: null,
                      name: null,
                      value: safe.address,
                    },
                    sender: {
                      logoUri: null,
                      name: null,
                      value: imitationAddress,
                    },
                    transferInfo: {
                      decimals: imitationToken.decimals,
                      imitation: false, // Not flagged
                      logoUri: imitationToken.logoUri,
                      tokenAddress: imitationToken.address,
                      tokenName: imitationToken.name,
                      tokenSymbol: imitationToken.symbol,
                      trusted: imitationToken.trusted,
                      type: 'ERC20',
                      value: multisigTransfer.value,
                    },
                    type: 'Transfer',
                  },
                  txStatus: 'SUCCESS',
                  txHash:
                    imitationIncomingTransaction.transfers![0].transactionHash,
                },
                type: 'TRANSACTION',
              },
              {
                conflictType: 'None',
                transaction: {
                  executionInfo: null,
                  // @ts-expect-error - Type does not contain transfers
                  id: `transfer_${safe.address}_${results[1].transfers[0].transferId}`,
                  safeAppInfo: null,
                  timestamp: 1710927778000,
                  txInfo: {
                    direction: 'OUTGOING',
                    humanDescription: null,
                    recipient: {
                      logoUri: null,
                      name: null,
                      value: imitationAddress,
                    },
                    sender: {
                      logoUri: null,
                      name: null,
                      value: safe.address,
                    },
                    transferInfo: {
                      decimals: imitationToken.decimals,
                      imitation: false, // Not flagged
                      logoUri: imitationToken.logoUri,
                      tokenAddress: imitationToken.address,
                      tokenName: imitationToken.name,
                      tokenSymbol: imitationToken.symbol,
                      trusted: imitationToken.trusted,
                      type: 'ERC20',
                      value: multisigTransfer.value,
                    },
                    type: 'Transfer',
                  },
                  txStatus: 'SUCCESS',
                  txHash:
                    imitationOutgoingTransaction.transfers![0].transactionHash,
                },
                type: 'TRANSACTION',
              },
              {
                conflictType: 'None',
                transaction: {
                  executionInfo: {
                    confirmationsRequired: 1,
                    confirmationsSubmitted: 1,
                    missingSigners: null,
                    nonce: notImitatedMultisigTransaction.nonce,
                    type: 'MULTISIG',
                  },
                  id: `multisig_${safe.address}_${notImitatedMultisigTransaction.safeTxHash}`,
                  safeAppInfo: null,
                  timestamp:
                    notImitatedMultisigTransfer.executionDate.getTime(),
                  txInfo: {
                    direction: 'OUTGOING',
                    humanDescription: null,
                    recipient: {
                      logoUri: null,
                      name: null,
                      value: notImitatedMultisigTransfer.to,
                    },
                    sender: {
                      logoUri: null,
                      name: null,
                      value: safe.address,
                    },
                    transferInfo: {
                      decimals: notImitatedMultisigToken.decimals,
                      imitation: false,
                      logoUri: notImitatedMultisigToken.logoUri,
                      tokenAddress: notImitatedMultisigToken.address,
                      tokenName: notImitatedMultisigToken.name,
                      tokenSymbol: notImitatedMultisigToken.symbol,
                      trusted: null,
                      type: 'ERC20',
                      value: notImitatedMultisigTransfer.value,
                    },
                    type: 'Transfer',
                  },
                  txStatus: 'SUCCESS',
                  txHash: notImitatedMultisigTransaction.transactionHash,
                },
                type: 'TRANSACTION',
              },
              {
                conflictType: 'None',
                transaction: {
                  executionInfo: {
                    confirmationsRequired: 1,
                    confirmationsSubmitted: 1,
                    missingSigners: null,
                    nonce: notImitatedMultisigTransaction.nonce,
                    type: 'MULTISIG',
                  },
                  id: `multisig_${safe.address}_${notImitatedMultisigTransaction.safeTxHash}`,
                  safeAppInfo: null,
                  timestamp:
                    notImitatedMultisigTransfer.executionDate.getTime(),
                  txInfo: {
                    direction: 'OUTGOING',
                    humanDescription: null,
                    recipient: {
                      logoUri: null,
                      name: null,
                      value: notImitatedMultisigTransfer.to,
                    },
                    sender: {
                      logoUri: null,
                      name: null,
                      value: safe.address,
                    },
                    transferInfo: {
                      decimals: notImitatedMultisigToken.decimals,
                      imitation: false,
                      logoUri: notImitatedMultisigToken.logoUri,
                      tokenAddress: notImitatedMultisigToken.address,
                      tokenName: notImitatedMultisigToken.name,
                      tokenSymbol: notImitatedMultisigToken.symbol,
                      trusted: null,
                      type: 'ERC20',
                      value: notImitatedMultisigTransfer.value,
                    },
                    type: 'Transfer',
                  },
                  txStatus: 'SUCCESS',
                  txHash: notImitatedMultisigTransaction.transactionHash,
                },
                type: 'TRANSACTION',
              },
              {
                conflictType: 'None',
                transaction: {
                  executionInfo: {
                    confirmationsRequired: 1,
                    confirmationsSubmitted: 1,
                    missingSigners: null,
                    nonce: multisigTransaction.nonce,
                    type: 'MULTISIG',
                  },
                  id: `multisig_${safe.address}_${multisigTransaction.safeTxHash}`,
                  safeAppInfo: null,
                  timestamp: 1710927685000,
                  txInfo: {
                    direction: 'OUTGOING',
                    humanDescription: null,
                    recipient: {
                      logoUri: null,
                      name: null,
                      value: multisigTransfer.to,
                    },
                    sender: {
                      logoUri: null,
                      name: null,
                      value: safe.address,
                    },
                    transferInfo: {
                      decimals: multisigToken.decimals,
                      imitation: false,
                      logoUri: multisigToken.logoUri,
                      tokenAddress: multisigToken.address,
                      tokenName: multisigToken.name,
                      tokenSymbol: multisigToken.symbol,
                      trusted: null,
                      type: 'ERC20',
                      value: multisigTransfer.value,
                    },
                    type: 'Transfer',
                  },
                  txStatus: 'SUCCESS',
                  txHash: multisigTransaction.transactionHash,
                },
                type: 'TRANSACTION',
              },
            ]);
          });
      });
    });

    describe('Intolerant value', () => {
<<<<<<< HEAD
      const intolerantDiff = parseUnits(
        valueTolerance * BigInt(2),
        multisigToken.decimals,
      );
      const valueIntolerantIncomingTransaction = ((): EthereumTransaction => {
        const transaction = structuredClone(imitationIncomingTransaction);
        (transaction.transfers![0] as ERC20Transfer).value = faker.helpers
          .arrayElement([
            multisigTransferValue + intolerantDiff,
            multisigTransferValue - intolerantDiff,
          ])
          .toString();
        return transaction;
      })();
      const valueIntolerantOutgoingTransaction = ((): EthereumTransaction => {
        const transaction = structuredClone(imitationOutgoingTransaction);
        (transaction.transfers![0] as ERC20Transfer).value = faker.helpers
          .arrayElement([
            multisigTransferValue + intolerantDiff,
            multisigTransferValue - intolerantDiff,
          ])
          .toString();
        return transaction;
      })();
=======
      let valueIntolerantIncomingTransaction: EthereumTransaction;
      let valueIntolerantOutgoingTransaction: EthereumTransaction;

      beforeEach(() => {
        const intolerantDiff = parseUnits(
          valueTolerance * BigInt(2),
          multisigToken.decimals!,
        );
        valueIntolerantIncomingTransaction = ((): EthereumTransaction => {
          const transaction = structuredClone(imitationIncomingTransaction);
          (transaction.transfers![0] as ERC20Transfer).value = faker.helpers
            .arrayElement([
              multisigTransferValue + intolerantDiff,
              multisigTransferValue - intolerantDiff,
            ])
            .toString();
          return transaction;
        })();
        valueIntolerantOutgoingTransaction = ((): EthereumTransaction => {
          const transaction = structuredClone(imitationOutgoingTransaction);
          (transaction.transfers![0] as ERC20Transfer).value = faker.helpers
            .arrayElement([
              multisigTransferValue + intolerantDiff,
              multisigTransferValue - intolerantDiff,
            ])
            .toString();
          return transaction;
        })();
      });
>>>>>>> dcead3be

      it('should not flag incoming/outgoing transfers of vanity with an intolerant value within the lookup distance', async () => {
        const results = [
          valueIntolerantIncomingTransaction,
          multisigTransaction,
          valueIntolerantOutgoingTransaction,
          notImitatedMultisigTransaction,
          multisigTransaction,
        ];
        networkService.get.mockImplementation(({ url }) => {
          if (url === `${safeConfigUrl}/api/v1/chains/${chain.chainId}`) {
            return Promise.resolve({ data: rawify(chain), status: 200 });
          }
          if (url === getAllTransactionsUrl) {
            return Promise.resolve({
              data: rawify(pageBuilder().with('results', results).build()),
              status: 200,
            });
          }
          if (url === getSafeUrl) {
            return Promise.resolve({ data: rawify(safe), status: 200 });
          }
          if (url === getTokenAddressUrl) {
            return Promise.resolve({
              data: rawify(multisigToken),
              status: 200,
            });
          }
          if (url === getNotImitatedTokenAddressUrl) {
            return Promise.resolve({
              data: rawify(notImitatedMultisigToken),
              status: 200,
            });
          }
          if (url === getImitationTokenAddressUrl) {
            return Promise.resolve({
              data: rawify(imitationToken),
              status: 200,
            });
          }
          return Promise.reject(new Error(`Could not match ${url}`));
        });

        await request(app.getHttpServer())
          .get(
            `/v1/chains/${chain.chainId}/safes/${safe.address}/transactions/history?trusted=false`,
          )
          .expect(200)
          .then(({ body }) => {
            expect(body.results).toStrictEqual([
              {
                timestamp: 1710927778000,
                type: 'DATE_LABEL',
              },
              {
                conflictType: 'None',
                transaction: {
                  executionInfo: null,
                  // @ts-expect-error - Type does not contain transfers
                  id: `transfer_${safe.address}_${results[0].transfers[0].transferId}`,
                  safeAppInfo: null,
                  timestamp: 1710927778000,
                  txInfo: {
                    direction: 'INCOMING',
                    humanDescription: null,
                    recipient: {
                      logoUri: null,
                      name: null,
                      value: safe.address,
                    },
                    sender: {
                      logoUri: null,
                      name: null,
                      value: imitationAddress,
                    },
                    transferInfo: {
                      decimals: imitationToken.decimals,
                      imitation: false,
                      logoUri: imitationToken.logoUri,
                      tokenAddress: imitationToken.address,
                      tokenName: imitationToken.name,
                      tokenSymbol: imitationToken.symbol,
                      trusted: imitationToken.trusted,
                      type: 'ERC20',
                      value: (
                        valueIntolerantIncomingTransaction
                          .transfers![0] as ERC20Transfer
                      ).value,
                    },
                    type: 'Transfer',
                  },
                  txStatus: 'SUCCESS',
                  txHash:
                    valueIntolerantIncomingTransaction.transfers![0]
                      .transactionHash,
                },
                type: 'TRANSACTION',
              },
              {
                conflictType: 'None',
                transaction: {
                  executionInfo: {
                    confirmationsRequired: 1,
                    confirmationsSubmitted: 1,
                    missingSigners: null,
                    nonce: multisigTransaction.nonce,
                    type: 'MULTISIG',
                  },
                  id: `multisig_${safe.address}_${multisigTransaction.safeTxHash}`,
                  safeAppInfo: null,
                  timestamp: 1710927685000,
                  txInfo: {
                    direction: 'OUTGOING',
                    humanDescription: null,
                    recipient: {
                      logoUri: null,
                      name: null,
                      value: multisigTransfer.to,
                    },
                    sender: {
                      logoUri: null,
                      name: null,
                      value: safe.address,
                    },
                    transferInfo: {
                      decimals: multisigToken.decimals,
                      imitation: false,
                      logoUri: multisigToken.logoUri,
                      tokenAddress: multisigToken.address,
                      tokenName: multisigToken.name,
                      tokenSymbol: multisigToken.symbol,
                      trusted: null,
                      type: 'ERC20',
                      value: multisigTransfer.value,
                    },
                    type: 'Transfer',
                  },
                  txStatus: 'SUCCESS',
                  txHash: multisigTransaction.transactionHash,
                },
                type: 'TRANSACTION',
              },
              {
                conflictType: 'None',
                transaction: {
                  executionInfo: null,
                  // @ts-expect-error - Type does not contain transfers
                  id: `transfer_${safe.address}_${results[2].transfers[0].transferId}`,
                  safeAppInfo: null,
                  timestamp: new Date(
                    valueIntolerantOutgoingTransaction.executionDate,
                  ).getTime(),
                  txInfo: {
                    direction: 'OUTGOING',
                    humanDescription: null,
                    recipient: {
                      logoUri: null,
                      name: null,
                      value: imitationAddress,
                    },
                    sender: {
                      logoUri: null,
                      name: null,
                      value: safe.address,
                    },
                    transferInfo: {
                      decimals: imitationToken.decimals,
                      imitation: false,
                      logoUri: imitationToken.logoUri,
                      tokenAddress: imitationToken.address,
                      tokenName: imitationToken.name,
                      tokenSymbol: imitationToken.symbol,
                      trusted: imitationToken.trusted,
                      type: 'ERC20',
                      value: (
                        valueIntolerantOutgoingTransaction
                          .transfers![0] as ERC20Transfer
                      ).value,
                    },
                    type: 'Transfer',
                  },
                  txStatus: 'SUCCESS',
                  txHash:
                    valueIntolerantOutgoingTransaction.transfers![0]
                      .transactionHash,
                },
                type: 'TRANSACTION',
              },
              {
                conflictType: 'None',
                transaction: {
                  executionInfo: {
                    confirmationsRequired: 1,
                    confirmationsSubmitted: 1,
                    missingSigners: null,
                    nonce: notImitatedMultisigTransaction.nonce,
                    type: 'MULTISIG',
                  },
                  id: `multisig_${safe.address}_${notImitatedMultisigTransaction.safeTxHash}`,
                  safeAppInfo: null,
                  timestamp:
                    notImitatedMultisigTransfer.executionDate.getTime(),
                  txInfo: {
                    direction: 'OUTGOING',
                    humanDescription: null,
                    recipient: {
                      logoUri: null,
                      name: null,
                      value: notImitatedMultisigTransfer.to,
                    },
                    sender: {
                      logoUri: null,
                      name: null,
                      value: safe.address,
                    },
                    transferInfo: {
                      decimals: notImitatedMultisigToken.decimals,
                      imitation: false,
                      logoUri: notImitatedMultisigToken.logoUri,
                      tokenAddress: notImitatedMultisigToken.address,
                      tokenName: notImitatedMultisigToken.name,
                      tokenSymbol: notImitatedMultisigToken.symbol,
                      trusted: null,
                      type: 'ERC20',
                      value: notImitatedMultisigTransfer.value,
                    },
                    type: 'Transfer',
                  },
                  txStatus: 'SUCCESS',
                  txHash: notImitatedMultisigTransaction.transactionHash,
                },
                type: 'TRANSACTION',
              },
              {
                conflictType: 'None',
                transaction: {
                  executionInfo: {
                    confirmationsRequired: 1,
                    confirmationsSubmitted: 1,
                    missingSigners: null,
                    nonce: multisigTransaction.nonce,
                    type: 'MULTISIG',
                  },
                  id: `multisig_${safe.address}_${multisigTransaction.safeTxHash}`,
                  safeAppInfo: null,
                  timestamp: 1710927685000,
                  txInfo: {
                    direction: 'OUTGOING',
                    humanDescription: null,
                    recipient: {
                      logoUri: null,
                      name: null,
                      value: multisigTransfer.to,
                    },
                    sender: {
                      logoUri: null,
                      name: null,
                      value: safe.address,
                    },
                    transferInfo: {
                      decimals: multisigToken.decimals,
                      imitation: false,
                      logoUri: multisigToken.logoUri,
                      tokenAddress: multisigToken.address,
                      tokenName: multisigToken.name,
                      tokenSymbol: multisigToken.symbol,
                      trusted: null,
                      type: 'ERC20',
                      value: multisigTransfer.value,
                    },
                    type: 'Transfer',
                  },
                  txStatus: 'SUCCESS',
                  txHash: multisigTransaction.transactionHash,
                },
                type: 'TRANSACTION',
              },
            ]);
          });
      });

      it('should not flag imitation incoming/outgoing transfers of vanity with an intolerant value outside the lookup distance', async () => {
        const results = [
          valueIntolerantIncomingTransaction,
          valueIntolerantOutgoingTransaction,
          notImitatedMultisigTransaction,
          notImitatedMultisigTransaction,
          multisigTransaction,
        ];
        networkService.get.mockImplementation(({ url }) => {
          if (url === `${safeConfigUrl}/api/v1/chains/${chain.chainId}`) {
            return Promise.resolve({ data: rawify(chain), status: 200 });
          }
          if (url === getAllTransactionsUrl) {
            return Promise.resolve({
              data: rawify(pageBuilder().with('results', results).build()),
              status: 200,
            });
          }
          if (url === getSafeUrl) {
            return Promise.resolve({ data: rawify(safe), status: 200 });
          }
          if (url === getTokenAddressUrl) {
            return Promise.resolve({
              data: rawify(multisigToken),
              status: 200,
            });
          }
          if (url === getNotImitatedTokenAddressUrl) {
            return Promise.resolve({
              data: rawify(notImitatedMultisigToken),
              status: 200,
            });
          }
          if (url === getImitationTokenAddressUrl) {
            return Promise.resolve({
              data: rawify(imitationToken),
              status: 200,
            });
          }
          return Promise.reject(new Error(`Could not match ${url}`));
        });

        await request(app.getHttpServer())
          .get(
            `/v1/chains/${chain.chainId}/safes/${safe.address}/transactions/history?trusted=false`,
          )
          .expect(200)
          .then(({ body }) => {
            expect(body.results).toStrictEqual([
              {
                timestamp: 1710927778000,
                type: 'DATE_LABEL',
              },
              {
                conflictType: 'None',
                transaction: {
                  executionInfo: null,
                  // @ts-expect-error - Type does not contain transfers
                  id: `transfer_${safe.address}_${results[0].transfers[0].transferId}`,
                  safeAppInfo: null,
                  timestamp: 1710927778000,
                  txInfo: {
                    direction: 'INCOMING',
                    humanDescription: null,
                    recipient: {
                      logoUri: null,
                      name: null,
                      value: safe.address,
                    },
                    sender: {
                      logoUri: null,
                      name: null,
                      value: imitationAddress,
                    },
                    transferInfo: {
                      decimals: imitationToken.decimals,
                      imitation: false,
                      logoUri: imitationToken.logoUri,
                      tokenAddress: imitationToken.address,
                      tokenName: imitationToken.name,
                      tokenSymbol: imitationToken.symbol,
                      trusted: imitationToken.trusted,
                      type: 'ERC20',
                      value: (
                        valueIntolerantIncomingTransaction
                          .transfers![0] as ERC20Transfer
                      ).value,
                    },
                    type: 'Transfer',
                  },
                  txStatus: 'SUCCESS',
                  txHash:
                    valueIntolerantIncomingTransaction.transfers![0]
                      .transactionHash,
                },
                type: 'TRANSACTION',
              },
              {
                conflictType: 'None',
                transaction: {
                  executionInfo: null,
                  // @ts-expect-error - Type does not contain transfers
                  id: `transfer_${safe.address}_${results[1].transfers[0].transferId}`,
                  safeAppInfo: null,
                  timestamp: new Date(
                    valueIntolerantOutgoingTransaction.executionDate,
                  ).getTime(),
                  txInfo: {
                    direction: 'OUTGOING',
                    humanDescription: null,
                    recipient: {
                      logoUri: null,
                      name: null,
                      value: imitationAddress,
                    },
                    sender: {
                      logoUri: null,
                      name: null,
                      value: safe.address,
                    },
                    transferInfo: {
                      decimals: imitationToken.decimals,
                      imitation: false,
                      logoUri: imitationToken.logoUri,
                      tokenAddress: imitationToken.address,
                      tokenName: imitationToken.name,
                      tokenSymbol: imitationToken.symbol,
                      trusted: imitationToken.trusted,
                      type: 'ERC20',
                      value: (
                        valueIntolerantOutgoingTransaction
                          .transfers![0] as ERC20Transfer
                      ).value,
                    },
                    type: 'Transfer',
                  },
                  txStatus: 'SUCCESS',
                  txHash:
                    valueIntolerantOutgoingTransaction.transfers![0]
                      .transactionHash,
                },
                type: 'TRANSACTION',
              },
              {
                conflictType: 'None',
                transaction: {
                  executionInfo: {
                    confirmationsRequired: 1,
                    confirmationsSubmitted: 1,
                    missingSigners: null,
                    nonce: notImitatedMultisigTransaction.nonce,
                    type: 'MULTISIG',
                  },
                  id: `multisig_${safe.address}_${notImitatedMultisigTransaction.safeTxHash}`,
                  safeAppInfo: null,
                  timestamp:
                    notImitatedMultisigTransfer.executionDate.getTime(),
                  txInfo: {
                    direction: 'OUTGOING',
                    humanDescription: null,
                    recipient: {
                      logoUri: null,
                      name: null,
                      value: notImitatedMultisigTransfer.to,
                    },
                    sender: {
                      logoUri: null,
                      name: null,
                      value: safe.address,
                    },
                    transferInfo: {
                      decimals: notImitatedMultisigToken.decimals,
                      imitation: false,
                      logoUri: notImitatedMultisigToken.logoUri,
                      tokenAddress: notImitatedMultisigToken.address,
                      tokenName: notImitatedMultisigToken.name,
                      tokenSymbol: notImitatedMultisigToken.symbol,
                      trusted: null,
                      type: 'ERC20',
                      value: notImitatedMultisigTransfer.value,
                    },
                    type: 'Transfer',
                  },
                  txStatus: 'SUCCESS',
                  txHash: notImitatedMultisigTransaction.transactionHash,
                },
                type: 'TRANSACTION',
              },
              {
                conflictType: 'None',
                transaction: {
                  executionInfo: {
                    confirmationsRequired: 1,
                    confirmationsSubmitted: 1,
                    missingSigners: null,
                    nonce: notImitatedMultisigTransaction.nonce,
                    type: 'MULTISIG',
                  },
                  id: `multisig_${safe.address}_${notImitatedMultisigTransaction.safeTxHash}`,
                  safeAppInfo: null,
                  timestamp:
                    notImitatedMultisigTransfer.executionDate.getTime(),
                  txInfo: {
                    direction: 'OUTGOING',
                    humanDescription: null,
                    recipient: {
                      logoUri: null,
                      name: null,
                      value: notImitatedMultisigTransfer.to,
                    },
                    sender: {
                      logoUri: null,
                      name: null,
                      value: safe.address,
                    },
                    transferInfo: {
                      decimals: notImitatedMultisigToken.decimals,
                      imitation: false,
                      logoUri: notImitatedMultisigToken.logoUri,
                      tokenAddress: notImitatedMultisigToken.address,
                      tokenName: notImitatedMultisigToken.name,
                      tokenSymbol: notImitatedMultisigToken.symbol,
                      trusted: null,
                      type: 'ERC20',
                      value: notImitatedMultisigTransfer.value,
                    },
                    type: 'Transfer',
                  },
                  txStatus: 'SUCCESS',
                  txHash: notImitatedMultisigTransaction.transactionHash,
                },
                type: 'TRANSACTION',
              },
              {
                conflictType: 'None',
                transaction: {
                  executionInfo: {
                    confirmationsRequired: 1,
                    confirmationsSubmitted: 1,
                    missingSigners: null,
                    nonce: multisigTransaction.nonce,
                    type: 'MULTISIG',
                  },
                  id: `multisig_${safe.address}_${multisigTransaction.safeTxHash}`,
                  safeAppInfo: null,
                  timestamp: 1710927685000,
                  txInfo: {
                    direction: 'OUTGOING',
                    humanDescription: null,
                    recipient: {
                      logoUri: null,
                      name: null,
                      value: multisigTransfer.to,
                    },
                    sender: {
                      logoUri: null,
                      name: null,
                      value: safe.address,
                    },
                    transferInfo: {
                      decimals: multisigToken.decimals,
                      imitation: false,
                      logoUri: multisigToken.logoUri,
                      tokenAddress: multisigToken.address,
                      tokenName: multisigToken.name,
                      tokenSymbol: multisigToken.symbol,
                      trusted: null,
                      type: 'ERC20',
                      value: multisigTransfer.value,
                    },
                    type: 'Transfer',
                  },
                  txStatus: 'SUCCESS',
                  txHash: multisigTransaction.transactionHash,
                },
                type: 'TRANSACTION',
              },
            ]);
          });
      });

      it('should not filter out imitation incoming/outgoing transfers of vanity with an intolerant value within the lookup distance', async () => {
        const results = [
          valueIntolerantIncomingTransaction,
          multisigTransaction,
          valueIntolerantOutgoingTransaction,
          notImitatedMultisigTransaction,
          multisigTransaction,
        ];
        networkService.get.mockImplementation(({ url }) => {
          if (url === `${safeConfigUrl}/api/v1/chains/${chain.chainId}`) {
            return Promise.resolve({ data: rawify(chain), status: 200 });
          }
          if (url === getAllTransactionsUrl) {
            return Promise.resolve({
              data: rawify(pageBuilder().with('results', results).build()),
              status: 200,
            });
          }
          if (url === getSafeUrl) {
            return Promise.resolve({ data: rawify(safe), status: 200 });
          }
          if (url === getTokenAddressUrl) {
            return Promise.resolve({
              data: rawify(multisigToken),
              status: 200,
            });
          }
          if (url === getNotImitatedTokenAddressUrl) {
            return Promise.resolve({
              data: rawify(notImitatedMultisigToken),
              status: 200,
            });
          }
          if (url === getImitationTokenAddressUrl) {
            return Promise.resolve({
              data: rawify(imitationToken),
              status: 200,
            });
          }
          return Promise.reject(new Error(`Could not match ${url}`));
        });

        await request(app.getHttpServer())
          .get(
            `/v1/chains/${chain.chainId}/safes/${safe.address}/transactions/history?trusted=false&imitation=false`,
          )
          .expect(200)
          .then(({ body }) => {
            expect(body.results).toStrictEqual([
              {
                timestamp: 1710927778000,
                type: 'DATE_LABEL',
              },
              {
                conflictType: 'None',
                transaction: {
                  executionInfo: null,
                  // @ts-expect-error - Type does not contain transfers
                  id: `transfer_${safe.address}_${results[0].transfers[0].transferId}`,
                  safeAppInfo: null,
                  timestamp: 1710927778000,
                  txInfo: {
                    direction: 'INCOMING',
                    humanDescription: null,
                    recipient: {
                      logoUri: null,
                      name: null,
                      value: safe.address,
                    },
                    sender: {
                      logoUri: null,
                      name: null,
                      value: imitationAddress,
                    },
                    transferInfo: {
                      decimals: imitationToken.decimals,
                      imitation: false,
                      logoUri: imitationToken.logoUri,
                      tokenAddress: imitationToken.address,
                      tokenName: imitationToken.name,
                      tokenSymbol: imitationToken.symbol,
                      trusted: imitationToken.trusted,
                      type: 'ERC20',
                      value: (
                        valueIntolerantIncomingTransaction
                          .transfers![0] as ERC20Transfer
                      ).value,
                    },
                    type: 'Transfer',
                  },
                  txStatus: 'SUCCESS',
                  txHash:
                    valueIntolerantIncomingTransaction.transfers![0]
                      .transactionHash,
                },
                type: 'TRANSACTION',
              },
              {
                conflictType: 'None',
                transaction: {
                  executionInfo: {
                    confirmationsRequired: 1,
                    confirmationsSubmitted: 1,
                    missingSigners: null,
                    nonce: multisigTransaction.nonce,
                    type: 'MULTISIG',
                  },
                  id: `multisig_${safe.address}_${multisigTransaction.safeTxHash}`,
                  safeAppInfo: null,
                  timestamp: 1710927685000,
                  txInfo: {
                    direction: 'OUTGOING',
                    humanDescription: null,
                    recipient: {
                      logoUri: null,
                      name: null,
                      value: multisigTransfer.to,
                    },
                    sender: {
                      logoUri: null,
                      name: null,
                      value: safe.address,
                    },
                    transferInfo: {
                      decimals: multisigToken.decimals,
                      imitation: false,
                      logoUri: multisigToken.logoUri,
                      tokenAddress: multisigToken.address,
                      tokenName: multisigToken.name,
                      tokenSymbol: multisigToken.symbol,
                      trusted: null,
                      type: 'ERC20',
                      value: multisigTransfer.value,
                    },
                    type: 'Transfer',
                  },
                  txStatus: 'SUCCESS',
                  txHash: multisigTransaction.transactionHash,
                },
                type: 'TRANSACTION',
              },
              {
                conflictType: 'None',
                transaction: {
                  executionInfo: null,
                  // @ts-expect-error - Type does not contain transfers
                  id: `transfer_${safe.address}_${results[2].transfers[0].transferId}`,
                  safeAppInfo: null,
                  timestamp: new Date(
                    valueIntolerantOutgoingTransaction.executionDate,
                  ).getTime(),
                  txInfo: {
                    direction: 'OUTGOING',
                    humanDescription: null,
                    recipient: {
                      logoUri: null,
                      name: null,
                      value: imitationAddress,
                    },
                    sender: {
                      logoUri: null,
                      name: null,
                      value: safe.address,
                    },
                    transferInfo: {
                      decimals: imitationToken.decimals,
                      imitation: false,
                      logoUri: imitationToken.logoUri,
                      tokenAddress: imitationToken.address,
                      tokenName: imitationToken.name,
                      tokenSymbol: imitationToken.symbol,
                      trusted: imitationToken.trusted,
                      type: 'ERC20',
                      value: (
                        valueIntolerantOutgoingTransaction
                          .transfers![0] as ERC20Transfer
                      ).value,
                    },
                    type: 'Transfer',
                  },
                  txStatus: 'SUCCESS',
                  txHash:
                    valueIntolerantOutgoingTransaction.transfers![0]
                      .transactionHash,
                },
                type: 'TRANSACTION',
              },
              {
                conflictType: 'None',
                transaction: {
                  executionInfo: {
                    confirmationsRequired: 1,
                    confirmationsSubmitted: 1,
                    missingSigners: null,
                    nonce: notImitatedMultisigTransaction.nonce,
                    type: 'MULTISIG',
                  },
                  id: `multisig_${safe.address}_${notImitatedMultisigTransaction.safeTxHash}`,
                  safeAppInfo: null,
                  timestamp:
                    notImitatedMultisigTransfer.executionDate.getTime(),
                  txInfo: {
                    direction: 'OUTGOING',
                    humanDescription: null,
                    recipient: {
                      logoUri: null,
                      name: null,
                      value: notImitatedMultisigTransfer.to,
                    },
                    sender: {
                      logoUri: null,
                      name: null,
                      value: safe.address,
                    },
                    transferInfo: {
                      decimals: notImitatedMultisigToken.decimals,
                      imitation: false,
                      logoUri: notImitatedMultisigToken.logoUri,
                      tokenAddress: notImitatedMultisigToken.address,
                      tokenName: notImitatedMultisigToken.name,
                      tokenSymbol: notImitatedMultisigToken.symbol,
                      trusted: null,
                      type: 'ERC20',
                      value: notImitatedMultisigTransfer.value,
                    },
                    type: 'Transfer',
                  },
                  txStatus: 'SUCCESS',
                  txHash: notImitatedMultisigTransaction.transactionHash,
                },
                type: 'TRANSACTION',
              },
              {
                conflictType: 'None',
                transaction: {
                  executionInfo: {
                    confirmationsRequired: 1,
                    confirmationsSubmitted: 1,
                    missingSigners: null,
                    nonce: multisigTransaction.nonce,
                    type: 'MULTISIG',
                  },
                  id: `multisig_${safe.address}_${multisigTransaction.safeTxHash}`,
                  safeAppInfo: null,
                  timestamp: 1710927685000,
                  txInfo: {
                    direction: 'OUTGOING',
                    humanDescription: null,
                    recipient: {
                      logoUri: null,
                      name: null,
                      value: multisigTransfer.to,
                    },
                    sender: {
                      logoUri: null,
                      name: null,
                      value: safe.address,
                    },
                    transferInfo: {
                      decimals: multisigToken.decimals,
                      imitation: false,
                      logoUri: multisigToken.logoUri,
                      tokenAddress: multisigToken.address,
                      tokenName: multisigToken.name,
                      tokenSymbol: multisigToken.symbol,
                      trusted: null,
                      type: 'ERC20',
                      value: multisigTransfer.value,
                    },
                    type: 'Transfer',
                  },
                  txStatus: 'SUCCESS',
                  txHash: multisigTransaction.transactionHash,
                },
                type: 'TRANSACTION',
              },
            ]);
          });
      });

      it('should not filter out imitation incoming/outgoing transfers of vanity with an intolerant value outside the lookup distance', async () => {
        const results = [
          valueIntolerantIncomingTransaction,
          valueIntolerantOutgoingTransaction,
          notImitatedMultisigTransaction,
          notImitatedMultisigTransaction,
          multisigTransaction,
        ];
        networkService.get.mockImplementation(({ url }) => {
          if (url === `${safeConfigUrl}/api/v1/chains/${chain.chainId}`) {
            return Promise.resolve({ data: rawify(chain), status: 200 });
          }
          if (url === getAllTransactionsUrl) {
            return Promise.resolve({
              data: rawify(pageBuilder().with('results', results).build()),
              status: 200,
            });
          }
          if (url === getSafeUrl) {
            return Promise.resolve({ data: rawify(safe), status: 200 });
          }
          if (url === getTokenAddressUrl) {
            return Promise.resolve({
              data: rawify(multisigToken),
              status: 200,
            });
          }
          if (url === getNotImitatedTokenAddressUrl) {
            return Promise.resolve({
              data: rawify(notImitatedMultisigToken),
              status: 200,
            });
          }
          if (url === getImitationTokenAddressUrl) {
            return Promise.resolve({
              data: rawify(imitationToken),
              status: 200,
            });
          }
          return Promise.reject(new Error(`Could not match ${url}`));
        });

        await request(app.getHttpServer())
          .get(
            `/v1/chains/${chain.chainId}/safes/${safe.address}/transactions/history?trusted=false&imitation=false`,
          )
          .expect(200)
          .then(({ body }) => {
            expect(body.results).toStrictEqual([
              {
                timestamp: 1710927778000,
                type: 'DATE_LABEL',
              },
              {
                conflictType: 'None',
                transaction: {
                  executionInfo: null,
                  // @ts-expect-error - Type does not contain transfers
                  id: `transfer_${safe.address}_${results[0].transfers[0].transferId}`,
                  safeAppInfo: null,
                  timestamp: 1710927778000,
                  txInfo: {
                    direction: 'INCOMING',
                    humanDescription: null,
                    recipient: {
                      logoUri: null,
                      name: null,
                      value: safe.address,
                    },
                    sender: {
                      logoUri: null,
                      name: null,
                      value: imitationAddress,
                    },
                    transferInfo: {
                      decimals: imitationToken.decimals,
                      imitation: false,
                      logoUri: imitationToken.logoUri,
                      tokenAddress: imitationToken.address,
                      tokenName: imitationToken.name,
                      tokenSymbol: imitationToken.symbol,
                      trusted: imitationToken.trusted,
                      type: 'ERC20',
                      value: (
                        valueIntolerantIncomingTransaction
                          .transfers![0] as ERC20Transfer
                      ).value,
                    },
                    type: 'Transfer',
                  },
                  txStatus: 'SUCCESS',
                  txHash:
                    valueIntolerantIncomingTransaction.transfers![0]
                      .transactionHash,
                },
                type: 'TRANSACTION',
              },
              {
                conflictType: 'None',
                transaction: {
                  executionInfo: null,
                  // @ts-expect-error - Type does not contain transfers
                  id: `transfer_${safe.address}_${results[1].transfers[0].transferId}`,
                  safeAppInfo: null,
                  timestamp: new Date(
                    valueIntolerantOutgoingTransaction.executionDate,
                  ).getTime(),
                  txInfo: {
                    direction: 'OUTGOING',
                    humanDescription: null,
                    recipient: {
                      logoUri: null,
                      name: null,
                      value: imitationAddress,
                    },
                    sender: {
                      logoUri: null,
                      name: null,
                      value: safe.address,
                    },
                    transferInfo: {
                      decimals: imitationToken.decimals,
                      imitation: false,
                      logoUri: imitationToken.logoUri,
                      tokenAddress: imitationToken.address,
                      tokenName: imitationToken.name,
                      tokenSymbol: imitationToken.symbol,
                      trusted: imitationToken.trusted,
                      type: 'ERC20',
                      value: (
                        valueIntolerantOutgoingTransaction
                          .transfers![0] as ERC20Transfer
                      ).value,
                    },
                    type: 'Transfer',
                  },
                  txStatus: 'SUCCESS',
                  txHash:
                    valueIntolerantOutgoingTransaction.transfers![0]
                      .transactionHash,
                },
                type: 'TRANSACTION',
              },
              {
                conflictType: 'None',
                transaction: {
                  executionInfo: {
                    confirmationsRequired: 1,
                    confirmationsSubmitted: 1,
                    missingSigners: null,
                    nonce: notImitatedMultisigTransaction.nonce,
                    type: 'MULTISIG',
                  },
                  id: `multisig_${safe.address}_${notImitatedMultisigTransaction.safeTxHash}`,
                  safeAppInfo: null,
                  timestamp:
                    notImitatedMultisigTransfer.executionDate.getTime(),
                  txInfo: {
                    direction: 'OUTGOING',
                    humanDescription: null,
                    recipient: {
                      logoUri: null,
                      name: null,
                      value: notImitatedMultisigTransfer.to,
                    },
                    sender: {
                      logoUri: null,
                      name: null,
                      value: safe.address,
                    },
                    transferInfo: {
                      decimals: notImitatedMultisigToken.decimals,
                      imitation: false,
                      logoUri: notImitatedMultisigToken.logoUri,
                      tokenAddress: notImitatedMultisigToken.address,
                      tokenName: notImitatedMultisigToken.name,
                      tokenSymbol: notImitatedMultisigToken.symbol,
                      trusted: null,
                      type: 'ERC20',
                      value: notImitatedMultisigTransfer.value,
                    },
                    type: 'Transfer',
                  },
                  txStatus: 'SUCCESS',
                  txHash: notImitatedMultisigTransaction.transactionHash,
                },
                type: 'TRANSACTION',
              },
              {
                conflictType: 'None',
                transaction: {
                  executionInfo: {
                    confirmationsRequired: 1,
                    confirmationsSubmitted: 1,
                    missingSigners: null,
                    nonce: notImitatedMultisigTransaction.nonce,
                    type: 'MULTISIG',
                  },
                  id: `multisig_${safe.address}_${notImitatedMultisigTransaction.safeTxHash}`,
                  safeAppInfo: null,
                  timestamp:
                    notImitatedMultisigTransfer.executionDate.getTime(),
                  txInfo: {
                    direction: 'OUTGOING',
                    humanDescription: null,
                    recipient: {
                      logoUri: null,
                      name: null,
                      value: notImitatedMultisigTransfer.to,
                    },
                    sender: {
                      logoUri: null,
                      name: null,
                      value: safe.address,
                    },
                    transferInfo: {
                      decimals: notImitatedMultisigToken.decimals,
                      imitation: false,
                      logoUri: notImitatedMultisigToken.logoUri,
                      tokenAddress: notImitatedMultisigToken.address,
                      tokenName: notImitatedMultisigToken.name,
                      tokenSymbol: notImitatedMultisigToken.symbol,
                      trusted: null,
                      type: 'ERC20',
                      value: notImitatedMultisigTransfer.value,
                    },
                    type: 'Transfer',
                  },
                  txStatus: 'SUCCESS',
                  txHash: notImitatedMultisigTransaction.transactionHash,
                },
                type: 'TRANSACTION',
              },
              {
                conflictType: 'None',
                transaction: {
                  executionInfo: {
                    confirmationsRequired: 1,
                    confirmationsSubmitted: 1,
                    missingSigners: null,
                    nonce: multisigTransaction.nonce,
                    type: 'MULTISIG',
                  },
                  id: `multisig_${safe.address}_${multisigTransaction.safeTxHash}`,
                  safeAppInfo: null,
                  timestamp: 1710927685000,
                  txInfo: {
                    direction: 'OUTGOING',
                    humanDescription: null,
                    recipient: {
                      logoUri: null,
                      name: null,
                      value: multisigTransfer.to,
                    },
                    sender: {
                      logoUri: null,
                      name: null,
                      value: safe.address,
                    },
                    transferInfo: {
                      decimals: multisigToken.decimals,
                      imitation: false,
                      logoUri: multisigToken.logoUri,
                      tokenAddress: multisigToken.address,
                      tokenName: multisigToken.name,
                      tokenSymbol: multisigToken.symbol,
                      trusted: null,
                      type: 'ERC20',
                      value: multisigTransfer.value,
                    },
                    type: 'Transfer',
                  },
                  txStatus: 'SUCCESS',
                  txHash: multisigTransaction.transactionHash,
                },
                type: 'TRANSACTION',
              },
            ]);
          });
      });
    });

    it('should detect imitation tokens using differing decimals', async () => {
      const differentDecimals = multisigToken.decimals + 1;
      const differentValue = multisigTransfer.value + '0';
      const imitationWithDifferentDecimalsAddress = getImitationAddress(
        multisigTransfer.to,
      );
      const imitationWithDifferentDecimalsExecutionDate = new Date(
        '2024-03-20T09:42:58Z',
      );
      const imitationWithDifferentDecimalsToken = erc20TokenBuilder()
        .with('decimals', differentDecimals)
        .build();

      const imitationWithDifferentDecimalsIncomingTransfer = {
        ...erc20TransferBuilder()
          .with('from', imitationWithDifferentDecimalsAddress)
          .with('to', safe.address)
          .with('tokenAddress', imitationWithDifferentDecimalsToken.address)
          .with('value', differentValue)
          .with('executionDate', imitationWithDifferentDecimalsExecutionDate)
          .build(),
        // TODO: Update type to include tokenInfo
        tokenInfo: imitationWithDifferentDecimalsToken,
      };
      const imitationWithDifferentDecimalsIncomingErc20Transfer =
        erc20TransferEncoder()
          .with('to', safe.address)
          .with('value', BigInt(differentValue));
      const imitationWithDifferentDecimalsIncomingTransaction =
        ethereumTransactionToJson(
          ethereumTransactionBuilder()
            .with(
              'executionDate',
              imitationWithDifferentDecimalsIncomingTransfer.executionDate,
            )
            .with(
              'data',
              imitationWithDifferentDecimalsIncomingErc20Transfer.encode(),
            )
            .with('transfers', [
              erc20TransferToJson(
                imitationWithDifferentDecimalsIncomingTransfer,
              ) as Transfer,
            ])
            .build(),
        ) as EthereumTransaction;

      const results = [
        imitationWithDifferentDecimalsIncomingTransaction,
        multisigTransaction,
      ];
      networkService.get.mockImplementation(({ url }) => {
        if (url === `${safeConfigUrl}/api/v1/chains/${chain.chainId}`) {
          return Promise.resolve({ data: rawify(chain), status: 200 });
        }
        if (url === getAllTransactionsUrl) {
          return Promise.resolve({
            data: rawify(pageBuilder().with('results', results).build()),
            status: 200,
          });
        }
        if (url === getSafeUrl) {
          return Promise.resolve({ data: rawify(safe), status: 200 });
        }
        if (url === getTokenAddressUrl) {
          return Promise.resolve({
            data: rawify(multisigToken),
            status: 200,
          });
        }
        if (
          url ===
          `${chain.transactionService}/api/v1/tokens/${imitationWithDifferentDecimalsToken.address}`
        ) {
          return Promise.resolve({
            data: rawify(imitationWithDifferentDecimalsToken),
            status: 200,
          });
        }
        return Promise.reject(new Error(`Could not match ${url}`));
      });

      await request(app.getHttpServer())
        .get(
          `/v1/chains/${chain.chainId}/safes/${safe.address}/transactions/history?trusted=false`,
        )
        .expect(200)
        .then(({ body }) => {
          expect(body.results).toStrictEqual([
            {
              timestamp: 1710927778000,
              type: 'DATE_LABEL',
            },
            {
              conflictType: 'None',
              transaction: {
                executionInfo: null,
                // @ts-expect-error - Type does not contain transfers
                id: `transfer_${safe.address}_${results[0].transfers[0].transferId}`,
                safeAppInfo: null,
                timestamp: 1710927778000,
                txInfo: {
                  direction: 'INCOMING',
                  humanDescription: null,
                  recipient: {
                    logoUri: null,
                    name: null,
                    value: safe.address,
                  },
                  sender: {
                    logoUri: null,
                    name: null,
                    value: imitationWithDifferentDecimalsAddress,
                  },
                  transferInfo: {
                    decimals: imitationWithDifferentDecimalsToken.decimals,
                    imitation: true,
                    logoUri: imitationWithDifferentDecimalsToken.logoUri,
                    tokenAddress: imitationWithDifferentDecimalsToken.address,
                    tokenName: imitationWithDifferentDecimalsToken.name,
                    tokenSymbol: imitationWithDifferentDecimalsToken.symbol,
                    trusted: imitationWithDifferentDecimalsToken.trusted,
                    type: 'ERC20',
                    value: imitationWithDifferentDecimalsIncomingTransfer.value,
                  },
                  type: 'Transfer',
                },
                txStatus: 'SUCCESS',
                txHash:
                  imitationWithDifferentDecimalsIncomingTransaction
                    .transfers![0].transactionHash,
              },
              type: 'TRANSACTION',
            },
            {
              conflictType: 'None',
              transaction: {
                executionInfo: {
                  confirmationsRequired: 1,
                  confirmationsSubmitted: 1,
                  missingSigners: null,
                  nonce: multisigTransaction.nonce,
                  type: 'MULTISIG',
                },
                id: `multisig_${safe.address}_${multisigTransaction.safeTxHash}`,
                safeAppInfo: null,
                timestamp: 1710927685000,
                txInfo: {
                  direction: 'OUTGOING',
                  humanDescription: null,
                  recipient: {
                    logoUri: null,
                    name: null,
                    value: multisigTransfer.to,
                  },
                  sender: {
                    logoUri: null,
                    name: null,
                    value: safe.address,
                  },
                  transferInfo: {
                    decimals: multisigToken.decimals,
                    imitation: false,
                    logoUri: multisigToken.logoUri,
                    tokenAddress: multisigToken.address,
                    tokenName: multisigToken.name,
                    tokenSymbol: multisigToken.symbol,
                    trusted: null,
                    type: 'ERC20',
                    value: multisigTransfer.value,
                  },
                  type: 'Transfer',
                },
                txStatus: 'SUCCESS',
                txHash: multisigTransaction.transactionHash,
              },
              type: 'TRANSACTION',
            },
          ]);
        });
    });
  });

  describe('Echo transfers', () => {
<<<<<<< HEAD
    const multisigExecutionDate = new Date('2024-03-20T09:42:58Z');
    const multisigToken = erc20TokenBuilder().build();
    const multisigTransfer = {
      ...erc20TransferBuilder()
        .with('executionDate', multisigExecutionDate)
        .with('from', safe.address)
        .with('tokenAddress', multisigToken.address)
        .with(
          'value',
          parseUnits(
            // Value vastly above echo limit for testing flagging
            (echoLimit * faker.number.bigInt({ min: 3, max: 9 })).toString(),
            multisigToken.decimals,
          ).toString(),
        )
        .build(),
      tokenInfo: multisigToken,
    };
    const multisigTransaction = {
      ...(multisigTransactionToJson(
        multisigTransactionBuilder()
          .with('executionDate', multisigExecutionDate)
          .with('safe', safe.address)
          .with('to', multisigToken.address)
          .with('value', '0')
          .with('operation', 0)
          .with('gasToken', zeroAddress)
          .with('safeTxGas', 0)
          .with('baseGas', 0)
          .with('gasPrice', '0')
          .with('refundReceiver', zeroAddress)
          .with('proposer', safe.owners[0])
          .with('executor', safe.owners[0])
          .with('isExecuted', true)
          .with('isSuccessful', true)
          .with('origin', null)
          .with(
            'dataDecoded',
            dataDecodedBuilder()
              .with('method', 'transfer')
              .with('parameters', [
                dataDecodedParameterBuilder()
                  .with('name', 'to')
                  .with('type', 'address')
                  .with('value', multisigTransfer.to)
                  .build(),
                dataDecodedParameterBuilder()
                  .with('name', 'value')
                  .with('type', 'uint256')
                  .with('value', multisigTransfer.value)
                  .build(),
              ])
              .build(),
          )
          .with('confirmationsRequired', 1)
          .with('confirmations', [
            confirmationBuilder().with('owner', safe.owners[0]).build(),
          ])
          .with('trusted', true)
          .build(),
      ) as MultisigTransaction),
      // TODO: Update type to include transfers
      transfers: [erc20TransferToJson(multisigTransfer) as Transfer],
    } as MultisigTransaction;

    const notImitatedMultisigToken = erc20TokenBuilder()
      .with('decimals', multisigToken.decimals)
      .build();
    const notImitatedMultisigTransfer = {
      ...erc20TransferBuilder()
        .with('executionDate', multisigExecutionDate)
        .with('from', safe.address)
        .with('tokenAddress', notImitatedMultisigToken.address)
        .with('value', faker.string.numeric({ exclude: ['0'] }))
        .build(),
      tokenInfo: multisigToken,
    };
    const notImitatedMultisigTransaction = {
      ...(multisigTransactionToJson(
        multisigTransactionBuilder()
          .with('executionDate', multisigExecutionDate)
          .with('safe', safe.address)
          .with('to', notImitatedMultisigToken.address)
          .with('value', '0')
          .with('operation', 0)
          .with('gasToken', zeroAddress)
          .with('safeTxGas', 0)
          .with('baseGas', 0)
          .with('gasPrice', '0')
          .with('refundReceiver', zeroAddress)
          .with('proposer', safe.owners[0])
          .with('executor', safe.owners[0])
          .with('isExecuted', true)
          .with('isSuccessful', true)
          .with('origin', null)
          .with(
            'dataDecoded',
            dataDecodedBuilder()
              .with('method', 'transfer')
              .with('parameters', [
                dataDecodedParameterBuilder()
                  .with('name', 'to')
                  .with('type', 'address')
                  .with('value', notImitatedMultisigTransfer.to)
                  .build(),
                dataDecodedParameterBuilder()
                  .with('name', 'value')
                  .with('type', 'uint256')
                  .with('value', notImitatedMultisigTransfer.value)
                  .build(),
              ])
              .build(),
          )
          .with('confirmationsRequired', 1)
          .with('confirmations', [
            confirmationBuilder().with('owner', safe.owners[0]).build(),
          ])
          .with('trusted', true)
          .build(),
      ) as MultisigTransaction),
      // TODO: Update type to include transfers
      transfers: [erc20TransferToJson(notImitatedMultisigTransfer) as Transfer],
    } as MultisigTransaction;
    const imitationAddress = getImitationAddress(multisigTransfer.to);
=======
    let multisigToken: Token;
    let multisigTransfer: ERC20Transfer;
    let multisigTransaction: MultisigTransaction;
    let notImitatedMultisigToken: Token;
    let notImitatedMultisigTransaction: MultisigTransaction;
    let imitationAddress: `0x${string}`;
    let notImitatedMultisigTransfer: ERC20Transfer;
    let imitationIncomingTransfer: ERC20Transfer;
    let imitationIncomingTransaction: EthereumTransaction;
>>>>>>> dcead3be

    let getAllTransactionsUrl: string;
    let getSafeUrl: string;
    let getTokenAddressUrl: string;
    let getNotImitatedTokenAddressUrl: string;

    beforeEach(async () => {
      const multisigExecutionDate = new Date('2024-03-20T09:42:58Z');
      multisigToken = tokenBuilder().with('type', TokenType.Erc20).build();
      multisigTransfer = {
        ...erc20TransferBuilder()
          .with('executionDate', multisigExecutionDate)
          .with('from', safe.address)
          .with('tokenAddress', multisigToken.address)
          .with(
            'value',
            parseUnits(
<<<<<<< HEAD
              faker.number.bigInt({ min: 1, max: echoLimit }).toString(),
              multisigToken.decimals,
=======
              // Value vastly above echo limit for testing flagging
              (echoLimit * faker.number.bigInt({ min: 3, max: 9 })).toString(),
              multisigToken.decimals!,
>>>>>>> dcead3be
            ).toString(),
          )
          .build(),
        tokenInfo: multisigToken,
      } as ERC20Transfer;
      multisigTransaction = {
        ...(multisigTransactionToJson(
          await multisigTransactionBuilder()
            .with('executionDate', multisigExecutionDate)
            .with('safe', safe.address)
            .with('to', multisigToken.address)
            .with('value', '0')
            .with('operation', 0)
            .with('gasToken', zeroAddress)
            .with('safeTxGas', 0)
            .with('baseGas', 0)
            .with('gasPrice', '0')
            .with('refundReceiver', zeroAddress)
            .with('proposer', safe.owners[0])
            .with('executor', safe.owners[0])
            .with('isExecuted', true)
            .with('isSuccessful', true)
            .with('origin', null)
            .with(
              'dataDecoded',
              dataDecodedBuilder()
                .with('method', 'transfer')
                .with('parameters', [
                  dataDecodedParameterBuilder()
                    .with('name', 'to')
                    .with('type', 'address')
                    .with('value', multisigTransfer.to)
                    .build(),
                  dataDecodedParameterBuilder()
                    .with('name', 'value')
                    .with('type', 'uint256')
                    .with('value', multisigTransfer.value)
                    .build(),
                ])
                .build(),
            )
            .with('confirmationsRequired', 1)
            .with('trusted', true)
            .buildWithConfirmations({
              signers: [signer],
              chainId: chain.chainId,
              safe,
            }),
        ) as MultisigTransaction),
        // TODO: Update type to include transfers
        transfers: [erc20TransferToJson(multisigTransfer) as Transfer],
      } as MultisigTransaction;

      notImitatedMultisigToken = tokenBuilder()
        .with('type', TokenType.Erc20)
        .with('decimals', multisigToken.decimals)
        .build();
      notImitatedMultisigTransfer = {
        ...erc20TransferBuilder()
          .with('executionDate', multisigExecutionDate)
          .with('from', safe.address)
          .with('tokenAddress', notImitatedMultisigToken.address)
          .with('value', faker.string.numeric({ exclude: ['0'] }))
          .build(),
        tokenInfo: multisigToken,
      } as ERC20Transfer;
      notImitatedMultisigTransaction = {
        ...(multisigTransactionToJson(
          await multisigTransactionBuilder()
            .with('executionDate', multisigExecutionDate)
            .with('safe', safe.address)
            .with('to', notImitatedMultisigToken.address)
            .with('value', '0')
            .with('operation', 0)
            .with('gasToken', zeroAddress)
            .with('safeTxGas', 0)
            .with('baseGas', 0)
            .with('gasPrice', '0')
            .with('refundReceiver', zeroAddress)
            .with('proposer', safe.owners[0])
            .with('executor', safe.owners[0])
            .with('isExecuted', true)
            .with('isSuccessful', true)
            .with('origin', null)
            .with(
              'dataDecoded',
              dataDecodedBuilder()
                .with('method', 'transfer')
                .with('parameters', [
                  dataDecodedParameterBuilder()
                    .with('name', 'to')
                    .with('type', 'address')
                    .with('value', notImitatedMultisigTransfer.to)
                    .build(),
                  dataDecodedParameterBuilder()
                    .with('name', 'value')
                    .with('type', 'uint256')
                    .with('value', notImitatedMultisigTransfer.value)
                    .build(),
                ])
                .build(),
            )
            .with('confirmationsRequired', 1)
            .with('trusted', true)
            .buildWithConfirmations({
              signers: [signer],
              chainId: chain.chainId,
              safe,
            }),
        ) as MultisigTransaction),
        // TODO: Update type to include transfers
        transfers: [
          erc20TransferToJson(notImitatedMultisigTransfer) as Transfer,
        ],
      } as MultisigTransaction;
      imitationAddress = getImitationAddress(multisigTransfer.to);

      getAllTransactionsUrl = `${chain.transactionService}/api/v1/safes/${safe.address}/all-transactions/`;
      getSafeUrl = `${chain.transactionService}/api/v1/safes/${safe.address}`;
      getTokenAddressUrl = `${chain.transactionService}/api/v1/tokens/${multisigToken.address}`;
      getNotImitatedTokenAddressUrl = `${chain.transactionService}/api/v1/tokens/${notImitatedMultisigToken.address}`;
    });

    describe('Below limit', () => {
      beforeEach(() => {
        const imitationExecutionDate = new Date('2024-03-20T09:42:58Z');
        imitationIncomingTransfer = {
          ...erc20TransferBuilder()
            .with('to', safe.address)
            .with('from', imitationAddress)
            .with('tokenAddress', multisigToken.address)
            .with(
              'value',
              parseUnits(
                faker.number.bigInt({ min: 1, max: echoLimit }).toString(),
                multisigToken.decimals!,
              ).toString(),
            )
            .with('executionDate', imitationExecutionDate)
            .build(),
          // TODO: Update type to include tokenInfo
          tokenInfo: multisigToken,
        } as ERC20Transfer;
        const imitationIncomingErc20Transfer = erc20TransferEncoder()
          .with('to', safe.address)
          .with('value', BigInt(imitationIncomingTransfer.value));
        imitationIncomingTransaction = ethereumTransactionToJson(
          ethereumTransactionBuilder()
            .with('executionDate', imitationIncomingTransfer.executionDate)
            .with('data', imitationIncomingErc20Transfer.encode())
            .with('transfers', [
              erc20TransferToJson(imitationIncomingTransfer) as Transfer,
            ])
            .build(),
        ) as EthereumTransaction;
      });

      it('should flag imitation incoming transfers of vanity with a below-limit value within the lookup distance', async () => {
        const results = [imitationIncomingTransaction, multisigTransaction];
        networkService.get.mockImplementation(({ url }) => {
          if (url === `${safeConfigUrl}/api/v1/chains/${chain.chainId}`) {
            return Promise.resolve({ data: rawify(chain), status: 200 });
          }
          if (url === getAllTransactionsUrl) {
            return Promise.resolve({
              data: rawify(pageBuilder().with('results', results).build()),
              status: 200,
            });
          }
          if (url === getSafeUrl) {
            return Promise.resolve({ data: rawify(safe), status: 200 });
          }
          if (url === getTokenAddressUrl) {
            return Promise.resolve({
              data: rawify(multisigToken),
              status: 200,
            });
          }
          return Promise.reject(new Error(`Could not match ${url}`));
        });

        await request(app.getHttpServer())
          .get(
            `/v1/chains/${chain.chainId}/safes/${safe.address}/transactions/history?trusted=false`,
          )
          .expect(200)
          .then(({ body }) => {
            expect(body.results).toStrictEqual([
              {
                timestamp: 1710927778000,
                type: 'DATE_LABEL',
              },
              {
                conflictType: 'None',
                transaction: {
                  executionInfo: null,
                  // @ts-expect-error - Type does not contain transfers
                  id: `transfer_${safe.address}_${results[0].transfers[0].transferId}`,
                  safeAppInfo: null,
                  timestamp: 1710927778000,
                  txInfo: {
                    direction: 'INCOMING',
                    humanDescription: null,
                    recipient: {
                      logoUri: null,
                      name: null,
                      value: safe.address,
                    },
                    sender: {
                      logoUri: null,
                      name: null,
                      value: imitationIncomingTransaction.transfers![0].from,
                    },
                    transferInfo: {
                      decimals: multisigToken.decimals,
                      imitation: true,
                      logoUri: multisigToken.logoUri,
                      tokenAddress: multisigToken.address,
                      tokenName: multisigToken.name,
                      tokenSymbol: multisigToken.symbol,
                      trusted: multisigToken.trusted,
                      type: 'ERC20',
                      value: imitationIncomingTransfer.value,
                    },
                    type: 'Transfer',
                  },
                  txStatus: 'SUCCESS',
                  txHash:
                    imitationIncomingTransaction.transfers![0].transactionHash,
                },
                type: 'TRANSACTION',
              },
              {
                conflictType: 'None',
                transaction: {
                  executionInfo: {
                    confirmationsRequired: 1,
                    confirmationsSubmitted: 1,
                    missingSigners: null,
                    nonce: multisigTransaction.nonce,
                    type: 'MULTISIG',
                  },
                  id: `multisig_${safe.address}_${multisigTransaction.safeTxHash}`,
                  safeAppInfo: null,
                  timestamp: 1710927778000,
                  txInfo: {
                    direction: 'OUTGOING',
                    humanDescription: null,
                    recipient: {
                      logoUri: null,
                      name: null,
                      value: multisigTransfer.to,
                    },
                    sender: {
                      logoUri: null,
                      name: null,
                      value: safe.address,
                    },
                    transferInfo: {
                      decimals: multisigToken.decimals,
                      imitation: false,
                      logoUri: multisigToken.logoUri,
                      tokenAddress: multisigToken.address,
                      tokenName: multisigToken.name,
                      tokenSymbol: multisigToken.symbol,
                      trusted: null,
                      type: 'ERC20',
                      value: multisigTransfer.value,
                    },
                    type: 'Transfer',
                  },
                  txStatus: 'SUCCESS',
                  txHash: multisigTransaction.transactionHash,
                },
                type: 'TRANSACTION',
              },
            ]);
          });
      });

      it('should not flag imitation incoming transfers of vanity with a below-limit value outside the lookup distance', async () => {
        const results = [
          imitationIncomingTransaction,
          notImitatedMultisigTransaction,
          notImitatedMultisigTransaction,
          notImitatedMultisigTransaction,
          multisigTransaction,
        ];

        networkService.get.mockImplementation(({ url }) => {
          if (url === `${safeConfigUrl}/api/v1/chains/${chain.chainId}`) {
            return Promise.resolve({ data: rawify(chain), status: 200 });
          }
          if (url === getAllTransactionsUrl) {
            return Promise.resolve({
              data: rawify(pageBuilder().with('results', results).build()),
              status: 200,
            });
          }
          if (url === getSafeUrl) {
            return Promise.resolve({ data: rawify(safe), status: 200 });
          }
          if (url === getTokenAddressUrl) {
            return Promise.resolve({
              data: rawify(multisigToken),
              status: 200,
            });
          }
          if (url === getNotImitatedTokenAddressUrl) {
            return Promise.resolve({
              data: rawify(notImitatedMultisigToken),
              status: 200,
            });
          }
          return Promise.reject(new Error(`Could not match ${url}`));
        });

        await request(app.getHttpServer())
          .get(
            `/v1/chains/${chain.chainId}/safes/${safe.address}/transactions/history?trusted=false`,
          )
          .expect(200)
          .then(({ body }) => {
            expect(body.results).toStrictEqual([
              {
                timestamp: 1710927778000,
                type: 'DATE_LABEL',
              },
              {
                conflictType: 'None',
                transaction: {
                  executionInfo: null,
                  // @ts-expect-error - Type does not contain transfers
                  id: `transfer_${safe.address}_${results[0].transfers[0].transferId}`,
                  safeAppInfo: null,
                  timestamp: 1710927778000,
                  txInfo: {
                    direction: 'INCOMING',
                    humanDescription: null,
                    recipient: {
                      logoUri: null,
                      name: null,
                      value: safe.address,
                    },
                    sender: {
                      logoUri: null,
                      name: null,
                      value: imitationIncomingTransaction.transfers![0].from,
                    },
                    transferInfo: {
                      decimals: multisigToken.decimals,
                      imitation: false,
                      logoUri: multisigToken.logoUri,
                      tokenAddress: multisigToken.address,
                      tokenName: multisigToken.name,
                      tokenSymbol: multisigToken.symbol,
                      trusted: multisigToken.trusted,
                      type: 'ERC20',
                      value: imitationIncomingTransfer.value,
                    },
                    type: 'Transfer',
                  },
                  txStatus: 'SUCCESS',
                  txHash:
                    imitationIncomingTransaction.transfers![0].transactionHash,
                },
                type: 'TRANSACTION',
              },
              {
                conflictType: 'None',
                transaction: {
                  executionInfo: {
                    confirmationsRequired: 1,
                    confirmationsSubmitted: 1,
                    missingSigners: null,
                    nonce: notImitatedMultisigTransaction.nonce,
                    type: 'MULTISIG',
                  },
                  id: `multisig_${safe.address}_${notImitatedMultisigTransaction.safeTxHash}`,
                  safeAppInfo: null,
                  timestamp:
                    notImitatedMultisigTransfer.executionDate.getTime(),
                  txInfo: {
                    direction: 'OUTGOING',
                    humanDescription: null,
                    recipient: {
                      logoUri: null,
                      name: null,
                      value: notImitatedMultisigTransfer.to,
                    },
                    sender: {
                      logoUri: null,
                      name: null,
                      value: safe.address,
                    },
                    transferInfo: {
                      decimals: notImitatedMultisigToken.decimals,
                      imitation: false,
                      logoUri: notImitatedMultisigToken.logoUri,
                      tokenAddress: notImitatedMultisigToken.address,
                      tokenName: notImitatedMultisigToken.name,
                      tokenSymbol: notImitatedMultisigToken.symbol,
                      trusted: null,
                      type: 'ERC20',
                      value: notImitatedMultisigTransfer.value,
                    },
                    type: 'Transfer',
                  },
                  txStatus: 'SUCCESS',
                  txHash: notImitatedMultisigTransaction.transactionHash,
                },
                type: 'TRANSACTION',
              },
              {
                conflictType: 'None',
                transaction: {
                  executionInfo: {
                    confirmationsRequired: 1,
                    confirmationsSubmitted: 1,
                    missingSigners: null,
                    nonce: notImitatedMultisigTransaction.nonce,
                    type: 'MULTISIG',
                  },
                  id: `multisig_${safe.address}_${notImitatedMultisigTransaction.safeTxHash}`,
                  safeAppInfo: null,
                  timestamp:
                    notImitatedMultisigTransfer.executionDate.getTime(),
                  txInfo: {
                    direction: 'OUTGOING',
                    humanDescription: null,
                    recipient: {
                      logoUri: null,
                      name: null,
                      value: notImitatedMultisigTransfer.to,
                    },
                    sender: {
                      logoUri: null,
                      name: null,
                      value: safe.address,
                    },
                    transferInfo: {
                      decimals: notImitatedMultisigToken.decimals,
                      imitation: false,
                      logoUri: notImitatedMultisigToken.logoUri,
                      tokenAddress: notImitatedMultisigToken.address,
                      tokenName: notImitatedMultisigToken.name,
                      tokenSymbol: notImitatedMultisigToken.symbol,
                      trusted: null,
                      type: 'ERC20',
                      value: notImitatedMultisigTransfer.value,
                    },
                    type: 'Transfer',
                  },
                  txStatus: 'SUCCESS',
                  txHash: notImitatedMultisigTransaction.transactionHash,
                },
                type: 'TRANSACTION',
              },
              {
                conflictType: 'None',
                transaction: {
                  executionInfo: {
                    confirmationsRequired: 1,
                    confirmationsSubmitted: 1,
                    missingSigners: null,
                    nonce: notImitatedMultisigTransaction.nonce,
                    type: 'MULTISIG',
                  },
                  id: `multisig_${safe.address}_${notImitatedMultisigTransaction.safeTxHash}`,
                  safeAppInfo: null,
                  timestamp:
                    notImitatedMultisigTransfer.executionDate.getTime(),
                  txInfo: {
                    direction: 'OUTGOING',
                    humanDescription: null,
                    recipient: {
                      logoUri: null,
                      name: null,
                      value: notImitatedMultisigTransfer.to,
                    },
                    sender: {
                      logoUri: null,
                      name: null,
                      value: safe.address,
                    },
                    transferInfo: {
                      decimals: notImitatedMultisigToken.decimals,
                      imitation: false,
                      logoUri: notImitatedMultisigToken.logoUri,
                      tokenAddress: notImitatedMultisigToken.address,
                      tokenName: notImitatedMultisigToken.name,
                      tokenSymbol: notImitatedMultisigToken.symbol,
                      trusted: null,
                      type: 'ERC20',
                      value: notImitatedMultisigTransfer.value,
                    },
                    type: 'Transfer',
                  },
                  txStatus: 'SUCCESS',
                  txHash: notImitatedMultisigTransaction.transactionHash,
                },
                type: 'TRANSACTION',
              },
              {
                conflictType: 'None',
                transaction: {
                  executionInfo: {
                    confirmationsRequired: 1,
                    confirmationsSubmitted: 1,
                    missingSigners: null,
                    nonce: multisigTransaction.nonce,
                    type: 'MULTISIG',
                  },
                  id: `multisig_${safe.address}_${multisigTransaction.safeTxHash}`,
                  safeAppInfo: null,
                  timestamp: 1710927778000,
                  txInfo: {
                    direction: 'OUTGOING',
                    humanDescription: null,
                    recipient: {
                      logoUri: null,
                      name: null,
                      value: multisigTransfer.to,
                    },
                    sender: {
                      logoUri: null,
                      name: null,
                      value: safe.address,
                    },
                    transferInfo: {
                      decimals: multisigToken.decimals,
                      imitation: false,
                      logoUri: multisigToken.logoUri,
                      tokenAddress: multisigToken.address,
                      tokenName: multisigToken.name,
                      tokenSymbol: multisigToken.symbol,
                      trusted: null,
                      type: 'ERC20',
                      value: multisigTransfer.value,
                    },
                    type: 'Transfer',
                  },
                  txStatus: 'SUCCESS',
                  txHash: multisigTransaction.transactionHash,
                },
                type: 'TRANSACTION',
              },
            ]);
          });
      });

      it('should filter out imitation incoming transfers of vanity with a below-limit value within the lookup distance', async () => {
        const results = [imitationIncomingTransaction, multisigTransaction];
        networkService.get.mockImplementation(({ url }) => {
          if (url === `${safeConfigUrl}/api/v1/chains/${chain.chainId}`) {
            return Promise.resolve({ data: rawify(chain), status: 200 });
          }
          if (url === getAllTransactionsUrl) {
            return Promise.resolve({
              data: rawify(pageBuilder().with('results', results).build()),
              status: 200,
            });
          }
          if (url === getSafeUrl) {
            return Promise.resolve({ data: rawify(safe), status: 200 });
          }
          if (url === getTokenAddressUrl) {
            return Promise.resolve({
              data: rawify(multisigToken),
              status: 200,
            });
          }
          return Promise.reject(new Error(`Could not match ${url}`));
        });

        await request(app.getHttpServer())
          .get(
            `/v1/chains/${chain.chainId}/safes/${safe.address}/transactions/history?trusted=false&imitation=false`,
          )
          .expect(200)
          .then(({ body }) => {
            expect(body.results).toStrictEqual([
              {
                timestamp: 1710927778000,
                type: 'DATE_LABEL',
              },
              {
                conflictType: 'None',
                transaction: {
                  executionInfo: {
                    confirmationsRequired: 1,
                    confirmationsSubmitted: 1,
                    missingSigners: null,
                    nonce: multisigTransaction.nonce,
                    type: 'MULTISIG',
                  },
                  id: `multisig_${safe.address}_${multisigTransaction.safeTxHash}`,
                  safeAppInfo: null,
                  timestamp: 1710927778000,
                  txInfo: {
                    direction: 'OUTGOING',
                    humanDescription: null,
                    recipient: {
                      logoUri: null,
                      name: null,
                      value: multisigTransfer.to,
                    },
                    sender: {
                      logoUri: null,
                      name: null,
                      value: safe.address,
                    },
                    transferInfo: {
                      decimals: multisigToken.decimals,
                      imitation: false,
                      logoUri: multisigToken.logoUri,
                      tokenAddress: multisigToken.address,
                      tokenName: multisigToken.name,
                      tokenSymbol: multisigToken.symbol,
                      trusted: null,
                      type: 'ERC20',
                      value: multisigTransfer.value,
                    },
                    type: 'Transfer',
                  },
                  txStatus: 'SUCCESS',
                  txHash: multisigTransaction.transactionHash,
                },
                type: 'TRANSACTION',
              },
            ]);
          });
      });

      it('should not filter out imitation incoming transfers of vanity with a below-limit value outside the lookup distance', async () => {
        const results = [
          imitationIncomingTransaction,
          notImitatedMultisigTransaction,
          notImitatedMultisigTransaction,
          notImitatedMultisigTransaction,
          multisigTransaction,
        ];

        networkService.get.mockImplementation(({ url }) => {
          if (url === `${safeConfigUrl}/api/v1/chains/${chain.chainId}`) {
            return Promise.resolve({ data: rawify(chain), status: 200 });
          }
          if (url === getAllTransactionsUrl) {
            return Promise.resolve({
              data: rawify(pageBuilder().with('results', results).build()),
              status: 200,
            });
          }
          if (url === getSafeUrl) {
            return Promise.resolve({ data: rawify(safe), status: 200 });
          }
          if (url === getTokenAddressUrl) {
            return Promise.resolve({
              data: rawify(multisigToken),
              status: 200,
            });
          }
          if (url === getNotImitatedTokenAddressUrl) {
            return Promise.resolve({
              data: rawify(notImitatedMultisigToken),
              status: 200,
            });
          }
          return Promise.reject(new Error(`Could not match ${url}`));
        });

        await request(app.getHttpServer())
          .get(
            `/v1/chains/${chain.chainId}/safes/${safe.address}/transactions/history?trusted=false&imitation=false`,
          )
          .expect(200)
          .then(({ body }) => {
            expect(body.results).toStrictEqual([
              {
                timestamp: 1710927778000,
                type: 'DATE_LABEL',
              },
              {
                conflictType: 'None',
                transaction: {
                  executionInfo: null,
                  // @ts-expect-error - Type does not contain transfers
                  id: `transfer_${safe.address}_${results[0].transfers[0].transferId}`,
                  safeAppInfo: null,
                  timestamp: 1710927778000,
                  txInfo: {
                    direction: 'INCOMING',
                    humanDescription: null,
                    recipient: {
                      logoUri: null,
                      name: null,
                      value: safe.address,
                    },
                    sender: {
                      logoUri: null,
                      name: null,
                      value: imitationIncomingTransaction.transfers![0].from,
                    },
                    transferInfo: {
                      decimals: multisigToken.decimals,
                      imitation: false,
                      logoUri: multisigToken.logoUri,
                      tokenAddress: multisigToken.address,
                      tokenName: multisigToken.name,
                      tokenSymbol: multisigToken.symbol,
                      trusted: multisigToken.trusted,
                      type: 'ERC20',
                      value: imitationIncomingTransfer.value,
                    },
                    type: 'Transfer',
                  },
                  txStatus: 'SUCCESS',
                  txHash:
                    imitationIncomingTransaction.transfers![0].transactionHash,
                },
                type: 'TRANSACTION',
              },
              {
                conflictType: 'None',
                transaction: {
                  executionInfo: {
                    confirmationsRequired: 1,
                    confirmationsSubmitted: 1,
                    missingSigners: null,
                    nonce: notImitatedMultisigTransaction.nonce,
                    type: 'MULTISIG',
                  },
                  id: `multisig_${safe.address}_${notImitatedMultisigTransaction.safeTxHash}`,
                  safeAppInfo: null,
                  timestamp:
                    notImitatedMultisigTransfer.executionDate.getTime(),
                  txInfo: {
                    direction: 'OUTGOING',
                    humanDescription: null,
                    recipient: {
                      logoUri: null,
                      name: null,
                      value: notImitatedMultisigTransfer.to,
                    },
                    sender: {
                      logoUri: null,
                      name: null,
                      value: safe.address,
                    },
                    transferInfo: {
                      decimals: notImitatedMultisigToken.decimals,
                      imitation: false,
                      logoUri: notImitatedMultisigToken.logoUri,
                      tokenAddress: notImitatedMultisigToken.address,
                      tokenName: notImitatedMultisigToken.name,
                      tokenSymbol: notImitatedMultisigToken.symbol,
                      trusted: null,
                      type: 'ERC20',
                      value: notImitatedMultisigTransfer.value,
                    },
                    type: 'Transfer',
                  },
                  txStatus: 'SUCCESS',
                  txHash: notImitatedMultisigTransaction.transactionHash,
                },
                type: 'TRANSACTION',
              },
              {
                conflictType: 'None',
                transaction: {
                  executionInfo: {
                    confirmationsRequired: 1,
                    confirmationsSubmitted: 1,
                    missingSigners: null,
                    nonce: notImitatedMultisigTransaction.nonce,
                    type: 'MULTISIG',
                  },
                  id: `multisig_${safe.address}_${notImitatedMultisigTransaction.safeTxHash}`,
                  safeAppInfo: null,
                  timestamp:
                    notImitatedMultisigTransfer.executionDate.getTime(),
                  txInfo: {
                    direction: 'OUTGOING',
                    humanDescription: null,
                    recipient: {
                      logoUri: null,
                      name: null,
                      value: notImitatedMultisigTransfer.to,
                    },
                    sender: {
                      logoUri: null,
                      name: null,
                      value: safe.address,
                    },
                    transferInfo: {
                      decimals: notImitatedMultisigToken.decimals,
                      imitation: false,
                      logoUri: notImitatedMultisigToken.logoUri,
                      tokenAddress: notImitatedMultisigToken.address,
                      tokenName: notImitatedMultisigToken.name,
                      tokenSymbol: notImitatedMultisigToken.symbol,
                      trusted: null,
                      type: 'ERC20',
                      value: notImitatedMultisigTransfer.value,
                    },
                    type: 'Transfer',
                  },
                  txStatus: 'SUCCESS',
                  txHash: notImitatedMultisigTransaction.transactionHash,
                },
                type: 'TRANSACTION',
              },
              {
                conflictType: 'None',
                transaction: {
                  executionInfo: {
                    confirmationsRequired: 1,
                    confirmationsSubmitted: 1,
                    missingSigners: null,
                    nonce: notImitatedMultisigTransaction.nonce,
                    type: 'MULTISIG',
                  },
                  id: `multisig_${safe.address}_${notImitatedMultisigTransaction.safeTxHash}`,
                  safeAppInfo: null,
                  timestamp:
                    notImitatedMultisigTransfer.executionDate.getTime(),
                  txInfo: {
                    direction: 'OUTGOING',
                    humanDescription: null,
                    recipient: {
                      logoUri: null,
                      name: null,
                      value: notImitatedMultisigTransfer.to,
                    },
                    sender: {
                      logoUri: null,
                      name: null,
                      value: safe.address,
                    },
                    transferInfo: {
                      decimals: notImitatedMultisigToken.decimals,
                      imitation: false,
                      logoUri: notImitatedMultisigToken.logoUri,
                      tokenAddress: notImitatedMultisigToken.address,
                      tokenName: notImitatedMultisigToken.name,
                      tokenSymbol: notImitatedMultisigToken.symbol,
                      trusted: null,
                      type: 'ERC20',
                      value: notImitatedMultisigTransfer.value,
                    },
                    type: 'Transfer',
                  },
                  txStatus: 'SUCCESS',
                  txHash: notImitatedMultisigTransaction.transactionHash,
                },
                type: 'TRANSACTION',
              },
              {
                conflictType: 'None',
                transaction: {
                  executionInfo: {
                    confirmationsRequired: 1,
                    confirmationsSubmitted: 1,
                    missingSigners: null,
                    nonce: multisigTransaction.nonce,
                    type: 'MULTISIG',
                  },
                  id: `multisig_${safe.address}_${multisigTransaction.safeTxHash}`,
                  safeAppInfo: null,
                  timestamp: 1710927778000,
                  txInfo: {
                    direction: 'OUTGOING',
                    humanDescription: null,
                    recipient: {
                      logoUri: null,
                      name: null,
                      value: multisigTransfer.to,
                    },
                    sender: {
                      logoUri: null,
                      name: null,
                      value: safe.address,
                    },
                    transferInfo: {
                      decimals: multisigToken.decimals,
                      imitation: false,
                      logoUri: multisigToken.logoUri,
                      tokenAddress: multisigToken.address,
                      tokenName: multisigToken.name,
                      tokenSymbol: multisigToken.symbol,
                      trusted: null,
                      type: 'ERC20',
                      value: multisigTransfer.value,
                    },
                    type: 'Transfer',
                  },
                  txStatus: 'SUCCESS',
                  txHash: multisigTransaction.transactionHash,
                },
                type: 'TRANSACTION',
              },
            ]);
          });
      });
    });

    describe('Above limit', () => {
      let aboveLimitIncomingTransaction: EthereumTransaction;
      let aboveLimitIncomingTransfer: ERC20Transfer;

      beforeEach(() => {
        const aboveLimitExecutionDate = new Date('2024-03-20T09:42:58Z');
        aboveLimitIncomingTransfer = {
          ...erc20TransferBuilder()
            .with('to', safe.address)
            .with('from', imitationAddress)
            .with('tokenAddress', multisigToken.address)
            .with(
              'value',
              parseUnits(
                faker.number.bigInt({ min: echoLimit }).toString(),
                multisigToken.decimals!,
              ).toString(),
            )
            .with('executionDate', aboveLimitExecutionDate)
            .build(),
          // TODO: Update type to include tokenInfo
          tokenInfo: multisigToken,
        } as ERC20Transfer;
        const aboveLimitErc20Transfer = erc20TransferEncoder()
          .with('to', safe.address)
<<<<<<< HEAD
          .with('from', imitationAddress)
          .with('tokenAddress', multisigToken.address)
          .with(
            'value',
            parseUnits(
              faker.number.bigInt({ min: echoLimit }).toString(),
              multisigToken.decimals,
            ).toString(),
          )
          .with('executionDate', aboveLimitExecutionDate)
          .build(),
        // TODO: Update type to include tokenInfo
        tokenInfo: multisigToken,
      };
      const aboveLimitErc20Transfer = erc20TransferEncoder()
        .with('to', safe.address)
        .with('value', BigInt(aboveLimitIncomingTransfer.value));
      const aboveLimitIncomingTransaction = ethereumTransactionToJson(
        ethereumTransactionBuilder()
          .with('executionDate', aboveLimitIncomingTransfer.executionDate)
          .with('data', aboveLimitErc20Transfer.encode())
          .with('transfers', [
            erc20TransferToJson(aboveLimitIncomingTransfer) as Transfer,
          ])
          .build(),
      ) as EthereumTransaction;
=======
          .with('value', BigInt(aboveLimitIncomingTransfer.value));
        aboveLimitIncomingTransaction = ethereumTransactionToJson(
          ethereumTransactionBuilder()
            .with('executionDate', aboveLimitIncomingTransfer.executionDate)
            .with('data', aboveLimitErc20Transfer.encode())
            .with('transfers', [
              erc20TransferToJson(aboveLimitIncomingTransfer) as Transfer,
            ])
            .build(),
        ) as EthereumTransaction;
      });
>>>>>>> dcead3be

      it.each([
        [
          'should not flag imitation incoming transfers of vanity with an above-limit value within the lookup distance',
          true,
        ],
        [
          'should not filter out imitation incoming of vanity transfers with an above-limit value within the lookup distance',
          false,
        ],
      ])(`%s`, async (_, filter) => {
        const results = [aboveLimitIncomingTransaction, multisigTransaction];
        networkService.get.mockImplementation(({ url }) => {
          if (url === `${safeConfigUrl}/api/v1/chains/${chain.chainId}`) {
            return Promise.resolve({ data: rawify(chain), status: 200 });
          }
          if (url === getAllTransactionsUrl) {
            return Promise.resolve({
              data: rawify(pageBuilder().with('results', results).build()),
              status: 200,
            });
          }
          if (url === getSafeUrl) {
            return Promise.resolve({ data: rawify(safe), status: 200 });
          }
          if (url === getTokenAddressUrl) {
            return Promise.resolve({
              data: rawify(multisigToken),
              status: 200,
            });
          }
          return Promise.reject(new Error(`Could not match ${url}`));
        });

        await request(app.getHttpServer())
          .get(
            `/v1/chains/${chain.chainId}/safes/${safe.address}/transactions/history?trusted=false&imitation=${filter}`,
          )
          .expect(200)
          .then(({ body }) => {
            expect(body.results).toStrictEqual([
              {
                timestamp: 1710927778000,
                type: 'DATE_LABEL',
              },
              {
                conflictType: 'None',
                transaction: {
                  executionInfo: null,
                  // @ts-expect-error - Type does not contain transfers
                  id: `transfer_${safe.address}_${results[0].transfers[0].transferId}`,
                  safeAppInfo: null,
                  timestamp: 1710927778000,
                  txInfo: {
                    direction: 'INCOMING',
                    humanDescription: null,
                    recipient: {
                      logoUri: null,
                      name: null,
                      value: safe.address,
                    },
                    sender: {
                      logoUri: null,
                      name: null,
                      value: aboveLimitIncomingTransaction.transfers![0].from,
                    },
                    transferInfo: {
                      decimals: multisigToken.decimals,
                      imitation: false,
                      logoUri: multisigToken.logoUri,
                      tokenAddress: multisigToken.address,
                      tokenName: multisigToken.name,
                      tokenSymbol: multisigToken.symbol,
                      trusted: multisigToken.trusted,
                      type: 'ERC20',
                      value: aboveLimitIncomingTransfer.value,
                    },
                    type: 'Transfer',
                  },
                  txStatus: 'SUCCESS',
                  txHash:
                    aboveLimitIncomingTransaction.transfers![0].transactionHash,
                },
                type: 'TRANSACTION',
              },
              {
                conflictType: 'None',
                transaction: {
                  executionInfo: {
                    confirmationsRequired: 1,
                    confirmationsSubmitted: 1,
                    missingSigners: null,
                    nonce: multisigTransaction.nonce,
                    type: 'MULTISIG',
                  },
                  id: `multisig_${safe.address}_${multisigTransaction.safeTxHash}`,
                  safeAppInfo: null,
                  timestamp: 1710927778000,
                  txInfo: {
                    direction: 'OUTGOING',
                    humanDescription: null,
                    recipient: {
                      logoUri: null,
                      name: null,
                      value: multisigTransfer.to,
                    },
                    sender: {
                      logoUri: null,
                      name: null,
                      value: safe.address,
                    },
                    transferInfo: {
                      decimals: multisigToken.decimals,
                      imitation: false,
                      logoUri: multisigToken.logoUri,
                      tokenAddress: multisigToken.address,
                      tokenName: multisigToken.name,
                      tokenSymbol: multisigToken.symbol,
                      trusted: null,
                      type: 'ERC20',
                      value: multisigTransfer.value,
                    },
                    type: 'Transfer',
                  },
                  txStatus: 'SUCCESS',
                  txHash: multisigTransaction.transactionHash,
                },
                type: 'TRANSACTION',
              },
            ]);
          });
      });

      it.each([
        [
          'should not flag imitation incoming transfers of vanity with an above-limit value outside the lookup distance',
          true,
        ],
        [
          'should not filter out imitation incoming of vanity transfers with an above-limit value outside the lookup distance',
          false,
        ],
      ])(`%s`, async (_, filter) => {
        const results = [
          aboveLimitIncomingTransaction,
          notImitatedMultisigTransaction,
          notImitatedMultisigTransaction,
          notImitatedMultisigTransaction,
          multisigTransaction,
        ];
        networkService.get.mockImplementation(({ url }) => {
          if (url === `${safeConfigUrl}/api/v1/chains/${chain.chainId}`) {
            return Promise.resolve({ data: rawify(chain), status: 200 });
          }
          if (url === getAllTransactionsUrl) {
            return Promise.resolve({
              data: rawify(pageBuilder().with('results', results).build()),
              status: 200,
            });
          }
          if (url === getSafeUrl) {
            return Promise.resolve({ data: rawify(safe), status: 200 });
          }
          if (url === getTokenAddressUrl) {
            return Promise.resolve({
              data: rawify(multisigToken),
              status: 200,
            });
          }
          if (url === getNotImitatedTokenAddressUrl) {
            return Promise.resolve({
              data: rawify(notImitatedMultisigToken),
              status: 200,
            });
          }
          return Promise.reject(new Error(`Could not match ${url}`));
        });

        await request(app.getHttpServer())
          .get(
            `/v1/chains/${chain.chainId}/safes/${safe.address}/transactions/history?trusted=false&imitation=${filter}`,
          )
          .expect(200)
          .then(({ body }) => {
            expect(body.results).toStrictEqual([
              {
                timestamp: 1710927778000,
                type: 'DATE_LABEL',
              },
              {
                conflictType: 'None',
                transaction: {
                  executionInfo: null,
                  // @ts-expect-error - Type does not contain transfers
                  id: `transfer_${safe.address}_${results[0].transfers[0].transferId}`,
                  safeAppInfo: null,
                  timestamp: 1710927778000,
                  txInfo: {
                    direction: 'INCOMING',
                    humanDescription: null,
                    recipient: {
                      logoUri: null,
                      name: null,
                      value: safe.address,
                    },
                    sender: {
                      logoUri: null,
                      name: null,
                      value: aboveLimitIncomingTransaction.transfers![0].from,
                    },
                    transferInfo: {
                      decimals: multisigToken.decimals,
                      imitation: false,
                      logoUri: multisigToken.logoUri,
                      tokenAddress: multisigToken.address,
                      tokenName: multisigToken.name,
                      tokenSymbol: multisigToken.symbol,
                      trusted: multisigToken.trusted,
                      type: 'ERC20',
                      value: aboveLimitIncomingTransfer.value,
                    },
                    type: 'Transfer',
                  },
                  txStatus: 'SUCCESS',
                  txHash:
                    aboveLimitIncomingTransaction.transfers![0].transactionHash,
                },
                type: 'TRANSACTION',
              },
              {
                conflictType: 'None',
                transaction: {
                  executionInfo: {
                    confirmationsRequired: 1,
                    confirmationsSubmitted: 1,
                    missingSigners: null,
                    nonce: notImitatedMultisigTransaction.nonce,
                    type: 'MULTISIG',
                  },
                  id: `multisig_${safe.address}_${notImitatedMultisigTransaction.safeTxHash}`,
                  safeAppInfo: null,
                  timestamp:
                    notImitatedMultisigTransfer.executionDate.getTime(),
                  txInfo: {
                    direction: 'OUTGOING',
                    humanDescription: null,
                    recipient: {
                      logoUri: null,
                      name: null,
                      value: notImitatedMultisigTransfer.to,
                    },
                    sender: {
                      logoUri: null,
                      name: null,
                      value: safe.address,
                    },
                    transferInfo: {
                      decimals: notImitatedMultisigToken.decimals,
                      imitation: false,
                      logoUri: notImitatedMultisigToken.logoUri,
                      tokenAddress: notImitatedMultisigToken.address,
                      tokenName: notImitatedMultisigToken.name,
                      tokenSymbol: notImitatedMultisigToken.symbol,
                      trusted: null,
                      type: 'ERC20',
                      value: notImitatedMultisigTransfer.value,
                    },
                    type: 'Transfer',
                  },
                  txStatus: 'SUCCESS',
                  txHash: notImitatedMultisigTransaction.transactionHash,
                },
                type: 'TRANSACTION',
              },
              {
                conflictType: 'None',
                transaction: {
                  executionInfo: {
                    confirmationsRequired: 1,
                    confirmationsSubmitted: 1,
                    missingSigners: null,
                    nonce: notImitatedMultisigTransaction.nonce,
                    type: 'MULTISIG',
                  },
                  id: `multisig_${safe.address}_${notImitatedMultisigTransaction.safeTxHash}`,
                  safeAppInfo: null,
                  timestamp:
                    notImitatedMultisigTransfer.executionDate.getTime(),
                  txInfo: {
                    direction: 'OUTGOING',
                    humanDescription: null,
                    recipient: {
                      logoUri: null,
                      name: null,
                      value: notImitatedMultisigTransfer.to,
                    },
                    sender: {
                      logoUri: null,
                      name: null,
                      value: safe.address,
                    },
                    transferInfo: {
                      decimals: notImitatedMultisigToken.decimals,
                      imitation: false,
                      logoUri: notImitatedMultisigToken.logoUri,
                      tokenAddress: notImitatedMultisigToken.address,
                      tokenName: notImitatedMultisigToken.name,
                      tokenSymbol: notImitatedMultisigToken.symbol,
                      trusted: null,
                      type: 'ERC20',
                      value: notImitatedMultisigTransfer.value,
                    },
                    type: 'Transfer',
                  },
                  txStatus: 'SUCCESS',
                  txHash: notImitatedMultisigTransaction.transactionHash,
                },
                type: 'TRANSACTION',
              },
              {
                conflictType: 'None',
                transaction: {
                  executionInfo: {
                    confirmationsRequired: 1,
                    confirmationsSubmitted: 1,
                    missingSigners: null,
                    nonce: notImitatedMultisigTransaction.nonce,
                    type: 'MULTISIG',
                  },
                  id: `multisig_${safe.address}_${notImitatedMultisigTransaction.safeTxHash}`,
                  safeAppInfo: null,
                  timestamp:
                    notImitatedMultisigTransfer.executionDate.getTime(),
                  txInfo: {
                    direction: 'OUTGOING',
                    humanDescription: null,
                    recipient: {
                      logoUri: null,
                      name: null,
                      value: notImitatedMultisigTransfer.to,
                    },
                    sender: {
                      logoUri: null,
                      name: null,
                      value: safe.address,
                    },
                    transferInfo: {
                      decimals: notImitatedMultisigToken.decimals,
                      imitation: false,
                      logoUri: notImitatedMultisigToken.logoUri,
                      tokenAddress: notImitatedMultisigToken.address,
                      tokenName: notImitatedMultisigToken.name,
                      tokenSymbol: notImitatedMultisigToken.symbol,
                      trusted: null,
                      type: 'ERC20',
                      value: notImitatedMultisigTransfer.value,
                    },
                    type: 'Transfer',
                  },
                  txStatus: 'SUCCESS',
                  txHash: notImitatedMultisigTransaction.transactionHash,
                },
                type: 'TRANSACTION',
              },
              {
                conflictType: 'None',
                transaction: {
                  executionInfo: {
                    confirmationsRequired: 1,
                    confirmationsSubmitted: 1,
                    missingSigners: null,
                    nonce: multisigTransaction.nonce,
                    type: 'MULTISIG',
                  },
                  id: `multisig_${safe.address}_${multisigTransaction.safeTxHash}`,
                  safeAppInfo: null,
                  timestamp: 1710927778000,
                  txInfo: {
                    direction: 'OUTGOING',
                    humanDescription: null,
                    recipient: {
                      logoUri: null,
                      name: null,
                      value: multisigTransfer.to,
                    },
                    sender: {
                      logoUri: null,
                      name: null,
                      value: safe.address,
                    },
                    transferInfo: {
                      decimals: multisigToken.decimals,
                      imitation: false,
                      logoUri: multisigToken.logoUri,
                      tokenAddress: multisigToken.address,
                      tokenName: multisigToken.name,
                      tokenSymbol: multisigToken.symbol,
                      trusted: null,
                      type: 'ERC20',
                      value: multisigTransfer.value,
                    },
                    type: 'Transfer',
                  },
                  txStatus: 'SUCCESS',
                  txHash: multisigTransaction.transactionHash,
                },
                type: 'TRANSACTION',
              },
            ]);
          });
      });
    });
  });
});<|MERGE_RESOLUTION|>--- conflicted
+++ resolved
@@ -23,12 +23,8 @@
   toJson as multisigTransactionToJson,
 } from '@/domain/safe/entities/__tests__/multisig-transaction.builder';
 import { safeBuilder } from '@/domain/safe/entities/__tests__/safe.builder';
-<<<<<<< HEAD
 import { erc20TokenBuilder } from '@/domain/tokens/__tests__/token.builder';
-=======
-import { tokenBuilder } from '@/domain/tokens/__tests__/token.builder';
-import { type Token, TokenType } from '@/domain/tokens/entities/token.entity';
->>>>>>> dcead3be
+import { type Token } from '@/domain/tokens/entities/token.entity';
 import { TestLoggingModule } from '@/logging/__tests__/test.logging.module';
 import type {
   ERC20Transfer,
@@ -141,32 +137,6 @@
       return value * BigInt(10 ** decimals);
     }
 
-<<<<<<< HEAD
-    const multisigExecutionDate = new Date('2024-03-20T09:41:25Z');
-    const multisigToken = erc20TokenBuilder().build();
-    // Use value higher than BigInt(2) as we use tolerance +/- BigInt(1) to signify outside tolerance
-    // later in tests, and values of 0 are not mapped
-    const testValueBuffer = valueTolerance + faker.number.bigInt({ min: 2 });
-    const multisigTransferValue = parseUnits(
-      faker.number.bigInt({
-        min: testValueBuffer,
-        max: testValueBuffer + valueTolerance,
-      }),
-      multisigToken.decimals,
-    );
-    const multisigTransfer = {
-      ...erc20TransferBuilder()
-        .with('executionDate', multisigExecutionDate)
-        .with('from', safe.address)
-        .with('tokenAddress', multisigToken.address)
-        .with('value', multisigTransferValue.toString())
-        .build(),
-      tokenInfo: multisigToken,
-    };
-    const multisigTransaction = {
-      ...(multisigTransactionToJson(
-        multisigTransactionBuilder()
-=======
     let multisigTransfer: ERC20Transfer;
     let multisigTransferValue: bigint;
     let multisigToken: Token;
@@ -187,7 +157,7 @@
 
     beforeAll(async () => {
       const multisigExecutionDate = new Date('2024-03-20T09:41:25Z');
-      multisigToken = tokenBuilder().with('type', TokenType.Erc20).build();
+      multisigToken = erc20TokenBuilder().build();
       // Use value higher than BigInt(2) as we use tolerance +/- BigInt(1) to signify outside tolerance
       // later in tests, and values of 0 are not mapped
       const testValueBuffer = valueTolerance + faker.number.bigInt({ min: 2 });
@@ -196,36 +166,15 @@
           min: testValueBuffer,
           max: testValueBuffer + valueTolerance,
         }),
-        multisigToken.decimals!,
+        multisigToken.decimals,
       );
       multisigTransfer = {
         ...erc20TransferBuilder()
->>>>>>> dcead3be
           .with('executionDate', multisigExecutionDate)
           .with('from', safe.address)
           .with('tokenAddress', multisigToken.address)
           .with('value', multisigTransferValue.toString())
           .build(),
-<<<<<<< HEAD
-      ) as MultisigTransaction),
-      // TODO: Update type to include transfers
-      transfers: [erc20TransferToJson(multisigTransfer) as Transfer],
-    } as MultisigTransaction;
-
-    const notImitatedMultisigToken = erc20TokenBuilder().build();
-    const notImitatedMultisigTransfer = {
-      ...erc20TransferBuilder()
-        .with('executionDate', multisigExecutionDate)
-        .with('from', safe.address)
-        .with('tokenAddress', notImitatedMultisigToken.address)
-        .with('value', multisigTransfer.value)
-        .build(),
-      tokenInfo: multisigToken,
-    };
-    const notImitatedMultisigTransaction = {
-      ...(multisigTransactionToJson(
-        multisigTransactionBuilder()
-=======
         tokenInfo: multisigToken,
       } as ERC20Transfer;
       multisigTransaction = {
@@ -276,33 +225,14 @@
         transfers: [erc20TransferToJson(multisigTransfer) as Transfer],
       } as MultisigTransaction;
 
-      notImitatedMultisigToken = tokenBuilder()
-        .with('type', TokenType.Erc20)
-        .build();
+      notImitatedMultisigToken = erc20TokenBuilder().build();
       notImitatedMultisigTransfer = {
         ...erc20TransferBuilder()
->>>>>>> dcead3be
           .with('executionDate', multisigExecutionDate)
           .with('from', safe.address)
           .with('tokenAddress', notImitatedMultisigToken.address)
           .with('value', multisigTransfer.value)
           .build(),
-<<<<<<< HEAD
-      ) as MultisigTransaction),
-      // TODO: Update type to include transfers
-      transfers: [erc20TransferToJson(notImitatedMultisigTransfer) as Transfer],
-    } as MultisigTransaction;
-
-    const imitationAddress = getImitationAddress(multisigTransfer.to);
-    const imitationExecutionDate = new Date('2024-03-20T09:42:58Z');
-    const imitationToken = erc20TokenBuilder()
-      .with('decimals', multisigToken.decimals)
-      .build();
-
-    const imitationIncomingTransfer = {
-      ...erc20TransferBuilder()
-        .with('from', imitationAddress)
-=======
         tokenInfo: multisigToken,
       } as ERC20Transfer;
       notImitatedMultisigTransaction = {
@@ -358,8 +288,7 @@
 
       imitationAddress = getImitationAddress(multisigTransfer.to);
       const imitationExecutionDate = new Date('2024-03-20T09:42:58Z');
-      imitationToken = tokenBuilder()
-        .with('type', TokenType.Erc20)
+      imitationToken = erc20TokenBuilder()
         .with('decimals', multisigToken.decimals)
         .build();
 
@@ -375,7 +304,6 @@
         tokenInfo: imitationToken,
       };
       const imitationIncomingErc20Transfer = erc20TransferEncoder()
->>>>>>> dcead3be
         .with('to', safe.address)
         .with('value', BigInt(multisigTransfer.value));
       imitationIncomingTransaction = ethereumTransactionToJson(
@@ -1427,39 +1355,13 @@
     });
 
     describe('Intolerant value', () => {
-<<<<<<< HEAD
-      const intolerantDiff = parseUnits(
-        valueTolerance * BigInt(2),
-        multisigToken.decimals,
-      );
-      const valueIntolerantIncomingTransaction = ((): EthereumTransaction => {
-        const transaction = structuredClone(imitationIncomingTransaction);
-        (transaction.transfers![0] as ERC20Transfer).value = faker.helpers
-          .arrayElement([
-            multisigTransferValue + intolerantDiff,
-            multisigTransferValue - intolerantDiff,
-          ])
-          .toString();
-        return transaction;
-      })();
-      const valueIntolerantOutgoingTransaction = ((): EthereumTransaction => {
-        const transaction = structuredClone(imitationOutgoingTransaction);
-        (transaction.transfers![0] as ERC20Transfer).value = faker.helpers
-          .arrayElement([
-            multisigTransferValue + intolerantDiff,
-            multisigTransferValue - intolerantDiff,
-          ])
-          .toString();
-        return transaction;
-      })();
-=======
       let valueIntolerantIncomingTransaction: EthereumTransaction;
       let valueIntolerantOutgoingTransaction: EthereumTransaction;
 
       beforeEach(() => {
         const intolerantDiff = parseUnits(
           valueTolerance * BigInt(2),
-          multisigToken.decimals!,
+          multisigToken.decimals,
         );
         valueIntolerantIncomingTransaction = ((): EthereumTransaction => {
           const transaction = structuredClone(imitationIncomingTransaction);
@@ -1482,7 +1384,6 @@
           return transaction;
         })();
       });
->>>>>>> dcead3be
 
       it('should not flag incoming/outgoing transfers of vanity with an intolerant value within the lookup distance', async () => {
         const results = [
@@ -2791,132 +2692,6 @@
   });
 
   describe('Echo transfers', () => {
-<<<<<<< HEAD
-    const multisigExecutionDate = new Date('2024-03-20T09:42:58Z');
-    const multisigToken = erc20TokenBuilder().build();
-    const multisigTransfer = {
-      ...erc20TransferBuilder()
-        .with('executionDate', multisigExecutionDate)
-        .with('from', safe.address)
-        .with('tokenAddress', multisigToken.address)
-        .with(
-          'value',
-          parseUnits(
-            // Value vastly above echo limit for testing flagging
-            (echoLimit * faker.number.bigInt({ min: 3, max: 9 })).toString(),
-            multisigToken.decimals,
-          ).toString(),
-        )
-        .build(),
-      tokenInfo: multisigToken,
-    };
-    const multisigTransaction = {
-      ...(multisigTransactionToJson(
-        multisigTransactionBuilder()
-          .with('executionDate', multisigExecutionDate)
-          .with('safe', safe.address)
-          .with('to', multisigToken.address)
-          .with('value', '0')
-          .with('operation', 0)
-          .with('gasToken', zeroAddress)
-          .with('safeTxGas', 0)
-          .with('baseGas', 0)
-          .with('gasPrice', '0')
-          .with('refundReceiver', zeroAddress)
-          .with('proposer', safe.owners[0])
-          .with('executor', safe.owners[0])
-          .with('isExecuted', true)
-          .with('isSuccessful', true)
-          .with('origin', null)
-          .with(
-            'dataDecoded',
-            dataDecodedBuilder()
-              .with('method', 'transfer')
-              .with('parameters', [
-                dataDecodedParameterBuilder()
-                  .with('name', 'to')
-                  .with('type', 'address')
-                  .with('value', multisigTransfer.to)
-                  .build(),
-                dataDecodedParameterBuilder()
-                  .with('name', 'value')
-                  .with('type', 'uint256')
-                  .with('value', multisigTransfer.value)
-                  .build(),
-              ])
-              .build(),
-          )
-          .with('confirmationsRequired', 1)
-          .with('confirmations', [
-            confirmationBuilder().with('owner', safe.owners[0]).build(),
-          ])
-          .with('trusted', true)
-          .build(),
-      ) as MultisigTransaction),
-      // TODO: Update type to include transfers
-      transfers: [erc20TransferToJson(multisigTransfer) as Transfer],
-    } as MultisigTransaction;
-
-    const notImitatedMultisigToken = erc20TokenBuilder()
-      .with('decimals', multisigToken.decimals)
-      .build();
-    const notImitatedMultisigTransfer = {
-      ...erc20TransferBuilder()
-        .with('executionDate', multisigExecutionDate)
-        .with('from', safe.address)
-        .with('tokenAddress', notImitatedMultisigToken.address)
-        .with('value', faker.string.numeric({ exclude: ['0'] }))
-        .build(),
-      tokenInfo: multisigToken,
-    };
-    const notImitatedMultisigTransaction = {
-      ...(multisigTransactionToJson(
-        multisigTransactionBuilder()
-          .with('executionDate', multisigExecutionDate)
-          .with('safe', safe.address)
-          .with('to', notImitatedMultisigToken.address)
-          .with('value', '0')
-          .with('operation', 0)
-          .with('gasToken', zeroAddress)
-          .with('safeTxGas', 0)
-          .with('baseGas', 0)
-          .with('gasPrice', '0')
-          .with('refundReceiver', zeroAddress)
-          .with('proposer', safe.owners[0])
-          .with('executor', safe.owners[0])
-          .with('isExecuted', true)
-          .with('isSuccessful', true)
-          .with('origin', null)
-          .with(
-            'dataDecoded',
-            dataDecodedBuilder()
-              .with('method', 'transfer')
-              .with('parameters', [
-                dataDecodedParameterBuilder()
-                  .with('name', 'to')
-                  .with('type', 'address')
-                  .with('value', notImitatedMultisigTransfer.to)
-                  .build(),
-                dataDecodedParameterBuilder()
-                  .with('name', 'value')
-                  .with('type', 'uint256')
-                  .with('value', notImitatedMultisigTransfer.value)
-                  .build(),
-              ])
-              .build(),
-          )
-          .with('confirmationsRequired', 1)
-          .with('confirmations', [
-            confirmationBuilder().with('owner', safe.owners[0]).build(),
-          ])
-          .with('trusted', true)
-          .build(),
-      ) as MultisigTransaction),
-      // TODO: Update type to include transfers
-      transfers: [erc20TransferToJson(notImitatedMultisigTransfer) as Transfer],
-    } as MultisigTransaction;
-    const imitationAddress = getImitationAddress(multisigTransfer.to);
-=======
     let multisigToken: Token;
     let multisigTransfer: ERC20Transfer;
     let multisigTransaction: MultisigTransaction;
@@ -2926,7 +2701,6 @@
     let notImitatedMultisigTransfer: ERC20Transfer;
     let imitationIncomingTransfer: ERC20Transfer;
     let imitationIncomingTransaction: EthereumTransaction;
->>>>>>> dcead3be
 
     let getAllTransactionsUrl: string;
     let getSafeUrl: string;
@@ -2935,7 +2709,7 @@
 
     beforeEach(async () => {
       const multisigExecutionDate = new Date('2024-03-20T09:42:58Z');
-      multisigToken = tokenBuilder().with('type', TokenType.Erc20).build();
+      multisigToken = erc20TokenBuilder().build();
       multisigTransfer = {
         ...erc20TransferBuilder()
           .with('executionDate', multisigExecutionDate)
@@ -2944,14 +2718,9 @@
           .with(
             'value',
             parseUnits(
-<<<<<<< HEAD
-              faker.number.bigInt({ min: 1, max: echoLimit }).toString(),
-              multisigToken.decimals,
-=======
               // Value vastly above echo limit for testing flagging
               (echoLimit * faker.number.bigInt({ min: 3, max: 9 })).toString(),
-              multisigToken.decimals!,
->>>>>>> dcead3be
+              multisigToken.decimals,
             ).toString(),
           )
           .build(),
@@ -3005,8 +2774,7 @@
         transfers: [erc20TransferToJson(multisigTransfer) as Transfer],
       } as MultisigTransaction;
 
-      notImitatedMultisigToken = tokenBuilder()
-        .with('type', TokenType.Erc20)
+      notImitatedMultisigToken = erc20TokenBuilder()
         .with('decimals', multisigToken.decimals)
         .build();
       notImitatedMultisigTransfer = {
@@ -3087,7 +2855,7 @@
               'value',
               parseUnits(
                 faker.number.bigInt({ min: 1, max: echoLimit }).toString(),
-                multisigToken.decimals!,
+                multisigToken.decimals,
               ).toString(),
             )
             .with('executionDate', imitationExecutionDate)
@@ -3873,7 +3641,7 @@
               'value',
               parseUnits(
                 faker.number.bigInt({ min: echoLimit }).toString(),
-                multisigToken.decimals!,
+                multisigToken.decimals,
               ).toString(),
             )
             .with('executionDate', aboveLimitExecutionDate)
@@ -3883,34 +3651,6 @@
         } as ERC20Transfer;
         const aboveLimitErc20Transfer = erc20TransferEncoder()
           .with('to', safe.address)
-<<<<<<< HEAD
-          .with('from', imitationAddress)
-          .with('tokenAddress', multisigToken.address)
-          .with(
-            'value',
-            parseUnits(
-              faker.number.bigInt({ min: echoLimit }).toString(),
-              multisigToken.decimals,
-            ).toString(),
-          )
-          .with('executionDate', aboveLimitExecutionDate)
-          .build(),
-        // TODO: Update type to include tokenInfo
-        tokenInfo: multisigToken,
-      };
-      const aboveLimitErc20Transfer = erc20TransferEncoder()
-        .with('to', safe.address)
-        .with('value', BigInt(aboveLimitIncomingTransfer.value));
-      const aboveLimitIncomingTransaction = ethereumTransactionToJson(
-        ethereumTransactionBuilder()
-          .with('executionDate', aboveLimitIncomingTransfer.executionDate)
-          .with('data', aboveLimitErc20Transfer.encode())
-          .with('transfers', [
-            erc20TransferToJson(aboveLimitIncomingTransfer) as Transfer,
-          ])
-          .build(),
-      ) as EthereumTransaction;
-=======
           .with('value', BigInt(aboveLimitIncomingTransfer.value));
         aboveLimitIncomingTransaction = ethereumTransactionToJson(
           ethereumTransactionBuilder()
@@ -3922,7 +3662,6 @@
             .build(),
         ) as EthereumTransaction;
       });
->>>>>>> dcead3be
 
       it.each([
         [
