import { faker } from '@faker-js/faker';
import { INestApplication } from '@nestjs/common';
import { Test, TestingModule } from '@nestjs/testing';
import * as request from 'supertest';
import { TestAppProvider } from '../../../../app.provider';
import { TestCacheModule } from '../../../../datasources/cache/__tests__/test.cache.module';
import {
  mockNetworkService,
  TestNetworkModule,
} from '../../../../datasources/network/__tests__/test.network.module';
import { DomainModule } from '../../../../domain.module';
import { chainBuilder } from '../../../../domain/chains/entities/__tests__/chain.builder';
import { contractBuilder } from '../../../../domain/contracts/entities/__tests__/contract.builder';
import {
  dataDecodedBuilder,
  dataDecodedParameterBuilder,
} from '../../../../domain/data-decoder/entities/__tests__/data-decoded.builder';
import {
  CALL_OPERATION,
  DELEGATE_OPERATION,
} from '../../../../domain/safe/entities/operation.entity';
import { safeBuilder } from '../../../../domain/safe/entities/__tests__/safe.builder';
import { TestLoggingModule } from '../../../../logging/__tests__/test.logging.module';
import { ValidationModule } from '../../../../validation/validation.module';
import { previewTransactionDtoBuilder } from '../../entities/__tests__/preview-transaction.dto.builder';
import { TransactionsModule } from '../../transactions.module';
import { ConfigurationModule } from '../../../../config/configuration.module';
import configuration from '../../../../config/entities/__tests__/configuration';
import { IConfigurationService } from '../../../../config/configuration.service.interface';

describe('Preview transaction - Transactions Controller (Unit)', () => {
  let app: INestApplication;
  let safeConfigUrl;

  beforeEach(async () => {
    jest.clearAllMocks();

    const moduleFixture: TestingModule = await Test.createTestingModule({
      imports: [
        // feature
        TransactionsModule,
        // common
        DomainModule,
        TestCacheModule,
        ConfigurationModule.register(configuration),
        TestLoggingModule,
        TestNetworkModule,
        ValidationModule,
      ],
    }).compile();

    const configurationService = moduleFixture.get(IConfigurationService);
    safeConfigUrl = configurationService.get('safeConfig.baseUri');

    app = await new TestAppProvider().provide(moduleFixture);
    await app.init();
  });

  afterAll(async () => {
    await app.close();
  });

  it('should throw a validation error', async () => {
    const previewTransactionDto = previewTransactionDtoBuilder().build();
    await request(app.getHttpServer())
      .post(
        `/v1/chains/${faker.string.numeric()}/transactions/${faker.string.hexadecimal(
          { length: 16 },
        )}/preview`,
      )
      .send({ ...previewTransactionDto, value: 1 })
      .expect(400);
  });

  it('should preview a transaction', async () => {
    const previewTransactionDto = previewTransactionDtoBuilder()
      .with('operation', CALL_OPERATION)
      .build();
    const chainId = faker.string.numeric();
    const safeAddress = faker.finance.ethereumAddress();
    const safeResponse = safeBuilder().with('address', safeAddress).build();
    const chainResponse = chainBuilder().build();
    const dataDecodedResponse = dataDecodedBuilder().build();
    const contractResponse = contractBuilder().build();
    mockNetworkService.get.mockImplementation((url) => {
      const getChainUrl = `${safeConfigUrl}/api/v1/chains/${chainId}`;
      const getSafeUrl = `${chainResponse.transactionService}/api/v1/safes/${safeAddress}`;
      const getContractUrlPattern = `${chainResponse.transactionService}/api/v1/contracts/`;
      if (url === getChainUrl) {
        return Promise.resolve({ data: chainResponse });
      }
      if (url === getSafeUrl) {
        return Promise.resolve({ data: safeResponse });
      }
      if (url.includes(getContractUrlPattern)) {
        return Promise.resolve({ data: contractResponse });
      }
      return Promise.reject(new Error(`Could not match ${url}`));
    });
    mockNetworkService.post.mockImplementation((url) => {
      const getDataDecodedUrl = `${chainResponse.transactionService}/api/v1/data-decoder/`;
      if (url === getDataDecodedUrl) {
        return Promise.resolve({ data: dataDecodedResponse });
      }
      return Promise.reject(new Error(`Could not match ${url}`));
    });
    await request(app.getHttpServer())
      .post(`/v1/chains/${chainId}/transactions/${safeAddress}/preview`)
      .send(previewTransactionDto)
      .expect(200)
      .expect({
        txInfo: {
          type: 'Custom',
          to: {
            value: contractResponse.address,
            name: contractResponse.displayName,
            logoUri: contractResponse.logoUri,
          },
          dataSize: '16',
          value: previewTransactionDto.value,
          methodName: dataDecodedResponse.method,
          actionCount: null,
          isCancellation: false,
        },
        txData: {
          hexData: previewTransactionDto.data,
          dataDecoded: dataDecodedResponse,
          to: {
            value: contractResponse.address,
            name: contractResponse.displayName,
            logoUri: contractResponse.logoUri,
          },
          value: previewTransactionDto.value,
          operation: previewTransactionDto.operation,
          trustedDelegateCallTarget: null,
          addressInfoIndex: null,
        },
      });
  });

  it('should preview a transaction with an unknown "to" address', async () => {
    const previewTransactionDto = previewTransactionDtoBuilder()
      .with('operation', CALL_OPERATION)
      .build();
    const chainId = faker.string.numeric();
    const safeAddress = faker.finance.ethereumAddress();
    const safeResponse = safeBuilder().with('address', safeAddress).build();
    const chainResponse = chainBuilder().build();
    const dataDecodedResponse = dataDecodedBuilder().build();
    mockNetworkService.get.mockImplementation((url) => {
      const getChainUrl = `${safeConfigUrl}/api/v1/chains/${chainId}`;
      const getSafeUrl = `${chainResponse.transactionService}/api/v1/safes/${safeAddress}`;
      const getContractUrlPattern = `${chainResponse.transactionService}/api/v1/contracts/`;
      if (url === getChainUrl) {
        return Promise.resolve({ data: chainResponse });
      }
      if (url === getSafeUrl) {
        return Promise.resolve({ data: safeResponse });
      }
      if (url.includes(getContractUrlPattern)) {
        return Promise.reject({ status: 404 });
      }
      return Promise.reject(new Error(`Could not match ${url}`));
    });
    mockNetworkService.post.mockImplementation((url) => {
      const getDataDecodedUrl = `${chainResponse.transactionService}/api/v1/data-decoder/`;
      if (url === getDataDecodedUrl) {
        return Promise.resolve({ data: dataDecodedResponse });
      }
      return Promise.reject(new Error(`Could not match ${url}`));
    });
    await request(app.getHttpServer())
      .post(`/v1/chains/${chainId}/transactions/${safeAddress}/preview`)
      .send(previewTransactionDto)
      .expect(200)
      .expect({
        txInfo: {
          type: 'Custom',
          to: {
            value: previewTransactionDto.to,
            name: null,
            logoUri: null,
          },
          dataSize: '16',
          value: previewTransactionDto.value,
          methodName: dataDecodedResponse.method,
          actionCount: null,
          isCancellation: false,
        },
        txData: {
          hexData: previewTransactionDto.data,
          dataDecoded: dataDecodedResponse,
          to: {
            value: previewTransactionDto.to,
            name: null,
            logoUri: null,
          },
          value: previewTransactionDto.value,
          operation: previewTransactionDto.operation,
          trustedDelegateCallTarget: null,
          addressInfoIndex: null,
        },
      });
  });

  it('should preview a transaction even if the data cannot be decoded', async () => {
    const previewTransactionDto = previewTransactionDtoBuilder()
      .with('operation', CALL_OPERATION)
      .build();
    const chainId = faker.string.numeric();
    const safeAddress = faker.finance.ethereumAddress();
    const safeResponse = safeBuilder().with('address', safeAddress).build();
    const chainResponse = chainBuilder().build();
    mockNetworkService.get.mockImplementation((url) => {
      const getChainUrl = `${safeConfigUrl}/api/v1/chains/${chainId}`;
      const getSafeUrl = `${chainResponse.transactionService}/api/v1/safes/${safeAddress}`;
      const getContractUrlPattern = `${chainResponse.transactionService}/api/v1/contracts/`;
      if (url === getChainUrl) {
        return Promise.resolve({ data: chainResponse });
      }
      if (url === getSafeUrl) {
        return Promise.resolve({ data: safeResponse });
      }
      if (url.includes(getContractUrlPattern)) {
        return Promise.reject({ status: 404 });
      }
      return Promise.reject(new Error(`Could not match ${url}`));
    });
    mockNetworkService.post.mockImplementation((url) => {
      const getDataDecodedUrl = `${chainResponse.transactionService}/api/v1/data-decoder/`;
      if (url === getDataDecodedUrl) {
        return Promise.reject({ error: 'Data cannot be decoded' });
      }
      return Promise.reject(new Error(`Could not match ${url}`));
    });
    await request(app.getHttpServer())
      .post(`/v1/chains/${chainId}/transactions/${safeAddress}/preview`)
      .send(previewTransactionDto)
      .expect(200)
      .expect({
        txInfo: {
          type: 'Custom',
          to: {
            value: previewTransactionDto.to,
            name: null,
            logoUri: null,
          },
          dataSize: '16',
          value: previewTransactionDto.value,
          methodName: null,
          actionCount: null,
          isCancellation: false,
        },
        txData: {
          hexData: previewTransactionDto.data,
          dataDecoded: previewTransactionDto.data,
          to: {
            value: previewTransactionDto.to,
            name: null,
            logoUri: null,
          },
          value: previewTransactionDto.value,
          operation: previewTransactionDto.operation,
          trustedDelegateCallTarget: null,
          addressInfoIndex: null,
        },
      });
  });

  it('should preview a transaction with a nested call', async () => {
    const previewTransactionDto = previewTransactionDtoBuilder()
      .with('operation', DELEGATE_OPERATION)
      .build();
    const chainId = faker.string.numeric();
    const safeAddress = faker.finance.ethereumAddress();
    const safeResponse = safeBuilder().with('address', safeAddress).build();
    const chainResponse = chainBuilder().build();
    const dataDecodedResponse = dataDecodedBuilder()
      .with('parameters', [
        dataDecodedParameterBuilder()
          .with('valueDecoded', [
            {
<<<<<<< HEAD
              operation: 1,
              data: faker.string.hexadecimal({ length: 32 }),
=======
              operation: 0,
              data: faker.datatype.hexadecimal(32),
>>>>>>> 22826db9
            },
          ])
          .build(),
      ])
      .build();
    const contractResponse = contractBuilder()
      .with('trustedForDelegateCall', true)
      .build();
    mockNetworkService.get.mockImplementation((url) => {
      const getChainUrl = `${safeConfigUrl}/api/v1/chains/${chainId}`;
      const getSafeUrl = `${chainResponse.transactionService}/api/v1/safes/${safeAddress}`;
      const getContractUrlPattern = `${chainResponse.transactionService}/api/v1/contracts/`;
      if (url === getChainUrl) {
        return Promise.resolve({ data: chainResponse });
      }
      if (url === getSafeUrl) {
        return Promise.resolve({ data: safeResponse });
      }
      if (url.includes(getContractUrlPattern)) {
        return Promise.resolve({ data: contractResponse });
      }
      return Promise.reject(new Error(`Could not match ${url}`));
    });
    mockNetworkService.post.mockImplementation((url) => {
      const getDataDecodedUrl = `${chainResponse.transactionService}/api/v1/data-decoder/`;
      if (url === getDataDecodedUrl) {
        return Promise.resolve({ data: dataDecodedResponse });
      }
      return Promise.reject(new Error(`Could not match ${url}`));
    });
    await request(app.getHttpServer())
      .post(`/v1/chains/${chainId}/transactions/${safeAddress}/preview`)
      .send(previewTransactionDto)
      .expect(200)
      .expect({
        txInfo: {
          type: 'Custom',
          to: {
            value: contractResponse.address,
            name: contractResponse.displayName,
            logoUri: contractResponse.logoUri,
          },
          dataSize: '16',
          value: previewTransactionDto.value,
          methodName: dataDecodedResponse.method,
          actionCount: null,
          isCancellation: false,
        },
        txData: {
          hexData: previewTransactionDto.data,
          dataDecoded: dataDecodedResponse,
          to: {
            value: contractResponse.address,
            name: contractResponse.displayName,
            logoUri: contractResponse.logoUri,
          },
          value: previewTransactionDto.value,
          operation: previewTransactionDto.operation,
          trustedDelegateCallTarget: true,
          addressInfoIndex: null,
        },
      });
  });
});<|MERGE_RESOLUTION|>--- conflicted
+++ resolved
@@ -280,13 +280,8 @@
         dataDecodedParameterBuilder()
           .with('valueDecoded', [
             {
-<<<<<<< HEAD
-              operation: 1,
+              operation: 0,
               data: faker.string.hexadecimal({ length: 32 }),
-=======
-              operation: 0,
-              data: faker.datatype.hexadecimal(32),
->>>>>>> 22826db9
             },
           ])
           .build(),
