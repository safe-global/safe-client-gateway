import { faker } from '@faker-js/faker';
import type { INestApplication } from '@nestjs/common';
import type { TestingModule } from '@nestjs/testing';
import { Test } from '@nestjs/testing';
import request from 'supertest';
import { TestAppProvider } from '@/__tests__/test-app.provider';
import { TestCacheModule } from '@/datasources/cache/__tests__/test.cache.module';
import { TestNetworkModule } from '@/datasources/network/__tests__/test.network.module';
import { chainBuilder } from '@/domain/chains/entities/__tests__/chain.builder';
import { contractBuilder } from '@/domain/contracts/entities/__tests__/contract.builder';
import { pageBuilder } from '@/domain/entities/__tests__/page.builder';
import { safeAppBuilder } from '@/domain/safe-apps/entities/__tests__/safe-app.builder';
import { Operation } from '@/domain/safe/entities/operation.entity';
import {
  moduleTransactionBuilder,
  toJson as moduleTransactionToJson,
} from '@/domain/safe/entities/__tests__/module-transaction.builder';
import {
  multisigTransactionBuilder,
  toJson as multisigToJson,
} from '@/domain/safe/entities/__tests__/multisig-transaction.builder';
import {
  nativeTokenTransferBuilder,
  toJson as nativeTokenTransferToJson,
} from '@/domain/safe/entities/__tests__/native-token-transfer.builder';
import { safeBuilder } from '@/domain/safe/entities/__tests__/safe.builder';
import { tokenBuilder } from '@/domain/tokens/__tests__/token.builder';
import { TestLoggingModule } from '@/logging/__tests__/test.logging.module';
import configuration from '@/config/entities/__tests__/configuration';
import { IConfigurationService } from '@/config/configuration.service.interface';
import type { INetworkService } from '@/datasources/network/network.service.interface';
import { NetworkService } from '@/datasources/network/network.service.interface';
import { AppModule } from '@/app.module';
import { CacheModule } from '@/datasources/cache/cache.module';
import { RequestScopedLoggingModule } from '@/logging/logging.module';
import { NetworkModule } from '@/datasources/network/network.module';
import { NetworkResponseError } from '@/datasources/network/entities/network.error.entity';
import { getAddress } from 'viem';
import { TestQueuesApiModule } from '@/datasources/queues/__tests__/test.queues-api.module';
import { QueuesApiModule } from '@/datasources/queues/queues-api.module';
import type { Server } from 'net';
import { TestPostgresDatabaseModule } from '@/datasources/db/__tests__/test.postgres-database.module';
import { PostgresDatabaseModule } from '@/datasources/db/v1/postgres-database.module';
import { PostgresDatabaseModuleV2 } from '@/datasources/db/v2/postgres-database.module';
import { TestPostgresDatabaseModuleV2 } from '@/datasources/db/v2/test.postgres-database.module';
import { TestTargetedMessagingDatasourceModule } from '@/datasources/targeted-messaging/__tests__/test.targeted-messaging.datasource.module';
import { TargetedMessagingDatasourceModule } from '@/datasources/targeted-messaging/targeted-messaging.datasource.module';
import { rawify } from '@/validation/entities/raw.entity';
import { generatePrivateKey, privateKeyToAccount } from 'viem/accounts';
import { SignatureType } from '@/domain/common/entities/signature-type.entity';
import { GlobalErrorFilter } from '@/routes/common/filters/global-error.filter';
import { APP_FILTER } from '@nestjs/core';
import {
  type ILoggingService,
  LoggingService,
} from '@/logging/logging.interface';

describe('Get by id - Transactions Controller (Unit)', () => {
  let app: INestApplication<Server>;
  let safeConfigUrl: string;
  let networkService: jest.MockedObjectDeep<INetworkService>;
  let loggingService: jest.MockedObjectDeep<ILoggingService>;

  async function initApp(config: typeof configuration): Promise<void> {
    const moduleFixture: TestingModule = await Test.createTestingModule({
      imports: [AppModule.register(config)],
      providers: [
        // TODO: Add to all tests to reflect app implementation
        {
          provide: APP_FILTER,
          useClass: GlobalErrorFilter,
        },
      ],
    })
      .overrideModule(PostgresDatabaseModule)
      .useModule(TestPostgresDatabaseModule)
      .overrideModule(TargetedMessagingDatasourceModule)
      .useModule(TestTargetedMessagingDatasourceModule)
      .overrideModule(CacheModule)
      .useModule(TestCacheModule)
      .overrideModule(RequestScopedLoggingModule)
      .useModule(TestLoggingModule)
      .overrideModule(NetworkModule)
      .useModule(TestNetworkModule)
      .overrideModule(QueuesApiModule)
      .useModule(TestQueuesApiModule)
      .overrideModule(PostgresDatabaseModuleV2)
      .useModule(TestPostgresDatabaseModuleV2)
      .compile();

    const configurationService = moduleFixture.get<IConfigurationService>(
      IConfigurationService,
    );
    safeConfigUrl = configurationService.getOrThrow('safeConfig.baseUri');
    networkService = moduleFixture.get(NetworkService);
    loggingService = moduleFixture.get(LoggingService);

    // TODO: Override module to avoid spying
    jest.spyOn(loggingService, 'error');

    app = await new TestAppProvider().provide(moduleFixture);
    await app.init();
  }

  beforeEach(async () => {
    jest.resetAllMocks();

    const baseConfiguration = configuration();
    const testConfiguration = (): typeof baseConfiguration => ({
      ...baseConfiguration,
      features: {
        ...baseConfiguration.features,
        ethSign: true,
      },
    });

    await initApp(testConfiguration);
  });

  afterAll(async () => {
    await app.close();
  });
  it('Failure: Config API fails', async () => {
    const chainId = faker.string.numeric();
    const id = `module_${faker.string.uuid()}`;
    const getChainUrl = `${safeConfigUrl}/api/v1/chains/${chainId}`;
    networkService.get.mockImplementation(({ url }) => {
      if (url === getChainUrl) {
        const error = new NetworkResponseError(new URL(getChainUrl), {
          status: 500,
        } as Response);
        return Promise.reject(error);
      }
      return Promise.reject(new Error(`Could not match ${url}`));
    });

    await request(app.getHttpServer())
      .get(`/v1/chains/${chainId}/transactions/${id}`)
      .expect(500)
      .expect({
        message: 'An error occurred',
        code: 500,
      });

    expect(networkService.get).toHaveBeenCalledTimes(1);
    expect(networkService.get).toHaveBeenCalledWith({ url: getChainUrl });
  });

  it('Failure: Transaction API fails', async () => {
    const chain = chainBuilder().build();
    const safe = safeBuilder().build();
    const getChainUrl = `${safeConfigUrl}/api/v1/chains/${chain.chainId}`;
    const moduleTransactionId = faker.string.uuid();
    const getModuleTransactionUrl = `${chain.transactionService}/api/v1/module-transaction/${moduleTransactionId}`;
    networkService.get.mockImplementation(({ url }) => {
      switch (url) {
        case getChainUrl:
          return Promise.resolve({ data: rawify(chain), status: 200 });
        case getModuleTransactionUrl: {
          const error = new NetworkResponseError(
            new URL(getModuleTransactionUrl),
            {
              status: 500,
            } as Response,
          );
          return Promise.reject(error);
        }
        default:
          return Promise.reject(new Error(`Could not match ${url}`));
      }
    });

    await request(app.getHttpServer())
      .get(
        `/v1/chains/${chain.chainId}/transactions/module_${safe.address}_${moduleTransactionId}`,
      )
      .expect(500)
      .expect({
        message: 'An error occurred',
        code: 500,
      });

    expect(networkService.get).toHaveBeenCalledTimes(2);
    expect(networkService.get).toHaveBeenCalledWith({ url: getChainUrl });
    expect(networkService.get).toHaveBeenCalledWith({
      url: getModuleTransactionUrl,
    });
  });

  it('Get module transaction by ID should return 404', async () => {
    const chainId = faker.string.numeric();
    const chain = chainBuilder().with('chainId', chainId).build();
    const safe = safeBuilder().build();
    const id = faker.string.uuid();
    const getChainUrl = `${safeConfigUrl}/api/v1/chains/${chain.chainId}`;
    const getSafeUrl = `${chain.transactionService}/api/v1/safes/${safe.address}`;
    const getModuleTransactionUrl = `${chain.transactionService}/api/v1/module-transaction/${id}`;
    networkService.get.mockImplementation(({ url }) => {
      switch (url) {
        case getChainUrl:
          return Promise.resolve({ data: rawify(chain), status: 200 });
        case getSafeUrl:
          return Promise.resolve({ data: rawify(safe), status: 200 });
        case getModuleTransactionUrl: {
          const error = new NetworkResponseError(
            new URL(getModuleTransactionUrl),
            {
              status: 404,
            } as Response,
          );
          return Promise.reject(error);
        }
        default:
          return Promise.reject(new Error(`Could not match ${url}`));
      }
    });

    await request(app.getHttpServer())
      .get(
        `/v1/chains/${chain.chainId}/transactions/module_${safe.address}_${id}`,
      )
      .expect(404)
      .expect({
        message: 'An error occurred',
        code: 404,
      });
  });

  it('Get module transaction by ID', async () => {
    const chainId = faker.string.numeric();
    const chain = chainBuilder().with('chainId', chainId).build();
    const safe = safeBuilder().build();
    const contract = contractBuilder()
      .with('trustedForDelegateCall', false)
      .build();
    const moduleTransactionId = faker.string.uuid();
    const moduleTransaction = moduleTransactionBuilder()
      .with('safe', getAddress(safe.address))
      .with('data', null)
      .with('value', '15')
      .with('operation', Operation.CALL)
      .with('isSuccessful', true)
      .build();
    const getSafeUrl = `${chain.transactionService}/api/v1/safes/${safe.address}`;
    const getChainUrl = `${safeConfigUrl}/api/v1/chains/${chain.chainId}`;
    const getModuleTransactionUrl = `${chain.transactionService}/api/v1/module-transaction/${moduleTransactionId}`;
    const getContractUrl = `${chain.transactionService}/api/v1/contracts/${moduleTransaction.to}`;
    const getModuleContractUrl = `${chain.transactionService}/api/v1/contracts/${moduleTransaction.module}`;
    networkService.get.mockImplementation(({ url }) => {
      switch (url) {
        case getChainUrl:
          return Promise.resolve({ data: rawify(chain), status: 200 });
        case getModuleTransactionUrl:
          return Promise.resolve({
            data: rawify(moduleTransactionToJson(moduleTransaction)),
            status: 200,
          });
        case getSafeUrl:
          return Promise.resolve({ data: rawify(safe), status: 200 });
        case getContractUrl:
          return Promise.resolve({ data: rawify(contract), status: 200 });
        case getModuleContractUrl:
          return Promise.resolve({ data: rawify(contract), status: 200 });
        default:
          return Promise.reject(new Error(`Could not match ${url}`));
      }
    });

    await request(app.getHttpServer())
      .get(
        `/v1/chains/${chain.chainId}/transactions/module_${safe.address}_${moduleTransactionId}`,
      )
      .expect(200)
      .expect(({ body }) => {
        expect(body).toEqual({
          safeAddress: safe.address,
          txId: `module_${safe.address}_${moduleTransaction.moduleTransactionId}`,
          executedAt: moduleTransaction.executionDate.getTime(),
          txStatus: 'SUCCESS',
          txInfo: {
            type: 'Transfer',
            sender: expect.objectContaining({ value: safe.address }),
            recipient: expect.objectContaining({ value: contract.address }),
            direction: 'OUTGOING',
            transferInfo: {
              type: 'NATIVE_COIN',
              value: moduleTransaction.value,
            },
            humanDescription: null,
          },
          txData: {
            to: expect.objectContaining({ value: contract.address }),
            value: moduleTransaction.value,
            hexData: moduleTransaction.data,
            dataDecoded: moduleTransaction.dataDecoded,
            operation: Operation.CALL,
            addressInfoIndex: null,
            tokenInfoIndex: null,
            trustedDelegateCallTarget: null,
          },
          detailedExecutionInfo: {
            type: 'MODULE',
            address: expect.objectContaining({ value: contract.address }),
          },
          txHash: moduleTransaction.transactionHash,
          safeAppInfo: null,
          note: null,
        });
      });
  });

  it('Get an ERC20 transfer by ID should return 404', async () => {
    const chainId = faker.string.numeric();
    const chain = chainBuilder().with('chainId', chainId).build();
    const safe = safeBuilder().build();
    const id = faker.string.uuid();
    const getChainUrl = `${safeConfigUrl}/api/v1/chains/${chain.chainId}`;
    const getSafeUrl = `${chain.transactionService}/api/v1/safes/${safe.address}`;
    const getTransferUrl = `${chain.transactionService}/api/v1/transfer/${id}`;
    networkService.get.mockImplementation(({ url }) => {
      switch (url) {
        case getChainUrl:
          return Promise.resolve({ data: rawify(chain), status: 200 });
        case getSafeUrl:
          return Promise.resolve({ data: rawify(safe), status: 200 });
        case getTransferUrl: {
          const error = new NetworkResponseError(new URL(getTransferUrl), {
            status: 404,
          } as Response);
          return Promise.reject(error);
        }
        default:
          return Promise.reject(new Error(`Could not match ${url}`));
      }
    });

    await request(app.getHttpServer())
      .get(
        `/v1/chains/${chain.chainId}/transactions/transfer_${safe.address}_${id}`,
      )
      .expect(404)
      .expect({
        message: 'An error occurred',
        code: 404,
      });
  });

  it('Get an native token transfer by ID', async () => {
    const chainId = faker.string.numeric();
    const chain = chainBuilder().with('chainId', chainId).build();
    const safe = safeBuilder().build();
    const contract = contractBuilder().build();
    const transferId = faker.string.uuid();
    const transfer = nativeTokenTransferBuilder()
      .with('transferId', transferId)
      .with('to', safe.address)
      .build();
    const getSafeUrl = `${chain.transactionService}/api/v1/safes/${safe.address}`;
    const getChainUrl = `${safeConfigUrl}/api/v1/chains/${chain.chainId}`;
    const getTransferUrl = `${chain.transactionService}/api/v1/transfer/${transferId}`;
    const getFromContractUrl = `${chain.transactionService}/api/v1/contracts/${transfer.from}`;
    const getToContractUrl = `${chain.transactionService}/api/v1/contracts/${transfer.to}`;
    networkService.get.mockImplementation(({ url }) => {
      switch (url) {
        case getChainUrl:
          return Promise.resolve({ data: rawify(chain), status: 200 });
        case getTransferUrl:
          return Promise.resolve({
            data: rawify(nativeTokenTransferToJson(transfer)),
            status: 200,
          });
        case getSafeUrl:
          return Promise.resolve({ data: rawify(safe), status: 200 });
        case getFromContractUrl:
          return Promise.resolve({ data: rawify(contract), status: 200 });
        case getToContractUrl:
          return Promise.resolve({ data: rawify(contract), status: 200 });
        default:
          return Promise.reject(new Error(`Could not match ${url}`));
      }
    });

    await request(app.getHttpServer())
      .get(
        `/v1/chains/${chain.chainId}/transactions/transfer_${safe.address}_${transferId}`,
      )
      .expect(200)
      .expect(({ body }) => {
        expect(body).toMatchObject({
          safeAddress: safe.address,
          txId: `transfer_${safe.address}_${transfer.transferId}`,
          executedAt: transfer.executionDate.getTime(),
          txStatus: 'SUCCESS',
          txInfo: {
            type: 'Transfer',
            sender: expect.objectContaining({ value: contract.address }),
            recipient: expect.objectContaining({ value: contract.address }),
            direction: 'INCOMING',
            transferInfo: {
              type: 'NATIVE_COIN',
              value: transfer.value,
            },
          },
          txData: null,
          detailedExecutionInfo: null,
          txHash: transfer.transactionHash,
          safeAppInfo: null,
          note: null,
        });
      });
  });

  it('Get an Multisig Transaction by ID should return 404', async () => {
    const chainId = faker.string.numeric();
    const chain = chainBuilder().with('chainId', chainId).build();
    const safe = safeBuilder().build();
    const txHash = faker.string.hexadecimal();
    const getChainUrl = `${safeConfigUrl}/api/v1/chains/${chain.chainId}`;
    const getSafeUrl = `${chain.transactionService}/api/v1/safes/${safe.address}`;
    const getMultisigTransactionUrl = `${chain.transactionService}/api/v1/multisig-transactions/${txHash}/`;
    networkService.get.mockImplementation(({ url }) => {
      switch (url) {
        case getChainUrl:
          return Promise.resolve({ data: rawify(chain), status: 200 });
        case getSafeUrl:
          return Promise.resolve({ data: rawify(safe), status: 200 });
        case getMultisigTransactionUrl: {
          const error = new NetworkResponseError(
            new URL(getMultisigTransactionUrl),
            {
              status: 404,
            } as Response,
          );
          return Promise.reject(error);
        }
        default:
          return Promise.reject(new Error(`Could not match ${url}`));
      }
    });

    await request(app.getHttpServer())
      .get(
        `/v1/chains/${chain.chainId}/transactions/multisig_${safe.address}_${txHash}`,
      )
      .expect(404)
      .expect({
        message: 'An error occurred',
        code: 404,
      });
  });

  it('Get an Multisig Transaction by ID', async () => {
    const chainId = faker.string.numeric();
    const chain = chainBuilder().with('chainId', chainId).build();
    const signers = Array.from({ length: 2 }, () => {
      const privateKey = generatePrivateKey();
      return privateKeyToAccount(privateKey);
    });
    const safe = safeBuilder()
      .with(
        'owners',
        signers.map((signer) => signer.address),
      )
      .build();
    const contract = contractBuilder().build();
    const executionDate = faker.date.recent();
    const safeTxGas = faker.number.int();
    const gasPrice = faker.string.numeric();
    const baseGas = faker.number.int();
    const tx = await multisigTransactionBuilder()
      .with('safe', safe.address)
      .with('operation', 0)
      .with('data', faker.string.hexadecimal({ length: 32 }) as `0x${string}`)
      .with('isExecuted', true)
      .with('isSuccessful', true)
      .with('executionDate', executionDate)
      .with('safeTxGas', safeTxGas)
      .with('gasPrice', gasPrice)
      .with('baseGas', baseGas)
      .buildWithConfirmations({
        chainId,
        safe,
        signers,
      });
    const rejectionTx = await multisigTransactionBuilder()
      .with('safe', safe.address)
      .with('nonce', tx.nonce)
      .buildWithConfirmations({
        chainId,
        safe,
        signers: [signers[0]],
      });
    const rejectionTxsPage = pageBuilder()
      .with('results', [multisigToJson(rejectionTx)])
      .build();
    const safeAppsResponse = [
      safeAppBuilder()
        .with('url', faker.internet.url({ appendSlash: false }))
        .with('iconUrl', faker.internet.url({ appendSlash: false }))
        .with('name', faker.word.words())
        .build(),
    ];
    const gasToken = tokenBuilder().build();
    const token = tokenBuilder().build();
    const getSafeUrl = `${chain.transactionService}/api/v1/safes/${safe.address}`;
    const getChainUrl = `${safeConfigUrl}/api/v1/chains/${chain.chainId}`;
    const getSafeAppsUrl = `${safeConfigUrl}/api/v1/safe-apps/`;
    const getMultisigTransactionUrl = `${chain.transactionService}/api/v1/multisig-transactions/${tx.safeTxHash}/`;
    const getMultisigTransactionsUrl = `${chain.transactionService}/api/v1/safes/${safe.address}/multisig-transactions/`;
    const getGasTokenContractUrl = `${chain.transactionService}/api/v1/tokens/${tx.gasToken}`;
    const getToContractUrl = `${chain.transactionService}/api/v1/contracts/${tx.to}`;
    const getToTokenUrl = `${chain.transactionService}/api/v1/tokens/${tx.to}`;
    networkService.get.mockImplementation(({ url }) => {
      switch (url) {
        case getChainUrl:
          return Promise.resolve({ data: rawify(chain), status: 200 });
        case getMultisigTransactionUrl:
          return Promise.resolve({
            data: rawify(multisigToJson(tx)),
            status: 200,
          });
        case getMultisigTransactionsUrl:
          return Promise.resolve({
            data: rawify(rejectionTxsPage),
            status: 200,
          });
        case getSafeUrl:
          return Promise.resolve({ data: rawify(safe), status: 200 });
        case getGasTokenContractUrl:
          return Promise.resolve({ data: rawify(gasToken), status: 200 });
        case getToContractUrl:
          return Promise.resolve({ data: rawify(contract), status: 200 });
        case getToTokenUrl:
          return Promise.resolve({ data: rawify(token), status: 200 });
        case getSafeAppsUrl:
          return Promise.resolve({
            data: rawify(safeAppsResponse),
            status: 200,
          });
        default:
          return Promise.reject(new Error(`Could not match ${url}`));
      }
    });

    await request(app.getHttpServer())
      .get(
        `/v1/chains/${chain.chainId}/transactions/multisig_${safe.address}_${tx.safeTxHash}`,
      )
      .expect(200)
      .expect(({ body }) => {
        expect(body).toMatchObject({
          safeAddress: safe.address,
          txId: `multisig_${safe.address}_${tx.safeTxHash}`,
          executedAt: executionDate.getTime(),
          txStatus: 'SUCCESS',
          txInfo: {
            type: 'Custom',
            to: {
              value: token.address,
              name: token.name,
              logoUri: token.logoUri,
            },
            dataSize: '16',
            value: Number(tx.value).toString(),
            methodName: tx.dataDecoded?.method,
            actionCount: null,
            isCancellation: false,
          },
          txData: {
            hexData: tx.data,
            dataDecoded: tx.dataDecoded,
            to: {
              value: token.address,
              name: token.name,
              logoUri: token.logoUri,
            },
            value: tx.value,
            operation: tx.operation,
            trustedDelegateCallTarget: null,
            addressInfoIndex: null,
            tokenInfoIndex: null,
          },
          detailedExecutionInfo: {
            type: 'MULTISIG',
            submittedAt: tx.submissionDate.getTime(),
            nonce: tx.nonce,
            safeTxGas: safeTxGas.toString(),
            baseGas: baseGas.toString(),
            gasPrice,
            refundReceiver: expect.objectContaining({
              value: tx.refundReceiver,
            }),
            safeTxHash: tx.safeTxHash,
            executor: expect.objectContaining({ value: tx.executor }),
            signers: [
              expect.objectContaining({ value: safe.owners[0] }),
              expect.objectContaining({ value: safe.owners[1] }),
            ],
            confirmationsRequired: tx.confirmationsRequired,
            confirmations: [
              {
                signer: expect.objectContaining({
                  value: tx.confirmations![0].owner,
                }),
                signature: tx.confirmations![0].signature,
                submittedAt: tx.confirmations![0].submissionDate.getTime(),
              },
              {
                signer: expect.objectContaining({
                  value: tx.confirmations![1].owner,
                }),
                signature: tx.confirmations![1].signature,
                submittedAt: tx.confirmations![1].submissionDate.getTime(),
              },
            ],
            rejectors: expect.arrayContaining([
              expect.objectContaining({
                value: rejectionTx.confirmations![0].owner,
              }),
            ]),
            gasToken: tx.gasToken,
            gasTokenInfo: gasToken,
            trusted: tx.trusted,
          },
          txHash: tx.transactionHash,
          safeAppInfo: {
            name: safeAppsResponse[0].name,
            url: safeAppsResponse[0].url,
            logoUri: safeAppsResponse[0].iconUrl,
          },
        });
      });
  });

  it('Get an Multisig Transaction by safeTxHash', async () => {
    const chainId = faker.string.numeric();
    const chain = chainBuilder().with('chainId', chainId).build();
    const signers = Array.from({ length: 2 }, () => {
      const privateKey = generatePrivateKey();
      return privateKeyToAccount(privateKey);
    });
    const safe = safeBuilder()
      .with(
        'owners',
        signers.map((signer) => signer.address),
      )
      .build();
    const contract = contractBuilder().build();
    const executionDate = faker.date.recent();
    const safeTxGas = faker.number.int();
    const gasPrice = faker.string.numeric();
    const baseGas = faker.number.int();
    const tx = await multisigTransactionBuilder()
      .with('safe', safe.address)
      .with('operation', 0)
      .with('data', faker.string.hexadecimal({ length: 32 }) as `0x${string}`)
      .with('isExecuted', true)
      .with('isSuccessful', true)
      .with('executionDate', executionDate)
      .with('safeTxGas', safeTxGas)
      .with('gasPrice', gasPrice)
      .with('baseGas', baseGas)
      .buildWithConfirmations({
        signers,
        chainId: chain.chainId,
        safe,
      });
    const rejectionTx = await multisigTransactionBuilder()
      .with('safe', safe.address)
      .buildWithConfirmations({
        signers: [signers[0]],
        chainId: chain.chainId,
        safe,
      });
    const rejectionTxsPage = pageBuilder()
      .with('results', [multisigToJson(rejectionTx)])
      .build();
    const safeAppsResponse = [
      safeAppBuilder()
        .with('url', faker.internet.url({ appendSlash: false }))
        .with('iconUrl', faker.internet.url({ appendSlash: false }))
        .with('name', faker.word.words())
        .build(),
    ];
    const gasToken = tokenBuilder().build();
    const token = tokenBuilder().build();
    const getSafeUrl = `${chain.transactionService}/api/v1/safes/${safe.address}`;
    const getChainUrl = `${safeConfigUrl}/api/v1/chains/${chain.chainId}`;
    const getSafeAppsUrl = `${safeConfigUrl}/api/v1/safe-apps/`;
    const getMultisigTransactionUrl = `${
      chain.transactionService
    }/api/v1/multisig-transactions/${tx.safeTxHash.slice(2)}/`;
    const getMultisigTransactionsUrl = `${chain.transactionService}/api/v1/safes/${safe.address}/multisig-transactions/`;
    const getGasTokenContractUrl = `${chain.transactionService}/api/v1/tokens/${tx.gasToken}`;
    const getToContractUrl = `${chain.transactionService}/api/v1/contracts/${tx.to}`;
    const getToTokenUrl = `${chain.transactionService}/api/v1/tokens/${tx.to}`;
    networkService.get.mockImplementation(({ url }) => {
      switch (url) {
        case getChainUrl:
          return Promise.resolve({ data: rawify(chain), status: 200 });
        case getMultisigTransactionUrl:
          return Promise.resolve({
            data: rawify(multisigToJson(tx)),
            status: 200,
          });
        case getMultisigTransactionsUrl:
          return Promise.resolve({
            data: rawify(rejectionTxsPage),
            status: 200,
          });
        case getSafeUrl:
          return Promise.resolve({ data: rawify(safe), status: 200 });
        case getGasTokenContractUrl:
          return Promise.resolve({ data: rawify(gasToken), status: 200 });
        case getToContractUrl:
          return Promise.resolve({ data: rawify(contract), status: 200 });
        case getToTokenUrl:
          return Promise.resolve({ data: rawify(token), status: 200 });
        case getSafeAppsUrl:
          return Promise.resolve({
            data: rawify(safeAppsResponse),
            status: 200,
          });
        default:
          return Promise.reject(new Error(`Could not match ${url}`));
      }
    });

    await request(app.getHttpServer())
      .get(`/v1/chains/${chain.chainId}/transactions/${tx.safeTxHash.slice(2)}`)
      .expect(200)
      .expect(({ body }) => {
        expect(body).toMatchObject({
          safeAddress: safe.address,
          txId: `multisig_${safe.address}_${tx.safeTxHash}`,
          executedAt: executionDate.getTime(),
          txStatus: 'SUCCESS',
          txInfo: {
            type: 'Custom',
            to: {
              value: token.address,
              name: token.name,
              logoUri: token.logoUri,
            },
            dataSize: '16',
            value: Number(tx.value).toString(),
            methodName: tx.dataDecoded?.method,
            actionCount: null,
            isCancellation: false,
          },
          txData: {
            hexData: tx.data,
            dataDecoded: tx.dataDecoded,
            to: {
              value: token.address,
              name: token.name,
              logoUri: token.logoUri,
            },
            value: tx.value,
            operation: tx.operation,
            trustedDelegateCallTarget: null,
            addressInfoIndex: null,
            tokenInfoIndex: null,
          },
          detailedExecutionInfo: {
            type: 'MULTISIG',
            submittedAt: tx.submissionDate.getTime(),
            nonce: tx.nonce,
            safeTxGas: safeTxGas.toString(),
            baseGas: baseGas.toString(),
            gasPrice,
            refundReceiver: expect.objectContaining({
              value: tx.refundReceiver,
            }),
            safeTxHash: tx.safeTxHash,
            executor: expect.objectContaining({ value: tx.executor }),
            signers: [
              expect.objectContaining({ value: safe.owners[0] }),
              expect.objectContaining({ value: safe.owners[1] }),
            ],
            confirmationsRequired: tx.confirmationsRequired,
            confirmations: [
              {
                signer: expect.objectContaining({
                  value: tx.confirmations![0].owner,
                }),
                signature: tx.confirmations![0].signature,
                submittedAt: tx.confirmations![0].submissionDate.getTime(),
              },
              {
                signer: expect.objectContaining({
                  value: tx.confirmations![1].owner,
                }),
                signature: tx.confirmations![1].signature,
                submittedAt: tx.confirmations![1].submissionDate.getTime(),
              },
            ],
            rejectors: expect.arrayContaining([
              expect.objectContaining({
                value: rejectionTx.confirmations![0].owner,
              }),
            ]),
            gasToken: tx.gasToken,
            gasTokenInfo: gasToken,
            trusted: tx.trusted,
          },
          txHash: tx.transactionHash,
          safeAppInfo: {
            name: safeAppsResponse[0].name,
            url: safeAppsResponse[0].url,
            logoUri: safeAppsResponse[0].iconUrl,
          },
        });
      });
  });

  it('Get a CANCELLED Multisig Transaction by ID', async () => {
    const chainId = faker.string.numeric();
    const chain = chainBuilder().with('chainId', chainId).build();
    const signers = Array.from({ length: 2 }, () => {
      const privateKey = generatePrivateKey();
      return privateKeyToAccount(privateKey);
    });
    const safe = safeBuilder()
      .with(
        'owners',
        signers.map((signer) => signer.address),
      )
      .with('nonce', 5)
      .build();
    const contract = contractBuilder().build();
    const executionDate = faker.date.recent();
    const safeTxGas = faker.number.int();
    const gasPrice = faker.string.numeric();
    const baseGas = faker.number.int();
    const tx = await multisigTransactionBuilder()
      .with('safe', safe.address)
      .with('operation', 0)
      .with('nonce', 4)
      .with('data', faker.string.hexadecimal({ length: 32 }) as `0x${string}`)
      .with('isExecuted', false)
      .with('isSuccessful', null)
      .with('executionDate', executionDate)
      .with('safeTxGas', safeTxGas)
      .with('gasPrice', gasPrice)
      .with('baseGas', baseGas)
      .buildWithConfirmations({
        chainId: chain.chainId,
        signers,
        safe,
      });
    const rejectionTx = await multisigTransactionBuilder()
      .with('safe', safe.address)
      .buildWithConfirmations({
        chainId: chain.chainId,
        signers,
        safe,
      });
    const rejectionTxsPage = pageBuilder()
      .with('results', [multisigToJson(rejectionTx)])
      .build();
    const safeAppsResponse = [
      safeAppBuilder()
        .with('url', faker.internet.url({ appendSlash: false }))
        .with('iconUrl', faker.internet.url({ appendSlash: false }))
        .with('name', faker.word.words())
        .build(),
    ];
    const gasToken = tokenBuilder().build();
    const getSafeUrl = `${chain.transactionService}/api/v1/safes/${safe.address}`;
    const getChainUrl = `${safeConfigUrl}/api/v1/chains/${chain.chainId}`;
    const getSafeAppsUrl = `${safeConfigUrl}/api/v1/safe-apps/`;
    const getMultisigTransactionUrl = `${chain.transactionService}/api/v1/multisig-transactions/${tx.safeTxHash}/`;
    const getMultisigTransactionsUrl = `${chain.transactionService}/api/v1/safes/${safe.address}/multisig-transactions/`;
    const getGasTokenContractUrl = `${chain.transactionService}/api/v1/tokens/${tx.gasToken}`;
    const getToContractUrl = `${chain.transactionService}/api/v1/contracts/${tx.to}`;
    networkService.get.mockImplementation(({ url }) => {
      switch (url) {
        case getChainUrl:
          return Promise.resolve({ data: rawify(chain), status: 200 });
        case getMultisigTransactionUrl:
          return Promise.resolve({
            data: rawify(multisigToJson(tx)),
            status: 200,
          });
        case getMultisigTransactionsUrl:
          return Promise.resolve({
            data: rawify(rejectionTxsPage),
            status: 200,
          });
        case getSafeUrl:
          return Promise.resolve({ data: rawify(safe), status: 200 });
        case getGasTokenContractUrl:
          return Promise.resolve({ data: rawify(gasToken), status: 200 });
        case getToContractUrl:
          return Promise.resolve({ data: rawify(contract), status: 200 });
        case getSafeAppsUrl:
          return Promise.resolve({
            data: rawify(safeAppsResponse),
            status: 200,
          });
        default:
          return Promise.reject(new Error(`Could not match ${url}`));
      }
    });

    await request(app.getHttpServer())
      .get(
        `/v1/chains/${chain.chainId}/transactions/multisig_${safe.address}_${tx.safeTxHash}`,
      )
      .expect(200)
      .expect(({ body }) => {
        expect(body).toMatchObject({
          safeAddress: safe.address,
          txId: `multisig_${safe.address}_${tx.safeTxHash}`,
          executedAt: executionDate.getTime(),
          txStatus: 'CANCELLED',
          txInfo: {
            type: 'Custom',
            to: {
              value: contract.address,
              name: contract.displayName,
              logoUri: contract.logoUri,
            },
            dataSize: expect.any(String),
            value: expect.any(String),
            methodName: tx.dataDecoded?.method,
            actionCount: null,
            isCancellation: false,
          },
          txData: {
            hexData: tx.data,
            dataDecoded: tx.dataDecoded,
            to: {
              value: contract.address,
              name: contract.displayName,
              logoUri: contract.logoUri,
            },
            value: tx.value,
            operation: tx.operation,
            trustedDelegateCallTarget: null,
            addressInfoIndex: null,
            tokenInfoIndex: null,
          },
          detailedExecutionInfo: {
            submittedAt: tx.submissionDate.getTime(),
            nonce: tx.nonce,
            safeTxGas: safeTxGas.toString(),
            baseGas: baseGas.toString(),
            gasPrice,
            refundReceiver: expect.objectContaining({
              value: tx.refundReceiver,
            }),
            safeTxHash: tx.safeTxHash,
            executor: expect.objectContaining({ value: tx.executor }),
            signers: expect.arrayContaining([
              expect.objectContaining({ value: safe.owners[0] }),
              expect.objectContaining({ value: safe.owners[1] }),
            ]),
            confirmationsRequired: tx.confirmationsRequired,
            confirmations: expect.arrayContaining([
              expect.objectContaining({
                signer: expect.objectContaining({
                  value: tx.confirmations![0].owner,
                }),
                signature: tx.confirmations![0].signature,
                submittedAt: tx.confirmations![0].submissionDate.getTime(),
              }),
              expect.objectContaining({
                signer: expect.objectContaining({
                  value: tx.confirmations![1].owner,
                }),
                signature: tx.confirmations![1].signature,
                submittedAt: tx.confirmations![1].submissionDate.getTime(),
              }),
            ]),
            rejectors: expect.arrayContaining([
              expect.objectContaining({
                value: rejectionTx.confirmations![0].owner,
              }),
              expect.objectContaining({
                value: rejectionTx.confirmations![1].owner,
              }),
            ]),
            gasToken: tx.gasToken,
            gasTokenInfo: gasToken,
            trusted: tx.trusted,
          },
          txHash: tx.transactionHash,
          safeAppInfo: {
            name: safeAppsResponse[0].name,
            url: safeAppsResponse[0].url,
            logoUri: safeAppsResponse[0].iconUrl,
          },
        });
      });
  });

  it('should throw a 502 if the Safe and Safe of the transaction do not match', async () => {
    const chain = chainBuilder().build();
    const safe = safeBuilder().build();
    const tx = multisigTransactionBuilder().build();
    const getChainUrl = `${safeConfigUrl}/api/v1/chains/${chain.chainId}`;
    const getSafeUrl = `${chain.transactionService}/api/v1/safes/${safe.address}`;
    const getMultisigTransactionUrl = `${chain.transactionService}/api/v1/multisig-transactions/${tx.safeTxHash}/`;
    networkService.get.mockImplementation(({ url }) => {
      switch (url) {
        case getChainUrl:
          return Promise.resolve({ data: rawify(chain), status: 200 });
        case getMultisigTransactionUrl:
          return Promise.resolve({
            data: rawify(multisigToJson(tx)),
            status: 200,
          });
        case getSafeUrl:
          return Promise.resolve({ data: rawify(safe), status: 200 });
        default:
          return Promise.reject(new Error(`Could not match ${url}`));
      }
    });

    await request(app.getHttpServer())
      .get(
        `/v1/chains/${chain.chainId}/transactions/multisig_${safe.address}_${tx.safeTxHash}`,
      )
      .expect(400)
      .expect({
        message: 'Invalid transaction ID',
        error: 'Bad Request',
        statusCode: 400,
      });
  });

  describe('Verification', () => {
    it('should throw and log if the safeTxHash could not be calculated', async () => {
      const chain = chainBuilder().build();
      const signers = Array.from(
        { length: faker.number.int({ min: 1, max: 5 }) },
        () => {
          const privateKey = generatePrivateKey();
          return privateKeyToAccount(privateKey);
        },
      );
      const safe = safeBuilder()
        .with(
          'owners',
          signers.map((s) => s.address),
        )
        .build();
      const multisigTransaction = await multisigTransactionBuilder()
        .with('safe', safe.address)
        .with('isExecuted', false)
        .with('nonce', safe.nonce)
        .buildWithConfirmations({
          chainId: chain.chainId,
          signers: faker.helpers.arrayElements(signers, {
            min: 1,
            max: signers.length,
          }),
          safe,
        });
      safe.version = null;
      const getSafeUrl = `${chain.transactionService}/api/v1/safes/${safe.address}`;
      const getChainUrl = `${safeConfigUrl}/api/v1/chains/${chain.chainId}`;
      const getMultisigTransactionUrl = `${chain.transactionService}/api/v1/multisig-transactions/${multisigTransaction.safeTxHash}/`;
      networkService.get.mockImplementation(({ url }) => {
        switch (url) {
          case getChainUrl:
            return Promise.resolve({ data: rawify(chain), status: 200 });
          case getMultisigTransactionUrl:
            return Promise.resolve({
              data: rawify(multisigToJson(multisigTransaction)),
              status: 200,
            });
          case getSafeUrl:
            return Promise.resolve({ data: rawify(safe), status: 200 });
          default:
            return Promise.reject(new Error(`Could not match ${url}`));
        }
      });

      await request(app.getHttpServer())
        .get(
          `/v1/chains/${chain.chainId}/transactions/multisig_${safe.address}_${multisigTransaction.safeTxHash}`,
        )
        .expect(502)
        .expect({
          message: 'Could not calculate safeTxHash',
          statusCode: 502,
        });

      expect(loggingService.error).toHaveBeenCalledWith({
        message: 'Could not calculate safeTxHash',
        chainId: chain.chainId,
        safeAddress: safe.address,
        safeVersion: safe.version,
        safeTxHash: multisigTransaction.safeTxHash,
        transaction: {
          to: multisigTransaction.to,
          value: multisigTransaction.value,
          data: multisigTransaction.data,
          operation: multisigTransaction.operation,
          safeTxGas: multisigTransaction.safeTxGas,
          baseGas: multisigTransaction.baseGas,
          gasPrice: multisigTransaction.gasPrice,
          gasToken: multisigTransaction.gasToken,
          refundReceiver: multisigTransaction.refundReceiver,
          nonce: multisigTransaction.nonce,
        },
        source: 'API',
      });
    });

    it('should throw and log if the safeTxHash does not match', async () => {
      const chain = chainBuilder().build();
      const signers = Array.from(
        { length: faker.number.int({ min: 1, max: 5 }) },
        () => {
          const privateKey = generatePrivateKey();
          return privateKeyToAccount(privateKey);
        },
      );
      const safe = safeBuilder()
        .with(
          'owners',
          signers.map((s) => s.address),
        )
        .build();
      const multisigTransaction = await multisigTransactionBuilder()
        .with('safe', safe.address)
        .with('isExecuted', false)
        .with('nonce', safe.nonce)
        .buildWithConfirmations({
          chainId: chain.chainId,
          signers: faker.helpers.arrayElements(signers, {
            min: 1,
            max: signers.length,
          }),
          safe,
        });
      multisigTransaction.data = faker.string.hexadecimal({
        length: 64,
      }) as `0x${string}`;
      const getSafeUrl = `${chain.transactionService}/api/v1/safes/${safe.address}`;
      const getChainUrl = `${safeConfigUrl}/api/v1/chains/${chain.chainId}`;
      const getMultisigTransactionUrl = `${chain.transactionService}/api/v1/multisig-transactions/${multisigTransaction.safeTxHash}/`;
      networkService.get.mockImplementation(({ url }) => {
        switch (url) {
          case getChainUrl:
            return Promise.resolve({ data: rawify(chain), status: 200 });
          case getMultisigTransactionUrl:
            return Promise.resolve({
              data: rawify(multisigToJson(multisigTransaction)),
              status: 200,
            });
          case getSafeUrl:
            return Promise.resolve({ data: rawify(safe), status: 200 });
          default:
            return Promise.reject(new Error(`Could not match ${url}`));
        }
      });

      await request(app.getHttpServer())
        .get(
          `/v1/chains/${chain.chainId}/transactions/multisig_${safe.address}_${multisigTransaction.safeTxHash}`,
        )
        .expect(502)
        .expect({
          message: 'Invalid safeTxHash',
          statusCode: 502,
        });

      expect(loggingService.error).toHaveBeenCalledWith({
        event: 'safeTxHash does not match',
        chainId: chain.chainId,
        safeAddress: safe.address,
        safeVersion: safe.version,
        safeTxHash: multisigTransaction.safeTxHash,
        transaction: {
          to: multisigTransaction.to,
          value: multisigTransaction.value,
          data: multisigTransaction.data,
          operation: multisigTransaction.operation,
          safeTxGas: multisigTransaction.safeTxGas,
          baseGas: multisigTransaction.baseGas,
          gasPrice: multisigTransaction.gasPrice,
          gasToken: multisigTransaction.gasToken,
          refundReceiver: multisigTransaction.refundReceiver,
          nonce: multisigTransaction.nonce,
        },
        type: 'TRANSACTION_VALIDITY',
        source: 'API',
      });
    });

<<<<<<< HEAD
    it('should throw and log if confirmations contain duplicate owners', async () => {
      const chain = chainBuilder().build();
      const privateKey = generatePrivateKey();
      const signer = privateKeyToAccount(privateKey);
      const safe = safeBuilder().with('owners', [signer.address]).build();
      const multisigTransaction = await multisigTransactionBuilder()
        .with('safe', safe.address)
        .with('isExecuted', false)
        .with('nonce', safe.nonce)
        .buildWithConfirmations({
          chainId: chain.chainId,
          signers: [signer, signer],
          safe,
        });
      const getSafeUrl = `${chain.transactionService}/api/v1/safes/${safe.address}`;
      const getChainUrl = `${safeConfigUrl}/api/v1/chains/${chain.chainId}`;
      const getMultisigTransactionUrl = `${chain.transactionService}/api/v1/multisig-transactions/${multisigTransaction.safeTxHash}/`;
      networkService.get.mockImplementation(({ url }) => {
        switch (url) {
          case getChainUrl:
            return Promise.resolve({ data: rawify(chain), status: 200 });
          case getMultisigTransactionUrl:
            return Promise.resolve({
              data: rawify(multisigToJson(multisigTransaction)),
              status: 200,
            });
          case getSafeUrl:
            return Promise.resolve({ data: rawify(safe), status: 200 });
          default:
            return Promise.reject(new Error(`Could not match ${url}`));
        }
      });

      await request(app.getHttpServer())
        .get(
          `/v1/chains/${chain.chainId}/transactions/multisig_${safe.address}_${multisigTransaction.safeTxHash}`,
        )
        .expect(502)
        .expect({
          message: 'Duplicate owners in confirmations',
          statusCode: 502,
        });

      expect(loggingService.error).toHaveBeenCalledWith({
        message: 'Duplicate owners in confirmations',
        chainId: chain.chainId,
        safeAddress: safe.address,
        safeVersion: safe.version,
        safeTxHash: multisigTransaction.safeTxHash,
        confirmations: multisigTransaction.confirmations,
        type: 'TRANSACTION_VALIDITY',
        source: 'API',
      });
    });

    it('should throw and log if confirmations contain duplicate signatures', async () => {
      const chain = chainBuilder().build();
      const signers = Array.from({ length: 2 }, () => {
        const privateKey = generatePrivateKey();
        return privateKeyToAccount(privateKey);
      });
      const safe = safeBuilder()
        .with(
          'owners',
          signers.map((signer) => signer.address),
        )
        .build();
      const multisigTransaction = await multisigTransactionBuilder()
        .with('safe', safe.address)
        .with('isExecuted', false)
        .with('nonce', safe.nonce)
        .buildWithConfirmations({
          chainId: chain.chainId,
          signers,
          safe,
        });
      multisigTransaction.confirmations![1].signature =
        multisigTransaction.confirmations![0].signature;
      const getSafeUrl = `${chain.transactionService}/api/v1/safes/${safe.address}`;
      const getChainUrl = `${safeConfigUrl}/api/v1/chains/${chain.chainId}`;
      const getMultisigTransactionUrl = `${chain.transactionService}/api/v1/multisig-transactions/${multisigTransaction.safeTxHash}/`;
      networkService.get.mockImplementation(({ url }) => {
        switch (url) {
          case getChainUrl:
            return Promise.resolve({ data: rawify(chain), status: 200 });
          case getMultisigTransactionUrl:
            return Promise.resolve({
              data: rawify(multisigToJson(multisigTransaction)),
              status: 200,
            });
          case getSafeUrl:
            return Promise.resolve({ data: rawify(safe), status: 200 });
          default:
            return Promise.reject(new Error(`Could not match ${url}`));
        }
      });

      await request(app.getHttpServer())
        .get(
          `/v1/chains/${chain.chainId}/transactions/multisig_${safe.address}_${multisigTransaction.safeTxHash}`,
        )
        .expect(502)
        .expect({
          message: 'Duplicate signatures in confirmations',
          statusCode: 502,
        });

      expect(loggingService.error).toHaveBeenCalledWith({
        message: 'Duplicate signatures in confirmations',
        chainId: chain.chainId,
        safeAddress: safe.address,
        safeVersion: safe.version,
        safeTxHash: multisigTransaction.safeTxHash,
        confirmations: multisigTransaction.confirmations,
        type: 'TRANSACTION_VALIDITY',
        source: 'API',
      });
    });

    it('should throw if a signature is not a valid hex bytes string', async () => {
      const chain = chainBuilder().build();
      const signers = Array.from({ length: 2 }, () => {
        const privateKey = generatePrivateKey();
        return privateKeyToAccount(privateKey);
      });
      const safe = safeBuilder()
        .with(
          'owners',
          signers.map((signer) => signer.address),
        )
        .build();
      const multisigTransaction = await multisigTransactionBuilder()
        .with('safe', safe.address)
        .with('isExecuted', false)
        .with('nonce', safe.nonce)
        .buildWithConfirmations({
          chainId: chain.chainId,
          signers,
          safe,
        });
      multisigTransaction.confirmations![0].signature = `0xdeadbee`;
      const getSafeUrl = `${chain.transactionService}/api/v1/safes/${safe.address}`;
      const getChainUrl = `${safeConfigUrl}/api/v1/chains/${chain.chainId}`;
      const getMultisigTransactionUrl = `${chain.transactionService}/api/v1/multisig-transactions/${multisigTransaction.safeTxHash}/`;
      networkService.get.mockImplementation(({ url }) => {
        switch (url) {
          case getChainUrl:
            return Promise.resolve({ data: rawify(chain), status: 200 });
          case getMultisigTransactionUrl:
            return Promise.resolve({
              data: rawify(multisigToJson(multisigTransaction)),
              status: 200,
            });
          case getSafeUrl:
            return Promise.resolve({ data: rawify(safe), status: 200 });
          default:
            return Promise.reject(new Error(`Could not match ${url}`));
        }
      });

      await request(app.getHttpServer())
        .get(
          `/v1/chains/${chain.chainId}/transactions/multisig_${safe.address}_${multisigTransaction.safeTxHash}`,
        )
        .expect(502)
        .expect({
          message: 'Bad gateway',
          statusCode: 502,
        });

      expect(loggingService.error).not.toHaveBeenCalledWith(
        expect.objectContaining({
          type: 'TRANSACTION_VALIDITY',
        }),
      );
    });

=======
>>>>>>> c5f69835
    it('should throw if a signature length is invalid', async () => {
      const chain = chainBuilder().build();
      const signers = Array.from({ length: 2 }, () => {
        const privateKey = generatePrivateKey();
        return privateKeyToAccount(privateKey);
      });
      const safe = safeBuilder()
        .with(
          'owners',
          signers.map((signer) => signer.address),
        )
        .build();
      const multisigTransaction = await multisigTransactionBuilder()
        .with('safe', safe.address)
        .with('isExecuted', false)
        .with('nonce', safe.nonce)
        .buildWithConfirmations({
          chainId: chain.chainId,
          signers,
          safe,
        });
      multisigTransaction.confirmations![0].signature = `0xdeadbee`;
      const getSafeUrl = `${chain.transactionService}/api/v1/safes/${safe.address}`;
      const getChainUrl = `${safeConfigUrl}/api/v1/chains/${chain.chainId}`;
      const getMultisigTransactionUrl = `${chain.transactionService}/api/v1/multisig-transactions/${multisigTransaction.safeTxHash}/`;
      networkService.get.mockImplementation(({ url }) => {
        switch (url) {
          case getChainUrl:
            return Promise.resolve({ data: rawify(chain), status: 200 });
          case getMultisigTransactionUrl:
            return Promise.resolve({
              data: rawify(multisigToJson(multisigTransaction)),
              status: 200,
            });
          case getSafeUrl:
            return Promise.resolve({ data: rawify(safe), status: 200 });
          default:
            return Promise.reject(new Error(`Could not match ${url}`));
        }
      });

      await request(app.getHttpServer())
        .get(
          `/v1/chains/${chain.chainId}/transactions/multisig_${safe.address}_${multisigTransaction.safeTxHash}`,
        )
        .expect(502)
        .expect({
          message: 'Bad gateway',
          statusCode: 502,
        });

      expect(loggingService.error).not.toHaveBeenCalledWith(
        expect.objectContaining({
          type: 'TRANSACTION_VALIDITY',
        }),
      );
    });

    it.each(Object.values(SignatureType))(
      'should throw if a confirmation contains an invalid %s signature',
      async (signatureType) => {
        const chain = chainBuilder().build();
        const signers = Array.from({ length: 2 }, () => {
          const privateKey = generatePrivateKey();
          return privateKeyToAccount(privateKey);
        });
        const safe = safeBuilder()
          .with(
            'owners',
            signers.map((signer) => signer.address),
          )
          .build();
        const multisigTransaction = await multisigTransactionBuilder()
          .with('safe', safe.address)
          .with('isExecuted', false)
          .with('nonce', safe.nonce)
          .buildWithConfirmations({
            chainId: chain.chainId,
            signers,
            safe,
            signatureType,
          });
        const v = multisigTransaction.confirmations![0].signature?.slice(-2);
        multisigTransaction.confirmations![0].signature = `0x${'-'.repeat(128)}${v}`;

        const getSafeUrl = `${chain.transactionService}/api/v1/safes/${safe.address}`;
        const getChainUrl = `${safeConfigUrl}/api/v1/chains/${chain.chainId}`;
        const getMultisigTransactionUrl = `${chain.transactionService}/api/v1/multisig-transactions/${multisigTransaction.safeTxHash}/`;
        networkService.get.mockImplementation(({ url }) => {
          switch (url) {
            case getChainUrl:
              return Promise.resolve({ data: rawify(chain), status: 200 });
            case getMultisigTransactionUrl:
              return Promise.resolve({
                data: rawify(multisigToJson(multisigTransaction)),
                status: 200,
              });
            case getSafeUrl:
              return Promise.resolve({ data: rawify(safe), status: 200 });
            default:
              return Promise.reject(new Error(`Could not match ${url}`));
          }
        });

        await request(app.getHttpServer())
          .get(
            `/v1/chains/${chain.chainId}/transactions/multisig_${safe.address}_${multisigTransaction.safeTxHash}`,
          )
          .expect(502)
          .expect({
            message: 'Bad gateway',
            statusCode: 502,
          });

        expect(loggingService.error).not.toHaveBeenCalledWith(
          expect.objectContaining({
            type: 'TRANSACTION_VALIDITY',
          }),
        );
      },
    );

    it('should throw and log if a signer is blocked', async () => {
      const chain = chainBuilder().build();
      const privateKey = generatePrivateKey();
      const signer = privateKeyToAccount(privateKey);
      const defaultConfiguration = configuration();
      const testConfiguration = (): ReturnType<typeof configuration> => {
        return {
          ...defaultConfiguration,
          blockchain: {
            ...defaultConfiguration.blockchain,
            blocklist: [signer.address],
          },
        };
      };
      await initApp(testConfiguration);
      const safe = safeBuilder().with('owners', [signer.address]).build();
      const multisigTransaction = await multisigTransactionBuilder()
        .with('safe', safe.address)
        .with('isExecuted', false)
        .with('nonce', safe.nonce)
        .buildWithConfirmations({
          chainId: chain.chainId,
          signers: [signer],
          safe,
        });
      const getSafeUrl = `${chain.transactionService}/api/v1/safes/${safe.address}`;
      const getChainUrl = `${safeConfigUrl}/api/v1/chains/${chain.chainId}`;
      const getMultisigTransactionUrl = `${chain.transactionService}/api/v1/multisig-transactions/${multisigTransaction.safeTxHash}/`;
      networkService.get.mockImplementation(({ url }) => {
        switch (url) {
          case getChainUrl:
            return Promise.resolve({ data: rawify(chain), status: 200 });
          case getMultisigTransactionUrl:
            return Promise.resolve({
              data: rawify(multisigToJson(multisigTransaction)),
              status: 200,
            });
          case getSafeUrl:
            return Promise.resolve({ data: rawify(safe), status: 200 });
          default:
            return Promise.reject(new Error(`Could not match ${url}`));
        }
      });

      await request(app.getHttpServer())
        .get(
          `/v1/chains/${chain.chainId}/transactions/multisig_${safe.address}_${multisigTransaction.safeTxHash}`,
        )
        .expect(502)
        .expect({
          message: 'Unauthorized address',
          statusCode: 502,
        });

      expect(loggingService.error).toHaveBeenCalledWith({
        event: 'Unauthorized address',
        chainId: chain.chainId,
        safeAddress: safe.address,
        safeVersion: safe.version,
        safeTxHash: multisigTransaction.safeTxHash,
        blockedAddress: signer.address,
        type: 'TRANSACTION_VALIDITY',
        source: 'API',
      });
    });

    it('should throw and log if a signer does not match the confirmation owner', async () => {
      const chain = chainBuilder().build();
      const privateKey = generatePrivateKey();
      const signer = privateKeyToAccount(privateKey);
      const safe = safeBuilder().with('owners', [signer.address]).build();
      const multisigTransaction = await multisigTransactionBuilder()
        .with('safe', safe.address)
        .with('isExecuted', false)
        .with('nonce', safe.nonce)
        .buildWithConfirmations({
          chainId: chain.chainId,
          signers: [signer],
          safe,
        });
      multisigTransaction.confirmations![0].owner = getAddress(
        faker.finance.ethereumAddress(),
      );
      const getSafeUrl = `${chain.transactionService}/api/v1/safes/${safe.address}`;
      const getChainUrl = `${safeConfigUrl}/api/v1/chains/${chain.chainId}`;
      const getMultisigTransactionUrl = `${chain.transactionService}/api/v1/multisig-transactions/${multisigTransaction.safeTxHash}/`;
      networkService.get.mockImplementation(({ url }) => {
        switch (url) {
          case getChainUrl:
            return Promise.resolve({ data: rawify(chain), status: 200 });
          case getMultisigTransactionUrl:
            return Promise.resolve({
              data: rawify(multisigToJson(multisigTransaction)),
              status: 200,
            });
          case getSafeUrl:
            return Promise.resolve({ data: rawify(safe), status: 200 });
          default:
            return Promise.reject(new Error(`Could not match ${url}`));
        }
      });

      await request(app.getHttpServer())
        .get(
          `/v1/chains/${chain.chainId}/transactions/multisig_${safe.address}_${multisigTransaction.safeTxHash}`,
        )
        .expect(502)
        .expect({
          message: 'Invalid signature',
          statusCode: 502,
        });

      expect(loggingService.error).toHaveBeenCalledWith({
        event: 'Recovered address does not match signer',
        chainId: chain.chainId,
        safeAddress: safe.address,
        safeVersion: safe.version,
        safeTxHash: multisigTransaction.safeTxHash,
        signerAddress: multisigTransaction.confirmations![0].owner,
        signature: multisigTransaction.confirmations![0].signature,
        type: 'TRANSACTION_VALIDITY',
        source: 'API',
      });
    });
  });
});<|MERGE_RESOLUTION|>--- conflicted
+++ resolved
@@ -1193,126 +1193,6 @@
       });
     });
 
-<<<<<<< HEAD
-    it('should throw and log if confirmations contain duplicate owners', async () => {
-      const chain = chainBuilder().build();
-      const privateKey = generatePrivateKey();
-      const signer = privateKeyToAccount(privateKey);
-      const safe = safeBuilder().with('owners', [signer.address]).build();
-      const multisigTransaction = await multisigTransactionBuilder()
-        .with('safe', safe.address)
-        .with('isExecuted', false)
-        .with('nonce', safe.nonce)
-        .buildWithConfirmations({
-          chainId: chain.chainId,
-          signers: [signer, signer],
-          safe,
-        });
-      const getSafeUrl = `${chain.transactionService}/api/v1/safes/${safe.address}`;
-      const getChainUrl = `${safeConfigUrl}/api/v1/chains/${chain.chainId}`;
-      const getMultisigTransactionUrl = `${chain.transactionService}/api/v1/multisig-transactions/${multisigTransaction.safeTxHash}/`;
-      networkService.get.mockImplementation(({ url }) => {
-        switch (url) {
-          case getChainUrl:
-            return Promise.resolve({ data: rawify(chain), status: 200 });
-          case getMultisigTransactionUrl:
-            return Promise.resolve({
-              data: rawify(multisigToJson(multisigTransaction)),
-              status: 200,
-            });
-          case getSafeUrl:
-            return Promise.resolve({ data: rawify(safe), status: 200 });
-          default:
-            return Promise.reject(new Error(`Could not match ${url}`));
-        }
-      });
-
-      await request(app.getHttpServer())
-        .get(
-          `/v1/chains/${chain.chainId}/transactions/multisig_${safe.address}_${multisigTransaction.safeTxHash}`,
-        )
-        .expect(502)
-        .expect({
-          message: 'Duplicate owners in confirmations',
-          statusCode: 502,
-        });
-
-      expect(loggingService.error).toHaveBeenCalledWith({
-        message: 'Duplicate owners in confirmations',
-        chainId: chain.chainId,
-        safeAddress: safe.address,
-        safeVersion: safe.version,
-        safeTxHash: multisigTransaction.safeTxHash,
-        confirmations: multisigTransaction.confirmations,
-        type: 'TRANSACTION_VALIDITY',
-        source: 'API',
-      });
-    });
-
-    it('should throw and log if confirmations contain duplicate signatures', async () => {
-      const chain = chainBuilder().build();
-      const signers = Array.from({ length: 2 }, () => {
-        const privateKey = generatePrivateKey();
-        return privateKeyToAccount(privateKey);
-      });
-      const safe = safeBuilder()
-        .with(
-          'owners',
-          signers.map((signer) => signer.address),
-        )
-        .build();
-      const multisigTransaction = await multisigTransactionBuilder()
-        .with('safe', safe.address)
-        .with('isExecuted', false)
-        .with('nonce', safe.nonce)
-        .buildWithConfirmations({
-          chainId: chain.chainId,
-          signers,
-          safe,
-        });
-      multisigTransaction.confirmations![1].signature =
-        multisigTransaction.confirmations![0].signature;
-      const getSafeUrl = `${chain.transactionService}/api/v1/safes/${safe.address}`;
-      const getChainUrl = `${safeConfigUrl}/api/v1/chains/${chain.chainId}`;
-      const getMultisigTransactionUrl = `${chain.transactionService}/api/v1/multisig-transactions/${multisigTransaction.safeTxHash}/`;
-      networkService.get.mockImplementation(({ url }) => {
-        switch (url) {
-          case getChainUrl:
-            return Promise.resolve({ data: rawify(chain), status: 200 });
-          case getMultisigTransactionUrl:
-            return Promise.resolve({
-              data: rawify(multisigToJson(multisigTransaction)),
-              status: 200,
-            });
-          case getSafeUrl:
-            return Promise.resolve({ data: rawify(safe), status: 200 });
-          default:
-            return Promise.reject(new Error(`Could not match ${url}`));
-        }
-      });
-
-      await request(app.getHttpServer())
-        .get(
-          `/v1/chains/${chain.chainId}/transactions/multisig_${safe.address}_${multisigTransaction.safeTxHash}`,
-        )
-        .expect(502)
-        .expect({
-          message: 'Duplicate signatures in confirmations',
-          statusCode: 502,
-        });
-
-      expect(loggingService.error).toHaveBeenCalledWith({
-        message: 'Duplicate signatures in confirmations',
-        chainId: chain.chainId,
-        safeAddress: safe.address,
-        safeVersion: safe.version,
-        safeTxHash: multisigTransaction.safeTxHash,
-        confirmations: multisigTransaction.confirmations,
-        type: 'TRANSACTION_VALIDITY',
-        source: 'API',
-      });
-    });
-
     it('should throw if a signature is not a valid hex bytes string', async () => {
       const chain = chainBuilder().build();
       const signers = Array.from({ length: 2 }, () => {
@@ -1371,8 +1251,6 @@
       );
     });
 
-=======
->>>>>>> c5f69835
     it('should throw if a signature length is invalid', async () => {
       const chain = chainBuilder().build();
       const signers = Array.from({ length: 2 }, () => {
