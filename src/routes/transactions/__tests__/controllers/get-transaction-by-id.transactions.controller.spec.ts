import { faker } from '@faker-js/faker';
import type { INestApplication } from '@nestjs/common';
import type { TestingModule } from '@nestjs/testing';
import { Test } from '@nestjs/testing';
import request from 'supertest';
import { TestAppProvider } from '@/__tests__/test-app.provider';
import { TestCacheModule } from '@/datasources/cache/__tests__/test.cache.module';
import { TestNetworkModule } from '@/datasources/network/__tests__/test.network.module';
import { chainBuilder } from '@/domain/chains/entities/__tests__/chain.builder';
import { contractBuilder } from '@/domain/contracts/entities/__tests__/contract.builder';
import { pageBuilder } from '@/domain/entities/__tests__/page.builder';
import { safeAppBuilder } from '@/domain/safe-apps/entities/__tests__/safe-app.builder';
import { Operation } from '@/domain/safe/entities/operation.entity';
import {
  moduleTransactionBuilder,
  toJson as moduleTransactionToJson,
} from '@/domain/safe/entities/__tests__/module-transaction.builder';
import {
  multisigTransactionBuilder,
  toJson as multisigToJson,
} from '@/domain/safe/entities/__tests__/multisig-transaction.builder';
import {
  nativeTokenTransferBuilder,
  toJson as nativeTokenTransferToJson,
} from '@/domain/safe/entities/__tests__/native-token-transfer.builder';
import { safeBuilder } from '@/domain/safe/entities/__tests__/safe.builder';
import { tokenBuilder } from '@/domain/tokens/__tests__/token.builder';
import { TestLoggingModule } from '@/logging/__tests__/test.logging.module';
import configuration from '@/config/entities/__tests__/configuration';
import { IConfigurationService } from '@/config/configuration.service.interface';
import type { INetworkService } from '@/datasources/network/network.service.interface';
import { NetworkService } from '@/datasources/network/network.service.interface';
import { AppModule } from '@/app.module';
import { CacheModule } from '@/datasources/cache/cache.module';
import { RequestScopedLoggingModule } from '@/logging/logging.module';
import { NetworkModule } from '@/datasources/network/network.module';
import { NetworkResponseError } from '@/datasources/network/entities/network.error.entity';
import { getAddress } from 'viem';
import { TestQueuesApiModule } from '@/datasources/queues/__tests__/test.queues-api.module';
import { QueuesApiModule } from '@/datasources/queues/queues-api.module';
import type { Server } from 'net';
import { TestPostgresDatabaseModule } from '@/datasources/db/__tests__/test.postgres-database.module';
import { PostgresDatabaseModule } from '@/datasources/db/v1/postgres-database.module';
import { PostgresDatabaseModuleV2 } from '@/datasources/db/v2/postgres-database.module';
import { TestPostgresDatabaseModuleV2 } from '@/datasources/db/v2/test.postgres-database.module';
import { TestTargetedMessagingDatasourceModule } from '@/datasources/targeted-messaging/__tests__/test.targeted-messaging.datasource.module';
import { TargetedMessagingDatasourceModule } from '@/datasources/targeted-messaging/targeted-messaging.datasource.module';
import { rawify } from '@/validation/entities/raw.entity';
import { generatePrivateKey, privateKeyToAccount } from 'viem/accounts';
import { SignatureType } from '@/domain/common/entities/signature-type.entity';

describe('Get by id - Transactions Controller (Unit)', () => {
  let app: INestApplication<Server>;
  let safeConfigUrl: string;
  let networkService: jest.MockedObjectDeep<INetworkService>;

  async function initApp(config: typeof configuration): Promise<void> {
    const moduleFixture: TestingModule = await Test.createTestingModule({
      imports: [AppModule.register(config)],
    })
      .overrideModule(PostgresDatabaseModule)
      .useModule(TestPostgresDatabaseModule)
      .overrideModule(TargetedMessagingDatasourceModule)
      .useModule(TestTargetedMessagingDatasourceModule)
      .overrideModule(CacheModule)
      .useModule(TestCacheModule)
      .overrideModule(RequestScopedLoggingModule)
      .useModule(TestLoggingModule)
      .overrideModule(NetworkModule)
      .useModule(TestNetworkModule)
      .overrideModule(QueuesApiModule)
      .useModule(TestQueuesApiModule)
      .overrideModule(PostgresDatabaseModuleV2)
      .useModule(TestPostgresDatabaseModuleV2)
      .compile();

    const configurationService = moduleFixture.get<IConfigurationService>(
      IConfigurationService,
    );
    safeConfigUrl = configurationService.getOrThrow('safeConfig.baseUri');
    networkService = moduleFixture.get(NetworkService);

    app = await new TestAppProvider().provide(moduleFixture);
    await app.init();
  }

  beforeEach(async () => {
    jest.resetAllMocks();

    const baseConfiguration = configuration();
    const testConfiguration = (): typeof baseConfiguration => ({
      ...baseConfiguration,
      features: {
        ...baseConfiguration.features,
        ethSign: true,
      },
    });

    await initApp(testConfiguration);
  });

  afterAll(async () => {
    await app.close();
  });
  it('Failure: Config API fails', async () => {
    const chainId = faker.string.numeric();
    const id = `module_${faker.string.uuid()}`;
    const getChainUrl = `${safeConfigUrl}/api/v1/chains/${chainId}`;
    networkService.get.mockImplementation(({ url }) => {
      if (url === getChainUrl) {
        const error = new NetworkResponseError(new URL(getChainUrl), {
          status: 500,
        } as Response);
        return Promise.reject(error);
      }
      return Promise.reject(new Error(`Could not match ${url}`));
    });

    await request(app.getHttpServer())
      .get(`/v1/chains/${chainId}/transactions/${id}`)
      .expect(500)
      .expect({
        message: 'An error occurred',
        code: 500,
      });

    expect(networkService.get).toHaveBeenCalledTimes(1);
    expect(networkService.get).toHaveBeenCalledWith({ url: getChainUrl });
  });

  it('Failure: Transaction API fails', async () => {
    const chain = chainBuilder().build();
    const safe = safeBuilder().build();
    const getChainUrl = `${safeConfigUrl}/api/v1/chains/${chain.chainId}`;
    const moduleTransactionId = faker.string.uuid();
    const getModuleTransactionUrl = `${chain.transactionService}/api/v1/module-transaction/${moduleTransactionId}`;
    networkService.get.mockImplementation(({ url }) => {
      switch (url) {
        case getChainUrl:
          return Promise.resolve({ data: rawify(chain), status: 200 });
        case getModuleTransactionUrl: {
          const error = new NetworkResponseError(
            new URL(getModuleTransactionUrl),
            {
              status: 500,
            } as Response,
          );
          return Promise.reject(error);
        }
        default:
          return Promise.reject(new Error(`Could not match ${url}`));
      }
    });

    await request(app.getHttpServer())
      .get(
        `/v1/chains/${chain.chainId}/transactions/module_${safe.address}_${moduleTransactionId}`,
      )
      .expect(500)
      .expect({
        message: 'An error occurred',
        code: 500,
      });

    expect(networkService.get).toHaveBeenCalledTimes(2);
    expect(networkService.get).toHaveBeenCalledWith({ url: getChainUrl });
    expect(networkService.get).toHaveBeenCalledWith({
      url: getModuleTransactionUrl,
    });
  });

  it('Get module transaction by ID should return 404', async () => {
    const chainId = faker.string.numeric();
    const chain = chainBuilder().with('chainId', chainId).build();
    const safe = safeBuilder().build();
    const id = faker.string.uuid();
    const getChainUrl = `${safeConfigUrl}/api/v1/chains/${chain.chainId}`;
    const getSafeUrl = `${chain.transactionService}/api/v1/safes/${safe.address}`;
    const getModuleTransactionUrl = `${chain.transactionService}/api/v1/module-transaction/${id}`;
    networkService.get.mockImplementation(({ url }) => {
      switch (url) {
        case getChainUrl:
          return Promise.resolve({ data: rawify(chain), status: 200 });
        case getSafeUrl:
          return Promise.resolve({ data: rawify(safe), status: 200 });
        case getModuleTransactionUrl: {
          const error = new NetworkResponseError(
            new URL(getModuleTransactionUrl),
            {
              status: 404,
            } as Response,
          );
          return Promise.reject(error);
        }
        default:
          return Promise.reject(new Error(`Could not match ${url}`));
      }
    });

    await request(app.getHttpServer())
      .get(
        `/v1/chains/${chain.chainId}/transactions/module_${safe.address}_${id}`,
      )
      .expect(404)
      .expect({
        message: 'An error occurred',
        code: 404,
      });
  });

  it('Get module transaction by ID', async () => {
    const chainId = faker.string.numeric();
    const chain = chainBuilder().with('chainId', chainId).build();
    const safe = safeBuilder().build();
    const contract = contractBuilder()
      .with('trustedForDelegateCall', false)
      .build();
    const moduleTransactionId = faker.string.uuid();
    const moduleTransaction = moduleTransactionBuilder()
      .with('safe', getAddress(safe.address))
      .with('data', null)
      .with('value', '15')
      .with('operation', Operation.CALL)
      .with('isSuccessful', true)
      .build();
    const getSafeUrl = `${chain.transactionService}/api/v1/safes/${safe.address}`;
    const getChainUrl = `${safeConfigUrl}/api/v1/chains/${chain.chainId}`;
    const getModuleTransactionUrl = `${chain.transactionService}/api/v1/module-transaction/${moduleTransactionId}`;
    const getContractUrl = `${chain.transactionService}/api/v1/contracts/${moduleTransaction.to}`;
    const getModuleContractUrl = `${chain.transactionService}/api/v1/contracts/${moduleTransaction.module}`;
    networkService.get.mockImplementation(({ url }) => {
      switch (url) {
        case getChainUrl:
          return Promise.resolve({ data: rawify(chain), status: 200 });
        case getModuleTransactionUrl:
          return Promise.resolve({
            data: rawify(moduleTransactionToJson(moduleTransaction)),
            status: 200,
          });
        case getSafeUrl:
          return Promise.resolve({ data: rawify(safe), status: 200 });
        case getContractUrl:
          return Promise.resolve({ data: rawify(contract), status: 200 });
        case getModuleContractUrl:
          return Promise.resolve({ data: rawify(contract), status: 200 });
        default:
          return Promise.reject(new Error(`Could not match ${url}`));
      }
    });

    await request(app.getHttpServer())
      .get(
        `/v1/chains/${chain.chainId}/transactions/module_${safe.address}_${moduleTransactionId}`,
      )
      .expect(200)
      .expect(({ body }) => {
        expect(body).toEqual({
          safeAddress: safe.address,
          txId: `module_${safe.address}_${moduleTransaction.moduleTransactionId}`,
          executedAt: moduleTransaction.executionDate.getTime(),
          txStatus: 'SUCCESS',
          txInfo: {
            type: 'Transfer',
            sender: expect.objectContaining({ value: safe.address }),
            recipient: expect.objectContaining({ value: contract.address }),
            direction: 'OUTGOING',
            transferInfo: {
              type: 'NATIVE_COIN',
              value: moduleTransaction.value,
            },
            humanDescription: null,
          },
          txData: {
            to: expect.objectContaining({ value: contract.address }),
            value: moduleTransaction.value,
            hexData: moduleTransaction.data,
            dataDecoded: moduleTransaction.dataDecoded,
            operation: Operation.CALL,
            addressInfoIndex: null,
            trustedDelegateCallTarget: null,
          },
          detailedExecutionInfo: {
            type: 'MODULE',
            address: expect.objectContaining({ value: contract.address }),
          },
          txHash: moduleTransaction.transactionHash,
          safeAppInfo: null,
          note: null,
        });
      });
  });

  it('Get an ERC20 transfer by ID should return 404', async () => {
    const chainId = faker.string.numeric();
    const chain = chainBuilder().with('chainId', chainId).build();
    const safe = safeBuilder().build();
    const id = faker.string.uuid();
    const getChainUrl = `${safeConfigUrl}/api/v1/chains/${chain.chainId}`;
    const getSafeUrl = `${chain.transactionService}/api/v1/safes/${safe.address}`;
    const getTransferUrl = `${chain.transactionService}/api/v1/transfer/${id}`;
    networkService.get.mockImplementation(({ url }) => {
      switch (url) {
        case getChainUrl:
          return Promise.resolve({ data: rawify(chain), status: 200 });
        case getSafeUrl:
          return Promise.resolve({ data: rawify(safe), status: 200 });
        case getTransferUrl: {
          const error = new NetworkResponseError(new URL(getTransferUrl), {
            status: 404,
          } as Response);
          return Promise.reject(error);
        }
        default:
          return Promise.reject(new Error(`Could not match ${url}`));
      }
    });

    await request(app.getHttpServer())
      .get(
        `/v1/chains/${chain.chainId}/transactions/transfer_${safe.address}_${id}`,
      )
      .expect(404)
      .expect({
        message: 'An error occurred',
        code: 404,
      });
  });

  it('Get an native token transfer by ID', async () => {
    const chainId = faker.string.numeric();
    const chain = chainBuilder().with('chainId', chainId).build();
    const safe = safeBuilder().build();
    const contract = contractBuilder().build();
    const transferId = faker.string.uuid();
    const transfer = nativeTokenTransferBuilder()
      .with('transferId', transferId)
      .with('to', safe.address)
      .build();
    const getSafeUrl = `${chain.transactionService}/api/v1/safes/${safe.address}`;
    const getChainUrl = `${safeConfigUrl}/api/v1/chains/${chain.chainId}`;
    const getTransferUrl = `${chain.transactionService}/api/v1/transfer/${transferId}`;
    const getFromContractUrl = `${chain.transactionService}/api/v1/contracts/${transfer.from}`;
    const getToContractUrl = `${chain.transactionService}/api/v1/contracts/${transfer.to}`;
    networkService.get.mockImplementation(({ url }) => {
      switch (url) {
        case getChainUrl:
          return Promise.resolve({ data: rawify(chain), status: 200 });
        case getTransferUrl:
          return Promise.resolve({
            data: rawify(nativeTokenTransferToJson(transfer)),
            status: 200,
          });
        case getSafeUrl:
          return Promise.resolve({ data: rawify(safe), status: 200 });
        case getFromContractUrl:
          return Promise.resolve({ data: rawify(contract), status: 200 });
        case getToContractUrl:
          return Promise.resolve({ data: rawify(contract), status: 200 });
        default:
          return Promise.reject(new Error(`Could not match ${url}`));
      }
    });

    await request(app.getHttpServer())
      .get(
        `/v1/chains/${chain.chainId}/transactions/transfer_${safe.address}_${transferId}`,
      )
      .expect(200)
      .expect(({ body }) => {
        expect(body).toMatchObject({
          safeAddress: safe.address,
          txId: `transfer_${safe.address}_${transfer.transferId}`,
          executedAt: transfer.executionDate.getTime(),
          txStatus: 'SUCCESS',
          txInfo: {
            type: 'Transfer',
            sender: expect.objectContaining({ value: contract.address }),
            recipient: expect.objectContaining({ value: contract.address }),
            direction: 'INCOMING',
            transferInfo: {
              type: 'NATIVE_COIN',
              value: transfer.value,
            },
          },
          txData: null,
          detailedExecutionInfo: null,
          txHash: transfer.transactionHash,
          safeAppInfo: null,
          note: null,
        });
      });
  });

  it('Get an Multisig Transaction by ID should return 404', async () => {
    const chainId = faker.string.numeric();
    const chain = chainBuilder().with('chainId', chainId).build();
    const safe = safeBuilder().build();
    const txHash = faker.string.hexadecimal();
    const getChainUrl = `${safeConfigUrl}/api/v1/chains/${chain.chainId}`;
    const getSafeUrl = `${chain.transactionService}/api/v1/safes/${safe.address}`;
    const getMultisigTransactionUrl = `${chain.transactionService}/api/v1/multisig-transactions/${txHash}/`;
    networkService.get.mockImplementation(({ url }) => {
      switch (url) {
        case getChainUrl:
          return Promise.resolve({ data: rawify(chain), status: 200 });
        case getSafeUrl:
          return Promise.resolve({ data: rawify(safe), status: 200 });
        case getMultisigTransactionUrl: {
          const error = new NetworkResponseError(
            new URL(getMultisigTransactionUrl),
            {
              status: 404,
            } as Response,
          );
          return Promise.reject(error);
        }
        default:
          return Promise.reject(new Error(`Could not match ${url}`));
      }
    });

    await request(app.getHttpServer())
      .get(
        `/v1/chains/${chain.chainId}/transactions/multisig_${safe.address}_${txHash}`,
      )
      .expect(404)
      .expect({
        message: 'An error occurred',
        code: 404,
      });
  });

  it('Get an Multisig Transaction by ID', async () => {
    const chainId = faker.string.numeric();
    const chain = chainBuilder().with('chainId', chainId).build();
    const signers = Array.from({ length: 2 }, () => {
      const privateKey = generatePrivateKey();
      return privateKeyToAccount(privateKey);
    });
    const safe = safeBuilder()
      .with(
        'owners',
        signers.map((signer) => signer.address),
      )
      .build();
    const contract = contractBuilder().build();
    const executionDate = faker.date.recent();
    const safeTxGas = faker.number.int();
    const gasPrice = faker.string.numeric();
    const baseGas = faker.number.int();
    const tx = await multisigTransactionBuilder()
      .with('safe', safe.address)
      .with('operation', 0)
      .with('data', faker.string.hexadecimal({ length: 32 }) as `0x${string}`)
      .with('isExecuted', true)
      .with('isSuccessful', true)
      .with('executionDate', executionDate)
      .with('safeTxGas', safeTxGas)
      .with('gasPrice', gasPrice)
      .with('baseGas', baseGas)
      .buildWithConfirmations({
        chainId,
        safe,
        signers,
      });
    const rejectionTx = multisigTransactionBuilder().build();
    const rejectionTxsPage = pageBuilder()
      .with('results', [multisigToJson(rejectionTx)])
      .build();
    const safeAppsResponse = [
      safeAppBuilder()
        .with('url', faker.internet.url({ appendSlash: false }))
        .with('iconUrl', faker.internet.url({ appendSlash: false }))
        .with('name', faker.word.words())
        .build(),
    ];
    const gasToken = tokenBuilder().build();
    const token = tokenBuilder().build();
    const getSafeUrl = `${chain.transactionService}/api/v1/safes/${safe.address}`;
    const getChainUrl = `${safeConfigUrl}/api/v1/chains/${chain.chainId}`;
    const getSafeAppsUrl = `${safeConfigUrl}/api/v1/safe-apps/`;
    const getMultisigTransactionUrl = `${chain.transactionService}/api/v1/multisig-transactions/${tx.safeTxHash}/`;
    const getMultisigTransactionsUrl = `${chain.transactionService}/api/v1/safes/${safe.address}/multisig-transactions/`;
    const getGasTokenContractUrl = `${chain.transactionService}/api/v1/tokens/${tx.gasToken}`;
    const getToContractUrl = `${chain.transactionService}/api/v1/contracts/${tx.to}`;
    const getToTokenUrl = `${chain.transactionService}/api/v1/tokens/${tx.to}`;
    networkService.get.mockImplementation(({ url }) => {
      switch (url) {
        case getChainUrl:
          return Promise.resolve({ data: rawify(chain), status: 200 });
        case getMultisigTransactionUrl:
          return Promise.resolve({
            data: rawify(multisigToJson(tx)),
            status: 200,
          });
        case getMultisigTransactionsUrl:
          return Promise.resolve({
            data: rawify(rejectionTxsPage),
            status: 200,
          });
        case getSafeUrl:
          return Promise.resolve({ data: rawify(safe), status: 200 });
        case getGasTokenContractUrl:
          return Promise.resolve({ data: rawify(gasToken), status: 200 });
        case getToContractUrl:
          return Promise.resolve({ data: rawify(contract), status: 200 });
        case getToTokenUrl:
          return Promise.resolve({ data: rawify(token), status: 200 });
        case getSafeAppsUrl:
          return Promise.resolve({
            data: rawify(safeAppsResponse),
            status: 200,
          });
        default:
          return Promise.reject(new Error(`Could not match ${url}`));
      }
    });

    await request(app.getHttpServer())
      .get(
        `/v1/chains/${chain.chainId}/transactions/multisig_${safe.address}_${tx.safeTxHash}`,
      )
      .expect(200)
      .expect(({ body }) => {
        expect(body).toMatchObject({
          safeAddress: safe.address,
          txId: `multisig_${safe.address}_${tx.safeTxHash}`,
          executedAt: executionDate.getTime(),
          txStatus: 'SUCCESS',
          txInfo: {
            type: 'Custom',
            to: {
              value: token.address,
              name: token.name,
              logoUri: token.logoUri,
            },
            dataSize: '16',
            value: Number(tx.value).toString(),
            methodName: tx.dataDecoded?.method,
            actionCount: null,
            isCancellation: false,
          },
          txData: {
            hexData: tx.data,
            dataDecoded: tx.dataDecoded,
            to: {
              value: token.address,
              name: token.name,
              logoUri: token.logoUri,
            },
            value: tx.value,
            operation: tx.operation,
            trustedDelegateCallTarget: null,
            addressInfoIndex: null,
          },
          detailedExecutionInfo: {
            type: 'MULTISIG',
            submittedAt: tx.submissionDate.getTime(),
            nonce: tx.nonce,
            safeTxGas: safeTxGas.toString(),
            baseGas: baseGas.toString(),
            gasPrice,
            refundReceiver: expect.objectContaining({
              value: tx.refundReceiver,
            }),
            safeTxHash: tx.safeTxHash,
            executor: expect.objectContaining({ value: tx.executor }),
            signers: [
              expect.objectContaining({ value: safe.owners[0] }),
              expect.objectContaining({ value: safe.owners[1] }),
            ],
            confirmationsRequired: tx.confirmationsRequired,
            confirmations: [
              {
                signer: expect.objectContaining({
                  value: tx.confirmations![0].owner,
                }),
                signature: tx.confirmations![0].signature,
                submittedAt: tx.confirmations![0].submissionDate.getTime(),
              },
              {
                signer: expect.objectContaining({
                  value: tx.confirmations![1].owner,
                }),
                signature: tx.confirmations![1].signature,
                submittedAt: tx.confirmations![1].submissionDate.getTime(),
              },
            ],
            rejectors: expect.arrayContaining([
              expect.objectContaining({
                value: rejectionTx.confirmations![0].owner,
              }),
            ]),
            gasToken: tx.gasToken,
            gasTokenInfo: gasToken,
            trusted: tx.trusted,
          },
          txHash: tx.transactionHash,
          safeAppInfo: {
            name: safeAppsResponse[0].name,
            url: safeAppsResponse[0].url,
            logoUri: safeAppsResponse[0].iconUrl,
          },
        });
      });
  });

  it('Get an Multisig Transaction by safeTxHash', async () => {
    const chainId = faker.string.numeric();
    const chain = chainBuilder().with('chainId', chainId).build();
    const signers = Array.from({ length: 2 }, () => {
      const privateKey = generatePrivateKey();
      return privateKeyToAccount(privateKey);
    });
    const safe = safeBuilder()
      .with(
        'owners',
        signers.map((signer) => signer.address),
      )
      .build();
    const contract = contractBuilder().build();
    const executionDate = faker.date.recent();
    const safeTxGas = faker.number.int();
    const gasPrice = faker.string.numeric();
    const baseGas = faker.number.int();
    const tx = await multisigTransactionBuilder()
      .with('safe', safe.address)
      .with('operation', 0)
      .with('data', faker.string.hexadecimal({ length: 32 }) as `0x${string}`)
      .with('isExecuted', true)
      .with('isSuccessful', true)
      .with('executionDate', executionDate)
      .with('safeTxGas', safeTxGas)
      .with('gasPrice', gasPrice)
      .with('baseGas', baseGas)
      .buildWithConfirmations({
        signers,
        chainId: chain.chainId,
        safe,
      });
    const rejectionTx = await multisigTransactionBuilder()
      .with('safe', safe.address)
      .buildWithConfirmations({
        signers: [signers[0]],
        chainId: chain.chainId,
        safe,
      });
    const rejectionTxsPage = pageBuilder()
      .with('results', [multisigToJson(rejectionTx)])
      .build();
    const safeAppsResponse = [
      safeAppBuilder()
        .with('url', faker.internet.url({ appendSlash: false }))
        .with('iconUrl', faker.internet.url({ appendSlash: false }))
        .with('name', faker.word.words())
        .build(),
    ];
    const gasToken = tokenBuilder().build();
    const token = tokenBuilder().build();
    const getSafeUrl = `${chain.transactionService}/api/v1/safes/${safe.address}`;
    const getChainUrl = `${safeConfigUrl}/api/v1/chains/${chain.chainId}`;
    const getSafeAppsUrl = `${safeConfigUrl}/api/v1/safe-apps/`;
    const getMultisigTransactionUrl = `${
      chain.transactionService
    }/api/v1/multisig-transactions/${tx.safeTxHash.slice(2)}/`;
    const getMultisigTransactionsUrl = `${chain.transactionService}/api/v1/safes/${safe.address}/multisig-transactions/`;
    const getGasTokenContractUrl = `${chain.transactionService}/api/v1/tokens/${tx.gasToken}`;
    const getToContractUrl = `${chain.transactionService}/api/v1/contracts/${tx.to}`;
    const getToTokenUrl = `${chain.transactionService}/api/v1/tokens/${tx.to}`;
    networkService.get.mockImplementation(({ url }) => {
      switch (url) {
        case getChainUrl:
          return Promise.resolve({ data: rawify(chain), status: 200 });
        case getMultisigTransactionUrl:
          return Promise.resolve({
            data: rawify(multisigToJson(tx)),
            status: 200,
          });
        case getMultisigTransactionsUrl:
          return Promise.resolve({
            data: rawify(rejectionTxsPage),
            status: 200,
          });
        case getSafeUrl:
          return Promise.resolve({ data: rawify(safe), status: 200 });
        case getGasTokenContractUrl:
          return Promise.resolve({ data: rawify(gasToken), status: 200 });
        case getToContractUrl:
          return Promise.resolve({ data: rawify(contract), status: 200 });
        case getToTokenUrl:
          return Promise.resolve({ data: rawify(token), status: 200 });
        case getSafeAppsUrl:
          return Promise.resolve({
            data: rawify(safeAppsResponse),
            status: 200,
          });
        default:
          return Promise.reject(new Error(`Could not match ${url}`));
      }
    });

    await request(app.getHttpServer())
      .get(`/v1/chains/${chain.chainId}/transactions/${tx.safeTxHash.slice(2)}`)
      .expect(200)
      .expect(({ body }) => {
        expect(body).toMatchObject({
          safeAddress: safe.address,
          txId: `multisig_${safe.address}_${tx.safeTxHash}`,
          executedAt: executionDate.getTime(),
          txStatus: 'SUCCESS',
          txInfo: {
            type: 'Custom',
            to: {
              value: token.address,
              name: token.name,
              logoUri: token.logoUri,
            },
            dataSize: '16',
            value: Number(tx.value).toString(),
            methodName: tx.dataDecoded?.method,
            actionCount: null,
            isCancellation: false,
          },
          txData: {
            hexData: tx.data,
            dataDecoded: tx.dataDecoded,
            to: {
              value: token.address,
              name: token.name,
              logoUri: token.logoUri,
            },
            value: tx.value,
            operation: tx.operation,
            trustedDelegateCallTarget: null,
            addressInfoIndex: null,
          },
          detailedExecutionInfo: {
            type: 'MULTISIG',
            submittedAt: tx.submissionDate.getTime(),
            nonce: tx.nonce,
            safeTxGas: safeTxGas.toString(),
            baseGas: baseGas.toString(),
            gasPrice,
            refundReceiver: expect.objectContaining({
              value: tx.refundReceiver,
            }),
            safeTxHash: tx.safeTxHash,
            executor: expect.objectContaining({ value: tx.executor }),
            signers: [
              expect.objectContaining({ value: safe.owners[0] }),
              expect.objectContaining({ value: safe.owners[1] }),
            ],
            confirmationsRequired: tx.confirmationsRequired,
            confirmations: [
              {
                signer: expect.objectContaining({
                  value: tx.confirmations![0].owner,
                }),
                signature: tx.confirmations![0].signature,
                submittedAt: tx.confirmations![0].submissionDate.getTime(),
              },
              {
                signer: expect.objectContaining({
                  value: tx.confirmations![1].owner,
                }),
                signature: tx.confirmations![1].signature,
                submittedAt: tx.confirmations![1].submissionDate.getTime(),
              },
            ],
            rejectors: expect.arrayContaining([
              expect.objectContaining({
                value: rejectionTx.confirmations![0].owner,
              }),
            ]),
            gasToken: tx.gasToken,
            gasTokenInfo: gasToken,
            trusted: tx.trusted,
          },
          txHash: tx.transactionHash,
          safeAppInfo: {
            name: safeAppsResponse[0].name,
            url: safeAppsResponse[0].url,
            logoUri: safeAppsResponse[0].iconUrl,
          },
        });
      });
  });

  it('Get a CANCELLED Multisig Transaction by ID', async () => {
    const chainId = faker.string.numeric();
    const chain = chainBuilder().with('chainId', chainId).build();
    const signers = Array.from({ length: 2 }, () => {
      const privateKey = generatePrivateKey();
      return privateKeyToAccount(privateKey);
    });
    const safe = safeBuilder()
      .with(
        'owners',
        signers.map((signer) => signer.address),
      )
      .with('nonce', 5)
      .build();
    const contract = contractBuilder().build();
    const executionDate = faker.date.recent();
    const safeTxGas = faker.number.int();
    const gasPrice = faker.string.numeric();
    const baseGas = faker.number.int();
    const tx = await multisigTransactionBuilder()
      .with('safe', safe.address)
      .with('operation', 0)
      .with('nonce', 4)
      .with('data', faker.string.hexadecimal({ length: 32 }) as `0x${string}`)
      .with('isExecuted', false)
      .with('isSuccessful', null)
      .with('executionDate', executionDate)
      .with('safeTxGas', safeTxGas)
      .with('gasPrice', gasPrice)
      .with('baseGas', baseGas)
      .buildWithConfirmations({
        chainId: chain.chainId,
        signers,
        safe,
      });
    const rejectionTx = await multisigTransactionBuilder()
      .with('safe', safe.address)
      .buildWithConfirmations({
        chainId: chain.chainId,
        signers,
        safe,
      });
    const rejectionTxsPage = pageBuilder()
      .with('results', [multisigToJson(rejectionTx)])
      .build();
    const safeAppsResponse = [
      safeAppBuilder()
        .with('url', faker.internet.url({ appendSlash: false }))
        .with('iconUrl', faker.internet.url({ appendSlash: false }))
        .with('name', faker.word.words())
        .build(),
    ];
    const gasToken = tokenBuilder().build();
    const getSafeUrl = `${chain.transactionService}/api/v1/safes/${safe.address}`;
    const getChainUrl = `${safeConfigUrl}/api/v1/chains/${chain.chainId}`;
    const getSafeAppsUrl = `${safeConfigUrl}/api/v1/safe-apps/`;
    const getMultisigTransactionUrl = `${chain.transactionService}/api/v1/multisig-transactions/${tx.safeTxHash}/`;
    const getMultisigTransactionsUrl = `${chain.transactionService}/api/v1/safes/${safe.address}/multisig-transactions/`;
    const getGasTokenContractUrl = `${chain.transactionService}/api/v1/tokens/${tx.gasToken}`;
    const getToContractUrl = `${chain.transactionService}/api/v1/contracts/${tx.to}`;
    networkService.get.mockImplementation(({ url }) => {
      switch (url) {
        case getChainUrl:
          return Promise.resolve({ data: rawify(chain), status: 200 });
        case getMultisigTransactionUrl:
          return Promise.resolve({
            data: rawify(multisigToJson(tx)),
            status: 200,
          });
        case getMultisigTransactionsUrl:
          return Promise.resolve({
            data: rawify(rejectionTxsPage),
            status: 200,
          });
        case getSafeUrl:
          return Promise.resolve({ data: rawify(safe), status: 200 });
        case getGasTokenContractUrl:
          return Promise.resolve({ data: rawify(gasToken), status: 200 });
        case getToContractUrl:
          return Promise.resolve({ data: rawify(contract), status: 200 });
        case getSafeAppsUrl:
          return Promise.resolve({
            data: rawify(safeAppsResponse),
            status: 200,
          });
        default:
          return Promise.reject(new Error(`Could not match ${url}`));
      }
    });

    await request(app.getHttpServer())
      .get(
        `/v1/chains/${chain.chainId}/transactions/multisig_${safe.address}_${tx.safeTxHash}`,
      )
      .expect(200)
      .expect(({ body }) => {
        expect(body).toMatchObject({
          safeAddress: safe.address,
          txId: `multisig_${safe.address}_${tx.safeTxHash}`,
          executedAt: executionDate.getTime(),
          txStatus: 'CANCELLED',
          txInfo: {
            type: 'Custom',
            to: {
              value: contract.address,
              name: contract.displayName,
              logoUri: contract.logoUri,
            },
            dataSize: expect.any(String),
            value: expect.any(String),
            methodName: tx.dataDecoded?.method,
            actionCount: null,
            isCancellation: false,
          },
          txData: {
            hexData: tx.data,
            dataDecoded: tx.dataDecoded,
            to: {
              value: contract.address,
              name: contract.displayName,
              logoUri: contract.logoUri,
            },
            value: tx.value,
            operation: tx.operation,
            trustedDelegateCallTarget: null,
            addressInfoIndex: null,
          },
          detailedExecutionInfo: {
            submittedAt: tx.submissionDate.getTime(),
            nonce: tx.nonce,
            safeTxGas: safeTxGas.toString(),
            baseGas: baseGas.toString(),
            gasPrice,
            refundReceiver: expect.objectContaining({
              value: tx.refundReceiver,
            }),
            safeTxHash: tx.safeTxHash,
            executor: expect.objectContaining({ value: tx.executor }),
            signers: expect.arrayContaining([
              expect.objectContaining({ value: safe.owners[0] }),
              expect.objectContaining({ value: safe.owners[1] }),
            ]),
            confirmationsRequired: tx.confirmationsRequired,
            confirmations: expect.arrayContaining([
              expect.objectContaining({
                signer: expect.objectContaining({
                  value: tx.confirmations![0].owner,
                }),
                signature: tx.confirmations![0].signature,
                submittedAt: tx.confirmations![0].submissionDate.getTime(),
              }),
              expect.objectContaining({
                signer: expect.objectContaining({
                  value: tx.confirmations![1].owner,
                }),
                signature: tx.confirmations![1].signature,
                submittedAt: tx.confirmations![1].submissionDate.getTime(),
              }),
            ]),
            rejectors: expect.arrayContaining([
              expect.objectContaining({
                value: rejectionTx.confirmations![0].owner,
              }),
              expect.objectContaining({
                value: rejectionTx.confirmations![1].owner,
              }),
            ]),
            gasToken: tx.gasToken,
            gasTokenInfo: gasToken,
            trusted: tx.trusted,
          },
          txHash: tx.transactionHash,
          safeAppInfo: {
            name: safeAppsResponse[0].name,
            url: safeAppsResponse[0].url,
            logoUri: safeAppsResponse[0].iconUrl,
          },
        });
      });
  });

  it('should return a 502 if there is a safeTxHash mismatch', async () => {
    const chainId = faker.string.numeric();
    const chain = chainBuilder().with('chainId', chainId).build();
    const safe = safeBuilder()
      .with('owners', [
        getAddress(faker.finance.ethereumAddress()),
        getAddress(faker.finance.ethereumAddress()),
      ])
      .build();
    const multisigTransaction = multisigTransactionBuilder()
      .with('safe', safe.address)
      .with('isExecuted', false)
      .with('nonce', safe.nonce)
      .build();
    const getSafeUrl = `${chain.transactionService}/api/v1/safes/${safe.address}`;
    const getChainUrl = `${safeConfigUrl}/api/v1/chains/${chain.chainId}`;
    const getMultisigTransactionUrl = `${chain.transactionService}/api/v1/multisig-transactions/${multisigTransaction.safeTxHash}/`;
    networkService.get.mockImplementation(({ url }) => {
      switch (url) {
        case getChainUrl:
          return Promise.resolve({ data: rawify(chain), status: 200 });
        case getMultisigTransactionUrl:
          return Promise.resolve({
            data: rawify(multisigToJson(multisigTransaction)),
            status: 200,
          });
        case getSafeUrl:
          return Promise.resolve({ data: rawify(safe), status: 200 });
        default:
          return Promise.reject(new Error(`Could not match ${url}`));
      }
    });

    await request(app.getHttpServer())
      .get(
        `/v1/chains/${chain.chainId}/transactions/multisig_${safe.address}_${multisigTransaction.safeTxHash}`,
      )
      .expect(502)
      .expect({
        message: 'Invalid safeTxHash',
        statusCode: 502,
      });
  });

  it('should return a 502 if there are duplicate owners in a confirmation', async () => {
    const chain = chainBuilder().build();
    const privateKey = generatePrivateKey();
    const signer = privateKeyToAccount(privateKey);
    const safe = safeBuilder()
      .with('owners', [
        signer.address,
        getAddress(faker.finance.ethereumAddress()),
      ])
      .build();
    const multisigTransaction = await multisigTransactionBuilder()
      .with('safe', safe.address)
      .with('isExecuted', false)
      .with('nonce', safe.nonce)
      .buildWithConfirmations({
        chainId: chain.chainId,
        safe,
        signers: [signer, signer],
      });
    const getSafeUrl = `${chain.transactionService}/api/v1/safes/${safe.address}`;
    const getChainUrl = `${safeConfigUrl}/api/v1/chains/${chain.chainId}`;
    const getMultisigTransactionUrl = `${chain.transactionService}/api/v1/multisig-transactions/${multisigTransaction.safeTxHash}/`;
    networkService.get.mockImplementation(({ url }) => {
      switch (url) {
        case getChainUrl:
          return Promise.resolve({ data: rawify(chain), status: 200 });
        case getMultisigTransactionUrl:
          return Promise.resolve({
            data: rawify(multisigToJson(multisigTransaction)),
            status: 200,
          });
        case getSafeUrl:
          return Promise.resolve({ data: rawify(safe), status: 200 });
        default:
          return Promise.reject(new Error(`Could not match ${url}`));
      }
    });

    await request(app.getHttpServer())
      .get(
        `/v1/chains/${chain.chainId}/transactions/multisig_${safe.address}_${multisigTransaction.safeTxHash}`,
      )
      .expect(502)
      .expect({
        message: 'Duplicate owners in confirmations',
        statusCode: 502,
      });
  });

  it('should return a 502 if there are duplicate signatures in a confirmation', async () => {
    const chain = chainBuilder().build();
    const privateKey = generatePrivateKey();
    const signer = privateKeyToAccount(privateKey);
    const safe = safeBuilder()
      .with('owners', [
        signer.address,
        getAddress(faker.finance.ethereumAddress()),
      ])
      .build();
    const multisigTransaction = await multisigTransactionBuilder()
      .with('safe', safe.address)
      .with('isExecuted', false)
      .with('nonce', safe.nonce)
      .buildWithConfirmations({
        chainId: chain.chainId,
        safe,
        signers: [signer],
      });
    multisigTransaction.confirmations!.push({
      ...multisigTransaction.confirmations![0],
      owner: getAddress(faker.finance.ethereumAddress()),
    });
    const getSafeUrl = `${chain.transactionService}/api/v1/safes/${safe.address}`;
    const getChainUrl = `${safeConfigUrl}/api/v1/chains/${chain.chainId}`;
    const getMultisigTransactionUrl = `${chain.transactionService}/api/v1/multisig-transactions/${multisigTransaction.safeTxHash}/`;
    networkService.get.mockImplementation(({ url }) => {
      switch (url) {
        case getChainUrl:
          return Promise.resolve({ data: rawify(chain), status: 200 });
        case getMultisigTransactionUrl:
          return Promise.resolve({
            data: rawify(multisigToJson(multisigTransaction)),
            status: 200,
          });
        case getSafeUrl:
          return Promise.resolve({ data: rawify(safe), status: 200 });
        default:
          return Promise.reject(new Error(`Could not match ${url}`));
      }
    });

    await request(app.getHttpServer())
      .get(
        `/v1/chains/${chain.chainId}/transactions/multisig_${safe.address}_${multisigTransaction.safeTxHash}`,
      )
      .expect(502)
      .expect({
        message: 'Duplicate signatures in confirmations',
        statusCode: 502,
      });
  });

  it('should return a 502 if there are invalid EOA confirmations', async () => {
    const chainId = faker.string.numeric();
    const privateKey = generatePrivateKey();
    const signer = privateKeyToAccount(privateKey);
    const chain = chainBuilder().with('chainId', chainId).build();
    const safe = safeBuilder()
      .with('owners', [
        signer.address,
        getAddress(faker.finance.ethereumAddress()),
      ])
      .build();
    const multisigTransaction = await multisigTransactionBuilder()
      .with('safe', safe.address)
      .with('isExecuted', false)
      .with('nonce', safe.nonce)
      .buildWithConfirmations({
        chainId: chain.chainId,
        signers: [signer],
        safe,
        signatureType: SignatureType.Eoa,
      });
    multisigTransaction.confirmations![0].owner = getAddress(
      faker.finance.ethereumAddress(),
    );
    const getSafeUrl = `${chain.transactionService}/api/v1/safes/${safe.address}`;
    const getChainUrl = `${safeConfigUrl}/api/v1/chains/${chain.chainId}`;
    const getMultisigTransactionUrl = `${chain.transactionService}/api/v1/multisig-transactions/${multisigTransaction.safeTxHash}/`;
    networkService.get.mockImplementation(({ url }) => {
      switch (url) {
        case getChainUrl:
          return Promise.resolve({ data: rawify(chain), status: 200 });
        case getMultisigTransactionUrl:
          return Promise.resolve({
            data: rawify(multisigToJson(multisigTransaction)),
            status: 200,
          });
        case getSafeUrl:
          return Promise.resolve({ data: rawify(safe), status: 200 });
        default:
          return Promise.reject(new Error(`Could not match ${url}`));
      }
    });

    await request(app.getHttpServer())
      .get(
        `/v1/chains/${chain.chainId}/transactions/multisig_${safe.address}_${multisigTransaction.safeTxHash}`,
      )
      .expect(502)
      .expect({
        message: 'Invalid signature',
        statusCode: 502,
      });
  });

  it('should return a 502 if there are invalid ETH_SIGN confirmations', async () => {
    const chainId = faker.string.numeric();
    const privateKey = generatePrivateKey();
    const signer = privateKeyToAccount(privateKey);
    const chain = chainBuilder().with('chainId', chainId).build();
    const safe = safeBuilder()
      .with('owners', [
        signer.address,
        getAddress(faker.finance.ethereumAddress()),
      ])
      .build();
    const multisigTransaction = await multisigTransactionBuilder()
      .with('safe', safe.address)
      .with('isExecuted', false)
      .with('nonce', safe.nonce)
      .buildWithConfirmations({
        chainId: chain.chainId,
        signers: [signer],
        safe,
        signatureType: SignatureType.EthSign,
      });
    multisigTransaction.confirmations![0].owner = getAddress(
      faker.finance.ethereumAddress(),
    );
    const getSafeUrl = `${chain.transactionService}/api/v1/safes/${safe.address}`;
    const getChainUrl = `${safeConfigUrl}/api/v1/chains/${chain.chainId}`;
    const getMultisigTransactionUrl = `${chain.transactionService}/api/v1/multisig-transactions/${multisigTransaction.safeTxHash}/`;
    networkService.get.mockImplementation(({ url }) => {
      switch (url) {
        case getChainUrl:
          return Promise.resolve({ data: rawify(chain), status: 200 });
        case getMultisigTransactionUrl:
          return Promise.resolve({
            data: rawify(multisigToJson(multisigTransaction)),
            status: 200,
          });
        case getSafeUrl:
          return Promise.resolve({ data: rawify(safe), status: 200 });
        default:
          return Promise.reject(new Error(`Could not match ${url}`));
      }
    });

    await request(app.getHttpServer())
      .get(
        `/v1/chains/${chain.chainId}/transactions/multisig_${safe.address}_${multisigTransaction.safeTxHash}`,
      )
      .expect(502)
      .expect({
        message: 'Invalid signature',
        statusCode: 502,
      });
  });

  it('should not block eth_sign', async () => {
    const baseConfiguration = configuration();
    const testConfiguration = (): typeof baseConfiguration => ({
      ...baseConfiguration,
      features: {
        ...baseConfiguration.features,
        ethSign: false,
      },
    });
    await initApp(testConfiguration);

    const chain = chainBuilder().build();
    const signers = Array.from({ length: 2 }, () => {
      const privateKey = generatePrivateKey();
      return privateKeyToAccount(privateKey);
    });
    const safe = safeBuilder()
      .with(
        'owners',
        signers.map((signer) => signer.address),
      )
      .build();
    const contract = contractBuilder().build();
    const multisigTransaction = await multisigTransactionBuilder()
      .with('safe', safe.address)
      .with('nonce', safe.nonce)
      .with('isExecuted', false)
      .with('nonce', safe.nonce)
      .buildWithConfirmations({
        signers: signers,
        chainId: chain.chainId,
        safe,
        signatureType: SignatureType.EthSign,
      });
    const rejectionTx = multisigTransactionBuilder().build();
    const rejectionTxsPage = pageBuilder()
      .with('results', [multisigToJson(rejectionTx)])
      .build();
    const safeAppsResponse = [
      safeAppBuilder()
        .with('url', faker.internet.url({ appendSlash: false }))
        .with('iconUrl', faker.internet.url({ appendSlash: false }))
        .with('name', faker.word.words())
        .build(),
    ];
    const gasToken = tokenBuilder().build();
    const token = tokenBuilder().build();
    const getSafeUrl = `${chain.transactionService}/api/v1/safes/${safe.address}`;
    const getChainUrl = `${safeConfigUrl}/api/v1/chains/${chain.chainId}`;
    const getSafeAppsUrl = `${safeConfigUrl}/api/v1/safe-apps/`;
    const getMultisigTransactionUrl = `${chain.transactionService}/api/v1/multisig-transactions/${multisigTransaction.safeTxHash}/`;
    const getMultisigTransactionsUrl = `${chain.transactionService}/api/v1/safes/${safe.address}/multisig-transactions/`;
    const getGasTokenContractUrl = `${chain.transactionService}/api/v1/tokens/${multisigTransaction.gasToken}`;
    const getToContractUrl = `${chain.transactionService}/api/v1/contracts/${multisigTransaction.to}`;
    const getToTokenUrl = `${chain.transactionService}/api/v1/tokens/${multisigTransaction.to}`;
    networkService.get.mockImplementation(({ url }) => {
      switch (url) {
        case getChainUrl:
          return Promise.resolve({ data: rawify(chain), status: 200 });
        case getMultisigTransactionUrl:
          return Promise.resolve({
            data: rawify(multisigToJson(multisigTransaction)),
            status: 200,
          });
        case getMultisigTransactionsUrl:
          return Promise.resolve({
            data: rawify(rejectionTxsPage),
            status: 200,
          });
        case getSafeUrl:
          return Promise.resolve({ data: rawify(safe), status: 200 });
        case getGasTokenContractUrl:
          return Promise.resolve({ data: rawify(gasToken), status: 200 });
        case getToContractUrl:
          return Promise.resolve({ data: rawify(contract), status: 200 });
        case getToTokenUrl:
          return Promise.resolve({ data: rawify(token), status: 200 });
        case getSafeAppsUrl:
          return Promise.resolve({
            data: rawify(safeAppsResponse),
            status: 200,
          });
        default:
          return Promise.reject(new Error(`Could not match ${url}`));
      }
    });

    await request(app.getHttpServer())
      .get(
        `/v1/chains/${chain.chainId}/transactions/multisig_${safe.address}_${multisigTransaction.safeTxHash}`,
      )
<<<<<<< HEAD
      .expect(502)
      .expect({
        message: 'eth_sign is disabled',
        statusCode: 502,
=======
      .expect(200)
      .expect(({ body }) => {
        expect(body).toMatchObject({
          safeAddress: safe.address,
          txId: `multisig_${safe.address}_${multisigTransaction.safeTxHash}`,
        });
>>>>>>> 835c1202
      });
  });
});<|MERGE_RESOLUTION|>--- conflicted
+++ resolved
@@ -1312,19 +1312,12 @@
       .get(
         `/v1/chains/${chain.chainId}/transactions/multisig_${safe.address}_${multisigTransaction.safeTxHash}`,
       )
-<<<<<<< HEAD
-      .expect(502)
-      .expect({
-        message: 'eth_sign is disabled',
-        statusCode: 502,
-=======
       .expect(200)
       .expect(({ body }) => {
         expect(body).toMatchObject({
           safeAddress: safe.address,
           txId: `multisig_${safe.address}_${multisigTransaction.safeTxHash}`,
         });
->>>>>>> 835c1202
       });
   });
 });