--- conflicted
+++ resolved
@@ -375,98 +375,7 @@
         const privateKey = generatePrivateKey();
         return privateKeyToAccount(privateKey);
       },
-<<<<<<< HEAD
-    });
-    await initApp(testConfiguration);
-
-    const chainId = faker.string.numeric();
-    const safeAddress = getAddress(faker.finance.ethereumAddress());
-    const chain = chainBuilder().with('chainId', chainId).build();
-    const contract = contractBuilder()
-      .with('trustedForDelegateCall', false)
-      .build();
-    const privateKey = generatePrivateKey();
-    const signer = privateKeyToAccount(privateKey);
-    const safe = safeBuilder()
-      .with('address', safeAddress)
-      .with('owners', [signer.address])
-      .build();
-    const transaction = await multisigTransactionBuilder()
-      .with('safe', safeAddress)
-      .with('nonce', safe.nonce)
-      .with('operation', Operation.DELEGATE)
-      .buildWithConfirmations({
-        chainId,
-        safe,
-        signers: [signer],
-      });
-    const proposeTransactionDto = proposeTransactionDtoBuilder()
-      .with('to', transaction.to)
-      .with('value', transaction.value)
-      .with('data', transaction.data)
-      .with('nonce', transaction.nonce.toString())
-      .with('operation', transaction.operation)
-      .with('safeTxGas', transaction.safeTxGas!.toString())
-      .with('baseGas', transaction.baseGas!.toString())
-      .with('gasPrice', transaction.gasPrice!)
-      .with('gasToken', transaction.gasToken!)
-      .with('refundReceiver', transaction.refundReceiver)
-      .with('safeTxHash', transaction.safeTxHash)
-      .with('sender', transaction.confirmations![0].owner)
-      .with('signature', transaction.confirmations![0].signature)
-      .build();
-    const getChainUrl = `${safeConfigUrl}/api/v1/chains/${chainId}`;
-    const getSafeUrl = `${chain.transactionService}/api/v1/safes/${safeAddress}`;
-    const getMultisigTransactionUrl = `${chain.transactionService}/api/v1/multisig-transactions/${proposeTransactionDto.safeTxHash}/`;
-    const getContractUrlPattern = `${chain.transactionService}/api/v1/contracts/`;
-    networkService.get.mockImplementation(({ url }) => {
-      if (url === getChainUrl) {
-        return Promise.resolve({ data: rawify(chain), status: 200 });
-      }
-      if (url === getSafeUrl) {
-        return Promise.resolve({ data: rawify(safe), status: 200 });
-      }
-      if (url === getMultisigTransactionUrl) {
-        return Promise.resolve({
-          data: rawify(multisigToJson(transaction)),
-          status: 200,
-        });
-      }
-      if (url.includes(getContractUrlPattern)) {
-        return Promise.resolve({ data: rawify(contract), status: 200 });
-      }
-      return Promise.reject(new Error(`Could not match ${url}`));
-    });
-    await request(app.getHttpServer())
-      .post(`/v1/chains/${chainId}/transactions/${safeAddress}/propose`)
-      .send(proposeTransactionDto)
-      .expect(422)
-      .expect({
-        message: 'Delegate call is disabled',
-        statusCode: 422,
-      });
-  });
-
-  it('should allow trusted delegate calls', async () => {
-    const baseConfiguration = configuration();
-    const testConfiguration = (): typeof baseConfiguration => ({
-      ...baseConfiguration,
-      features: {
-        ...baseConfiguration.features,
-        ethSign: true,
-        trustedDelegateCall: true,
-      },
-    });
-    await initApp(testConfiguration);
-
-    const chainId = faker.string.numeric();
-    const safeAddress = getAddress(faker.finance.ethereumAddress());
-    const chain = chainBuilder().with('chainId', chainId).build();
-    const privateKey = generatePrivateKey();
-    const signer = privateKeyToAccount(privateKey);
-=======
     );
->>>>>>> dd5ee845
     const safe = safeBuilder()
       .with('address', safeAddress)
       .with(
@@ -636,18 +545,402 @@
       expect(loggingService.error).not.toHaveBeenCalled();
     });
 
-    // TODO: Add once https://github.com/safe-global/safe-client-gateway/pull/2427 is merged
-    it.todo('should allow trusted delegate calls');
-
-    it.todo('should throw for delegate calls by default');
-
-    it.todo(
-      'should throw for untrusted delegate calls if only trusted delegate calls are enabled',
-    );
-
-    it.todo(
-      'should throw for delegate calls when the contract cannot be found and only trusted delegate calls are enabled',
-    );
+    it('should allow trusted delegate calls', async () => {
+      const baseConfiguration = configuration();
+      const testConfiguration = (): typeof baseConfiguration => ({
+        ...baseConfiguration,
+        features: {
+          ...baseConfiguration.features,
+          ethSign: true,
+          trustedDelegateCall: true,
+          trustedForDelegateCallContractsList: true,
+        },
+      });
+      await initApp(testConfiguration);
+
+      const chainId = faker.string.numeric();
+      const safeAddress = getAddress(faker.finance.ethereumAddress());
+      const chain = chainBuilder().with('chainId', chainId).build();
+      const privateKey = generatePrivateKey();
+      const signer = privateKeyToAccount(privateKey);
+      const safe = safeBuilder()
+        .with('address', safeAddress)
+        .with('owners', [signer.address])
+        .build();
+      const safeApps = [safeAppBuilder().build()];
+      const transaction = await multisigTransactionBuilder()
+        .with('safe', safeAddress)
+        .with('nonce', safe.nonce)
+        .with('operation', Operation.DELEGATE)
+        .buildWithConfirmations({
+          chainId,
+          safe,
+          signers: [signer],
+        });
+      const contractPage = pageBuilder()
+        .with('results', [
+          contractBuilder().with('trustedForDelegateCall', true).build(),
+          contractBuilder()
+            .with('trustedForDelegateCall', true)
+            .with('address', transaction.to) // transaction.to address is a trusted contract
+            .build(),
+          contractBuilder().with('trustedForDelegateCall', true).build(),
+        ])
+        .build();
+      const proposeTransactionDto = proposeTransactionDtoBuilder()
+        .with('to', transaction.to)
+        .with('value', transaction.value)
+        .with('data', transaction.data)
+        .with('nonce', transaction.nonce.toString())
+        .with('operation', transaction.operation)
+        .with('safeTxGas', transaction.safeTxGas!.toString())
+        .with('baseGas', transaction.baseGas!.toString())
+        .with('gasPrice', transaction.gasPrice!)
+        .with('gasToken', transaction.gasToken!)
+        .with('refundReceiver', transaction.refundReceiver)
+        .with('safeTxHash', transaction.safeTxHash)
+        .with('sender', transaction.confirmations![0].owner)
+        .with('signature', transaction.confirmations![0].signature)
+        .build();
+      const transactions = pageBuilder().build();
+      const token = tokenBuilder().build();
+      const gasToken = tokenBuilder().build();
+      networkService.get.mockImplementation(({ url }) => {
+        const getChainUrl = `${safeConfigUrl}/api/v1/chains/${chainId}`;
+        const getMultisigTransactionUrl = `${chain.transactionService}/api/v1/multisig-transactions/${proposeTransactionDto.safeTxHash}/`;
+        const getMultisigTransactionsUrl = `${chain.transactionService}/api/v1/safes/${safe.address}/multisig-transactions/`;
+        const getSafeUrl = `${chain.transactionService}/api/v1/safes/${safeAddress}`;
+        const getSafeAppsUrl = `${safeConfigUrl}/api/v1/safe-apps/`;
+        const getContractsUrl = `${chain.transactionService}/api/v1/contracts/`;
+        const getTokenUrl = `${chain.transactionService}/api/v1/tokens/${transaction.to}`;
+        const getGasTokenContractUrl = `${chain.transactionService}/api/v1/tokens/${transaction.gasToken}`;
+        switch (url) {
+          case getChainUrl:
+            return Promise.resolve({ data: rawify(chain), status: 200 });
+          case getMultisigTransactionUrl:
+            return Promise.resolve({
+              data: rawify(multisigToJson(transaction)),
+              status: 200,
+            });
+          case getMultisigTransactionsUrl:
+            return Promise.resolve({ data: rawify(transactions), status: 200 });
+          case getSafeUrl:
+            return Promise.resolve({ data: rawify(safe), status: 200 });
+          case getSafeAppsUrl:
+            return Promise.resolve({ data: rawify(safeApps), status: 200 });
+          case getContractsUrl:
+            return Promise.resolve({ data: rawify(contractPage), status: 200 });
+          case getTokenUrl:
+            return Promise.resolve({ data: rawify(token), status: 200 });
+          case getGasTokenContractUrl:
+            return Promise.resolve({ data: rawify(gasToken), status: 200 });
+          default:
+            return Promise.reject(new Error(`Could not match ${url}`));
+        }
+      });
+      networkService.post.mockImplementation(({ url }) => {
+        const proposeTransactionUrl = `${chain.transactionService}/api/v1/safes/${safeAddress}/multisig-transactions/`;
+        switch (url) {
+          case proposeTransactionUrl:
+            return Promise.resolve({ data: rawify({}), status: 200 });
+          default:
+            return Promise.reject(new Error(`Could not match ${url}`));
+        }
+      });
+      await request(app.getHttpServer())
+        .post(`/v1/chains/${chainId}/transactions/${safeAddress}/propose`)
+        .send(proposeTransactionDto)
+        .expect(200)
+        .expect(({ body }) =>
+          expect(body).toEqual(
+            expect.objectContaining({
+              txId: `multisig_${safeAddress}_${transaction.safeTxHash}`,
+            }),
+          ),
+        );
+    });
+
+    it('should throw for delegate calls by default', async () => {
+      const baseConfiguration = configuration();
+      const testConfiguration = (): typeof baseConfiguration => ({
+        ...baseConfiguration,
+        features: {
+          ...baseConfiguration.features,
+          ethSign: true,
+          trustedDelegateCall: false,
+        },
+      });
+      await initApp(testConfiguration);
+
+      const chainId = faker.string.numeric();
+      const safeAddress = getAddress(faker.finance.ethereumAddress());
+      const chain = chainBuilder().with('chainId', chainId).build();
+      const privateKey = generatePrivateKey();
+      const signer = privateKeyToAccount(privateKey);
+      const safe = safeBuilder()
+        .with('address', safeAddress)
+        .with('owners', [signer.address])
+        .build();
+      const transaction = await multisigTransactionBuilder()
+        .with('safe', safeAddress)
+        .with('nonce', safe.nonce)
+        .with('operation', Operation.DELEGATE)
+        .buildWithConfirmations({
+          chainId,
+          safe,
+          signers: [signer],
+        });
+      const proposeTransactionDto = proposeTransactionDtoBuilder()
+        .with('to', transaction.to)
+        .with('value', transaction.value)
+        .with('data', transaction.data)
+        .with('nonce', transaction.nonce.toString())
+        .with('operation', transaction.operation)
+        .with('safeTxGas', transaction.safeTxGas!.toString())
+        .with('baseGas', transaction.baseGas!.toString())
+        .with('gasPrice', transaction.gasPrice!)
+        .with('gasToken', transaction.gasToken!)
+        .with('refundReceiver', transaction.refundReceiver)
+        .with('safeTxHash', transaction.safeTxHash)
+        .with('sender', transaction.confirmations![0].owner)
+        .with('signature', transaction.confirmations![0].signature)
+        .build();
+      networkService.get.mockImplementation(({ url }) => {
+        const getChainUrl = `${safeConfigUrl}/api/v1/chains/${chainId}`;
+        const getMultisigTransactionUrl = `${chain.transactionService}/api/v1/multisig-transactions/${proposeTransactionDto.safeTxHash}/`;
+        const getSafeUrl = `${chain.transactionService}/api/v1/safes/${safeAddress}`;
+        switch (url) {
+          case getChainUrl:
+            return Promise.resolve({ data: rawify(chain), status: 200 });
+          case getMultisigTransactionUrl:
+            return Promise.resolve({
+              data: rawify(multisigToJson(transaction)),
+              status: 200,
+            });
+          case getSafeUrl:
+            return Promise.resolve({ data: rawify(safe), status: 200 });
+          default:
+            return Promise.reject(new Error(`Could not match ${url}`));
+        }
+      });
+      await request(app.getHttpServer())
+        .post(`/v1/chains/${chainId}/transactions/${safeAddress}/propose`)
+        .send(proposeTransactionDto)
+        .expect(422)
+        .expect({
+          message: 'Delegate call is disabled',
+          statusCode: 422,
+        });
+
+      expect(loggingService.error).not.toHaveBeenCalled();
+    });
+
+    it('should throw for untrusted delegate calls if only trusted delegate calls are enabled', async () => {
+      const baseConfiguration = configuration();
+      const testConfiguration = (): typeof baseConfiguration => ({
+        ...baseConfiguration,
+        features: {
+          ...baseConfiguration.features,
+          ethSign: true,
+          trustedDelegateCall: true,
+          trustedForDelegateCallContractsList: true,
+        },
+      });
+      await initApp(testConfiguration);
+
+      const chainId = faker.string.numeric();
+      const safeAddress = getAddress(faker.finance.ethereumAddress());
+      const chain = chainBuilder().with('chainId', chainId).build();
+      const privateKey = generatePrivateKey();
+      const signer = privateKeyToAccount(privateKey);
+      const safe = safeBuilder()
+        .with('address', safeAddress)
+        .with('owners', [signer.address])
+        .build();
+      const safeApps = [safeAppBuilder().build()];
+      const transaction = await multisigTransactionBuilder()
+        .with('safe', safeAddress)
+        .with('nonce', safe.nonce)
+        .with('operation', Operation.DELEGATE)
+        .buildWithConfirmations({
+          chainId,
+          safe,
+          signers: [signer],
+        });
+      const contractPage = pageBuilder()
+        .with('results', [
+          // transaction.to address is not in the list of trusted contracts
+          contractBuilder().with('trustedForDelegateCall', true).build(),
+          contractBuilder().with('trustedForDelegateCall', true).build(),
+        ])
+        .build();
+      const proposeTransactionDto = proposeTransactionDtoBuilder()
+        .with('to', transaction.to)
+        .with('value', transaction.value)
+        .with('data', transaction.data)
+        .with('nonce', transaction.nonce.toString())
+        .with('operation', transaction.operation)
+        .with('safeTxGas', transaction.safeTxGas!.toString())
+        .with('baseGas', transaction.baseGas!.toString())
+        .with('gasPrice', transaction.gasPrice!)
+        .with('gasToken', transaction.gasToken!)
+        .with('refundReceiver', transaction.refundReceiver)
+        .with('safeTxHash', transaction.safeTxHash)
+        .with('sender', transaction.confirmations![0].owner)
+        .with('signature', transaction.confirmations![0].signature)
+        .build();
+      const transactions = pageBuilder().build();
+      const token = tokenBuilder().build();
+      const gasToken = tokenBuilder().build();
+      networkService.get.mockImplementation(({ url }) => {
+        const getChainUrl = `${safeConfigUrl}/api/v1/chains/${chainId}`;
+        const getMultisigTransactionUrl = `${chain.transactionService}/api/v1/multisig-transactions/${proposeTransactionDto.safeTxHash}/`;
+        const getMultisigTransactionsUrl = `${chain.transactionService}/api/v1/safes/${safe.address}/multisig-transactions/`;
+        const getSafeUrl = `${chain.transactionService}/api/v1/safes/${safeAddress}`;
+        const getSafeAppsUrl = `${safeConfigUrl}/api/v1/safe-apps/`;
+        const getContractsUrl = `${chain.transactionService}/api/v1/contracts/`;
+        const getTokenUrl = `${chain.transactionService}/api/v1/tokens/${transaction.to}`;
+        const getGasTokenContractUrl = `${chain.transactionService}/api/v1/tokens/${transaction.gasToken}`;
+        switch (url) {
+          case getChainUrl:
+            return Promise.resolve({ data: rawify(chain), status: 200 });
+          case getMultisigTransactionUrl:
+            return Promise.resolve({
+              data: rawify(multisigToJson(transaction)),
+              status: 200,
+            });
+          case getMultisigTransactionsUrl:
+            return Promise.resolve({
+              data: rawify(transactions),
+              status: 200,
+            });
+          case getSafeUrl:
+            return Promise.resolve({ data: rawify(safe), status: 200 });
+          case getSafeAppsUrl:
+            return Promise.resolve({ data: rawify(safeApps), status: 200 });
+          case getContractsUrl:
+            return Promise.resolve({
+              data: rawify(contractPage),
+              status: 200,
+            });
+          case getTokenUrl:
+            return Promise.resolve({ data: rawify(token), status: 200 });
+          case getGasTokenContractUrl:
+            return Promise.resolve({ data: rawify(gasToken), status: 200 });
+          default:
+            return Promise.reject(new Error(`Could not match ${url}`));
+        }
+      });
+      networkService.post.mockImplementation(({ url }) => {
+        const proposeTransactionUrl = `${chain.transactionService}/api/v1/safes/${safeAddress}/multisig-transactions/`;
+        switch (url) {
+          case proposeTransactionUrl:
+            return Promise.resolve({ data: rawify({}), status: 200 });
+          default:
+            return Promise.reject(new Error(`Could not match ${url}`));
+        }
+      });
+      await request(app.getHttpServer())
+        .post(`/v1/chains/${chainId}/transactions/${safeAddress}/propose`)
+        .send(proposeTransactionDto)
+        .expect(422)
+        .expect({
+          message: 'Delegate call is disabled',
+          statusCode: 422,
+        });
+
+      expect(loggingService.error).not.toHaveBeenCalled();
+    });
+
+    it('should throw for delegate calls when the contract cannot be found and only trusted delegate calls are enabled', async () => {
+      const baseConfiguration = configuration();
+      const testConfiguration = (): typeof baseConfiguration => ({
+        ...baseConfiguration,
+        features: {
+          ...baseConfiguration.features,
+          ethSign: true,
+          trustedDelegateCall: true,
+          trustedForDelegateCallContractsList: true,
+        },
+      });
+      await initApp(testConfiguration);
+
+      const chainId = faker.string.numeric();
+      const safeAddress = getAddress(faker.finance.ethereumAddress());
+      const chain = chainBuilder().with('chainId', chainId).build();
+      const privateKey = generatePrivateKey();
+      const signer = privateKeyToAccount(privateKey);
+      const safe = safeBuilder()
+        .with('address', safeAddress)
+        .with('owners', [signer.address])
+        .build();
+      const safeApps = [safeAppBuilder().build()];
+      const transaction = await multisigTransactionBuilder()
+        .with('safe', safeAddress)
+        .with('nonce', safe.nonce)
+        .with('operation', Operation.DELEGATE)
+        .buildWithConfirmations({
+          chainId,
+          safe,
+          signers: [signer],
+        });
+      const proposeTransactionDto = proposeTransactionDtoBuilder()
+        .with('to', transaction.to)
+        .with('value', transaction.value)
+        .with('data', transaction.data)
+        .with('nonce', transaction.nonce.toString())
+        .with('operation', transaction.operation)
+        .with('safeTxGas', transaction.safeTxGas!.toString())
+        .with('baseGas', transaction.baseGas!.toString())
+        .with('gasPrice', transaction.gasPrice!)
+        .with('gasToken', transaction.gasToken!)
+        .with('refundReceiver', transaction.refundReceiver)
+        .with('safeTxHash', transaction.safeTxHash)
+        .with('sender', transaction.confirmations![0].owner)
+        .with('signature', transaction.confirmations![0].signature)
+        .build();
+      const transactions = pageBuilder().build();
+      networkService.get.mockImplementation(({ url }) => {
+        const getChainUrl = `${safeConfigUrl}/api/v1/chains/${chainId}`;
+        const getMultisigTransactionUrl = `${chain.transactionService}/api/v1/multisig-transactions/${proposeTransactionDto.safeTxHash}/`;
+        const getMultisigTransactionsUrl = `${chain.transactionService}/api/v1/safes/${safe.address}/multisig-transactions/`;
+        const getSafeUrl = `${chain.transactionService}/api/v1/safes/${safeAddress}`;
+        const getSafeAppsUrl = `${safeConfigUrl}/api/v1/safe-apps/`;
+        const getContractsUrl = `${chain.transactionService}/api/v1/contracts/`;
+        switch (url) {
+          case getChainUrl:
+            return Promise.resolve({ data: rawify(chain), status: 200 });
+          case getMultisigTransactionUrl:
+            return Promise.resolve({
+              data: rawify(multisigToJson(transaction)),
+              status: 200,
+            });
+          case getMultisigTransactionsUrl:
+            return Promise.resolve({
+              data: rawify(transactions),
+              status: 200,
+            });
+          case getSafeUrl:
+            return Promise.resolve({ data: rawify(safe), status: 200 });
+          case getSafeAppsUrl:
+            return Promise.resolve({ data: rawify(safeApps), status: 200 });
+          case getContractsUrl:
+            return Promise.reject(new Error('Contracts not found'));
+          default:
+            return Promise.reject(new Error(`Could not match ${url}`));
+        }
+      });
+      await request(app.getHttpServer())
+        .post(`/v1/chains/${chainId}/transactions/${safeAddress}/propose`)
+        .send(proposeTransactionDto)
+        .expect(422)
+        .expect({
+          message: 'Delegate call is disabled',
+          statusCode: 422,
+        });
+
+      expect(loggingService.error).not.toHaveBeenCalled();
+    });
 
     it('should throw and log if the safeTxHash could not be calculated', async () => {
       const chain = chainBuilder().build();
@@ -1259,230 +1552,5 @@
         source: 'PROPOSAL',
       });
     });
-
-    // TODO: Move to TODOs further up
-    it('should allow delegate calls if the contract is included in the list of trusted contracts', async () => {
-      const baseConfiguration = configuration();
-      const testConfiguration = (): typeof baseConfiguration => ({
-        ...baseConfiguration,
-        features: {
-          ...baseConfiguration.features,
-          ethSign: true,
-          trustedDelegateCall: true,
-          trustedForDelegateCallContractsList: true,
-        },
-      });
-      await initApp(testConfiguration);
-
-      const chainId = faker.string.numeric();
-      const safeAddress = getAddress(faker.finance.ethereumAddress());
-      const chain = chainBuilder().with('chainId', chainId).build();
-      const privateKey = generatePrivateKey();
-      const signer = privateKeyToAccount(privateKey);
-      const safe = safeBuilder()
-        .with('address', safeAddress)
-        .with('owners', [signer.address])
-        .build();
-      const safeApps = [safeAppBuilder().build()];
-      const transaction = await multisigTransactionBuilder()
-        .with('safe', safeAddress)
-        .with('nonce', safe.nonce)
-        .with('operation', Operation.DELEGATE)
-        .buildWithConfirmations({
-          chainId,
-          safe,
-          signers: [signer],
-        });
-      const contractPage = pageBuilder()
-        .with('results', [
-          contractBuilder().with('trustedForDelegateCall', true).build(),
-          contractBuilder()
-            .with('trustedForDelegateCall', true)
-            .with('address', transaction.to) // transaction.to address is a trusted contract
-            .build(),
-          contractBuilder().with('trustedForDelegateCall', true).build(),
-        ])
-        .build();
-      const proposeTransactionDto = proposeTransactionDtoBuilder()
-        .with('to', transaction.to)
-        .with('value', transaction.value)
-        .with('data', transaction.data)
-        .with('nonce', transaction.nonce.toString())
-        .with('operation', transaction.operation)
-        .with('safeTxGas', transaction.safeTxGas!.toString())
-        .with('baseGas', transaction.baseGas!.toString())
-        .with('gasPrice', transaction.gasPrice!)
-        .with('gasToken', transaction.gasToken!)
-        .with('refundReceiver', transaction.refundReceiver)
-        .with('safeTxHash', transaction.safeTxHash)
-        .with('sender', transaction.confirmations![0].owner)
-        .with('signature', transaction.confirmations![0].signature)
-        .build();
-      const transactions = pageBuilder().build();
-      const token = tokenBuilder().build();
-      const gasToken = tokenBuilder().build();
-      networkService.get.mockImplementation(({ url }) => {
-        const getChainUrl = `${safeConfigUrl}/api/v1/chains/${chainId}`;
-        const getMultisigTransactionUrl = `${chain.transactionService}/api/v1/multisig-transactions/${proposeTransactionDto.safeTxHash}/`;
-        const getMultisigTransactionsUrl = `${chain.transactionService}/api/v1/safes/${safe.address}/multisig-transactions/`;
-        const getSafeUrl = `${chain.transactionService}/api/v1/safes/${safeAddress}`;
-        const getSafeAppsUrl = `${safeConfigUrl}/api/v1/safe-apps/`;
-        const getContractsUrl = `${chain.transactionService}/api/v1/contracts/`;
-        const getTokenUrl = `${chain.transactionService}/api/v1/tokens/${transaction.to}`;
-        const getGasTokenContractUrl = `${chain.transactionService}/api/v1/tokens/${transaction.gasToken}`;
-        switch (url) {
-          case getChainUrl:
-            return Promise.resolve({ data: rawify(chain), status: 200 });
-          case getMultisigTransactionUrl:
-            return Promise.resolve({
-              data: rawify(multisigToJson(transaction)),
-              status: 200,
-            });
-          case getMultisigTransactionsUrl:
-            return Promise.resolve({ data: rawify(transactions), status: 200 });
-          case getSafeUrl:
-            return Promise.resolve({ data: rawify(safe), status: 200 });
-          case getSafeAppsUrl:
-            return Promise.resolve({ data: rawify(safeApps), status: 200 });
-          case getContractsUrl:
-            return Promise.resolve({ data: rawify(contractPage), status: 200 });
-          case getTokenUrl:
-            return Promise.resolve({ data: rawify(token), status: 200 });
-          case getGasTokenContractUrl:
-            return Promise.resolve({ data: rawify(gasToken), status: 200 });
-          default:
-            return Promise.reject(new Error(`Could not match ${url}`));
-        }
-      });
-      networkService.post.mockImplementation(({ url }) => {
-        const proposeTransactionUrl = `${chain.transactionService}/api/v1/safes/${safeAddress}/multisig-transactions/`;
-        switch (url) {
-          case proposeTransactionUrl:
-            return Promise.resolve({ data: rawify({}), status: 200 });
-          default:
-            return Promise.reject(new Error(`Could not match ${url}`));
-        }
-      });
-      await request(app.getHttpServer())
-        .post(`/v1/chains/${chainId}/transactions/${safeAddress}/propose`)
-        .send(proposeTransactionDto)
-        .expect(200)
-        .expect(({ body }) =>
-          expect(body).toEqual(
-            expect.objectContaining({
-              txId: `multisig_${safeAddress}_${transaction.safeTxHash}`,
-            }),
-          ),
-        );
-    });
-
-    it('should disallow delegate calls if the contract is not included in the list of trusted contracts', async () => {
-      const baseConfiguration = configuration();
-      const testConfiguration = (): typeof baseConfiguration => ({
-        ...baseConfiguration,
-        features: {
-          ...baseConfiguration.features,
-          ethSign: true,
-          trustedDelegateCall: true,
-          trustedForDelegateCallContractsList: true,
-        },
-      });
-      await initApp(testConfiguration);
-
-      const chainId = faker.string.numeric();
-      const safeAddress = getAddress(faker.finance.ethereumAddress());
-      const chain = chainBuilder().with('chainId', chainId).build();
-      const privateKey = generatePrivateKey();
-      const signer = privateKeyToAccount(privateKey);
-      const safe = safeBuilder()
-        .with('address', safeAddress)
-        .with('owners', [signer.address])
-        .build();
-      const safeApps = [safeAppBuilder().build()];
-      const transaction = await multisigTransactionBuilder()
-        .with('safe', safeAddress)
-        .with('nonce', safe.nonce)
-        .with('operation', Operation.DELEGATE)
-        .buildWithConfirmations({
-          chainId,
-          safe,
-          signers: [signer],
-        });
-      const contractPage = pageBuilder()
-        .with('results', [
-          // transaction.to address is not in the list of trusted contracts
-          contractBuilder().with('trustedForDelegateCall', true).build(),
-          contractBuilder().with('trustedForDelegateCall', true).build(),
-        ])
-        .build();
-      const proposeTransactionDto = proposeTransactionDtoBuilder()
-        .with('to', transaction.to)
-        .with('value', transaction.value)
-        .with('data', transaction.data)
-        .with('nonce', transaction.nonce.toString())
-        .with('operation', transaction.operation)
-        .with('safeTxGas', transaction.safeTxGas!.toString())
-        .with('baseGas', transaction.baseGas!.toString())
-        .with('gasPrice', transaction.gasPrice!)
-        .with('gasToken', transaction.gasToken!)
-        .with('refundReceiver', transaction.refundReceiver)
-        .with('safeTxHash', transaction.safeTxHash)
-        .with('sender', transaction.confirmations![0].owner)
-        .with('signature', transaction.confirmations![0].signature)
-        .build();
-      const transactions = pageBuilder().build();
-      const token = tokenBuilder().build();
-      const gasToken = tokenBuilder().build();
-      networkService.get.mockImplementation(({ url }) => {
-        const getChainUrl = `${safeConfigUrl}/api/v1/chains/${chainId}`;
-        const getMultisigTransactionUrl = `${chain.transactionService}/api/v1/multisig-transactions/${proposeTransactionDto.safeTxHash}/`;
-        const getMultisigTransactionsUrl = `${chain.transactionService}/api/v1/safes/${safe.address}/multisig-transactions/`;
-        const getSafeUrl = `${chain.transactionService}/api/v1/safes/${safeAddress}`;
-        const getSafeAppsUrl = `${safeConfigUrl}/api/v1/safe-apps/`;
-        const getContractsUrl = `${chain.transactionService}/api/v1/contracts/`;
-        const getTokenUrl = `${chain.transactionService}/api/v1/tokens/${transaction.to}`;
-        const getGasTokenContractUrl = `${chain.transactionService}/api/v1/tokens/${transaction.gasToken}`;
-        switch (url) {
-          case getChainUrl:
-            return Promise.resolve({ data: rawify(chain), status: 200 });
-          case getMultisigTransactionUrl:
-            return Promise.resolve({
-              data: rawify(multisigToJson(transaction)),
-              status: 200,
-            });
-          case getMultisigTransactionsUrl:
-            return Promise.resolve({ data: rawify(transactions), status: 200 });
-          case getSafeUrl:
-            return Promise.resolve({ data: rawify(safe), status: 200 });
-          case getSafeAppsUrl:
-            return Promise.resolve({ data: rawify(safeApps), status: 200 });
-          case getContractsUrl:
-            return Promise.resolve({ data: rawify(contractPage), status: 200 });
-          case getTokenUrl:
-            return Promise.resolve({ data: rawify(token), status: 200 });
-          case getGasTokenContractUrl:
-            return Promise.resolve({ data: rawify(gasToken), status: 200 });
-          default:
-            return Promise.reject(new Error(`Could not match ${url}`));
-        }
-      });
-      networkService.post.mockImplementation(({ url }) => {
-        const proposeTransactionUrl = `${chain.transactionService}/api/v1/safes/${safeAddress}/multisig-transactions/`;
-        switch (url) {
-          case proposeTransactionUrl:
-            return Promise.resolve({ data: rawify({}), status: 200 });
-          default:
-            return Promise.reject(new Error(`Could not match ${url}`));
-        }
-      });
-      await request(app.getHttpServer())
-        .post(`/v1/chains/${chainId}/transactions/${safeAddress}/propose`)
-        .send(proposeTransactionDto)
-        .expect(422)
-        .expect({
-          message: 'Delegate call is disabled',
-          statusCode: 422,
-        });
-    });
   });
 });