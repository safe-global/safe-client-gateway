--- conflicted
+++ resolved
@@ -483,7 +483,6 @@
       );
   });
 
-<<<<<<< HEAD
   describe('Verification', () => {
     it('should throw if the nonce is below that of the Safe', async () => {
       const chain = chainBuilder().build();
@@ -1172,7 +1171,8 @@
         source: 'PROPOSAL',
       });
     });
-=======
+    
+    // TODO: Move to TODOs further up
   it('should allow delegate calls if the contract is included in the list of trusted contracts', async () => {
     const baseConfiguration = configuration();
     const testConfiguration = (): typeof baseConfiguration => ({
@@ -1395,6 +1395,5 @@
         message: 'Delegate call is disabled',
         statusCode: 422,
       });
->>>>>>> 299b390c
   });
 });