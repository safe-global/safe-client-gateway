--- conflicted
+++ resolved
@@ -168,11 +168,7 @@
       );
   });
 
-<<<<<<< HEAD
-  it('should not validate historical transactions', async () => {
-=======
   it('should throw for historical transactions', async () => {
->>>>>>> f9163cbe
     const chain = chainBuilder().build();
     const privateKey = generatePrivateKey();
     const signer = privateKeyToAccount(privateKey);
