import { faker } from '@faker-js/faker';
import { INestApplication } from '@nestjs/common';
import { Test, TestingModule } from '@nestjs/testing';
import * as request from 'supertest';
import { TestAppProvider } from '@/__tests__/test-app.provider';
import { IConfigurationService } from '@/config/configuration.service.interface';
import configuration from '@/config/entities/__tests__/configuration';
import { TestCacheModule } from '@/datasources/cache/__tests__/test.cache.module';
import { TestNetworkModule } from '@/datasources/network/__tests__/test.network.module';
import { chainBuilder } from '@/domain/chains/entities/__tests__/chain.builder';
import { contractBuilder } from '@/domain/contracts/entities/__tests__/contract.builder';
import {
  dataDecodedBuilder,
  dataDecodedParameterBuilder,
} from '@/domain/data-decoder/entities/__tests__/data-decoded.builder';
import { pageBuilder } from '@/domain/entities/__tests__/page.builder';
import { safeAppBuilder } from '@/domain/safe-apps/entities/__tests__/safe-app.builder';
import { confirmationBuilder } from '@/domain/safe/entities/__tests__/multisig-transaction-confirmation.builder';
import {
  multisigTransactionBuilder,
  toJson as multisigTransactionToJson,
} from '@/domain/safe/entities/__tests__/multisig-transaction.builder';
import { safeBuilder } from '@/domain/safe/entities/__tests__/safe.builder';
import { tokenBuilder } from '@/domain/tokens/__tests__/token.builder';
import { TokenType } from '@/domain/tokens/entities/token.entity';
import { TestLoggingModule } from '@/logging/__tests__/test.logging.module';
import {
  INetworkService,
  NetworkService,
} from '@/datasources/network/network.service.interface';
import { AppModule } from '@/app.module';
import { CacheModule } from '@/datasources/cache/cache.module';
import { RequestScopedLoggingModule } from '@/logging/logging.module';
import { NetworkModule } from '@/datasources/network/network.module';
<<<<<<< HEAD
import { EmailDataSourceModule } from '@/datasources/email/email.datasource.module';
import { TestEmailDatasourceModule } from '@/datasources/email/__tests__/test.email.datasource.module';
import { NetworkResponseError } from '@/datasources/network/entities/network.error.entity';
=======
import { NetworkResponseError } from '@/datasources/network/entities/network.error.entity';
import { AccountDataSourceModule } from '@/datasources/account/account.datasource.module';
import { TestAccountDataSourceModule } from '@/datasources/account/__tests__/test.account.datasource.module';
>>>>>>> 440bb899

describe('List multisig transactions by Safe - Transactions Controller (Unit)', () => {
  let app: INestApplication;
  let safeConfigUrl: string;
  let networkService: jest.MockedObjectDeep<INetworkService>;

  beforeEach(async () => {
    jest.clearAllMocks();

    const moduleFixture: TestingModule = await Test.createTestingModule({
      imports: [AppModule.register(configuration)],
    })
      .overrideModule(AccountDataSourceModule)
      .useModule(TestAccountDataSourceModule)
      .overrideModule(CacheModule)
      .useModule(TestCacheModule)
      .overrideModule(RequestScopedLoggingModule)
      .useModule(TestLoggingModule)
      .overrideModule(NetworkModule)
      .useModule(TestNetworkModule)
      .compile();

    const configurationService = moduleFixture.get(IConfigurationService);
    safeConfigUrl = configurationService.get('safeConfig.baseUri');
    networkService = moduleFixture.get(NetworkService);

    app = await new TestAppProvider().provide(moduleFixture);
    await app.init();
  });

  afterAll(async () => {
    await app.close();
  });

  it('Failure: Config API fails', async () => {
    const chainId = faker.string.numeric();
    const safeAddress = faker.finance.ethereumAddress();
    const error = new NetworkResponseError(
      new URL(
<<<<<<< HEAD
        `${faker.internet.url({ appendSlash: false })}/v1/chains/${chainId}/safes/${safeAddress}/multisig-transactions`,
=======
        `${safeConfigUrl}/v1/chains/${chainId}/safes/${safeAddress}/multisig-transactions`,
>>>>>>> 440bb899
      ),
      { status: 500 } as Response,
    );
    networkService.get.mockRejectedValueOnce(error);

    await request(app.getHttpServer())
      .get(`/v1/chains/${chainId}/safes/${safeAddress}/multisig-transactions`)
      .expect(500)
      .expect({
        message: 'An error occurred',
        code: 500,
      });

    expect(networkService.get).toHaveBeenCalledTimes(1);
    expect(networkService.get).toHaveBeenCalledWith(
      `${safeConfigUrl}/api/v1/chains/${chainId}`,
      undefined,
    );
  });

  it('Failure: Transaction API fails', async () => {
    const chainId = faker.string.numeric();
    const safeAddress = faker.finance.ethereumAddress();
    const chainResponse = chainBuilder().with('chainId', chainId).build();
    networkService.get.mockResolvedValueOnce({
      data: chainResponse,
      status: 200,
    });
    const error = new NetworkResponseError(
      new URL(
<<<<<<< HEAD
        `${faker.internet.url({ appendSlash: false })}/v1/chains/${chainId}/safes/${safeAddress}/multisig-transactions`,
=======
        `${safeConfigUrl}/v1/chains/${chainId}/safes/${safeAddress}/multisig-transactions`,
>>>>>>> 440bb899
      ),
      { status: 500 } as Response,
    );
    networkService.get.mockRejectedValueOnce(error);

    await request(app.getHttpServer())
      .get(`/v1/chains/${chainId}/safes/${safeAddress}/multisig-transactions`)
      .expect(500)
      .expect({
        message: 'An error occurred',
        code: 500,
      });

    expect(networkService.get).toHaveBeenCalledTimes(2);
    expect(networkService.get).toHaveBeenCalledWith(
      `${safeConfigUrl}/api/v1/chains/${chainId}`,
      undefined,
    );
    expect(networkService.get).toHaveBeenCalledWith(
      `${chainResponse.transactionService}/api/v1/safes/${safeAddress}/multisig-transactions/`,
      expect.objectContaining({
        params: expect.objectContaining({
          ordering: '-nonce',
          safe: safeAddress,
          trusted: true,
        }),
      }),
    );
  });

  it('Failure: data validation fails', async () => {
    const chainId = faker.string.numeric();
    const safeAddress = faker.finance.ethereumAddress();
    const chainResponse = chainBuilder().with('chainId', chainId).build();
    networkService.get.mockResolvedValueOnce({
      data: chainResponse,
      status: 200,
    });
    networkService.get.mockResolvedValueOnce({
      data: { results: ['invalidData'] },
      status: 200,
    });

    await request(app.getHttpServer())
      .get(`/v1/chains/${chainId}/safes/${safeAddress}/multisig-transactions`)
      .expect(500)
      .expect({
        message: 'Validation failed',
        code: 42,
        arguments: [],
      });
  });

  it('Failure: data page validation fails', async () => {
    const chainId = faker.string.numeric();
    const safeAddress = faker.finance.ethereumAddress();
    const chainResponse = chainBuilder().with('chainId', chainId).build();
    const page = pageBuilder().build();
    networkService.get.mockResolvedValueOnce({
      data: chainResponse,
      status: 200,
    });
    networkService.get.mockResolvedValueOnce({
      data: { ...page, count: null },
      status: 200,
    });

    await request(app.getHttpServer())
      .get(`/v1/chains/${chainId}/safes/${safeAddress}/multisig-transactions`)
      .expect(500)
      .expect({
        message: 'Validation failed',
        code: 42,
        arguments: [],
      });
  });

  it('Should get a ERC20 transfer mapped to the expected format', async () => {
    const chain = chainBuilder().build();
    const safe = safeBuilder().build();
    const multisigTransaction = multisigTransactionBuilder()
      .with('safe', safe.address)
      .with('value', '0')
      .with('operation', 0)
      .with('executionDate', new Date('2022-11-16T07:31:11Z'))
      .with('safeTxHash', '0x31d44c6')
      .with('isExecuted', true)
      .with('isSuccessful', true)
      .with('origin', null)
      .with(
        'dataDecoded',
        dataDecodedBuilder()
          .with('method', 'transfer')
          .with('parameters', [
            dataDecodedParameterBuilder()
              .with('name', 'to')
              .with('type', 'address')
              .with('value', '0x84662112A54cC30733A0DfF864bc38905AB42fD4')
              .build(),
            dataDecodedParameterBuilder()
              .with('name', 'value')
              .with('type', 'uint256')
              .with('value', '455753658736')
              .build(),
          ])
          .build(),
      )
      .with('confirmationsRequired', 2)
      .with('confirmations', [
        confirmationBuilder().build(),
        confirmationBuilder().build(),
      ])
      .build();
    const token = tokenBuilder()
      .with('type', TokenType.Erc20)
      .with('address', multisigTransaction.to)
      .build();
    networkService.get.mockImplementation((url) => {
      const getChainUrl = `${safeConfigUrl}/api/v1/chains/${chain.chainId}`;
      const getMultisigTransactionsUrl = `${chain.transactionService}/api/v1/safes/${safe.address}/multisig-transactions/`;
      const getSafeUrl = `${chain.transactionService}/api/v1/safes/${safe.address}`;
      const getContractUrlPattern = `${chain.transactionService}/api/v1/contracts/`;
      const getTokenUrlPattern = `${chain.transactionService}/api/v1/tokens/${multisigTransaction.to}`;
      if (url === getChainUrl) {
        return Promise.resolve({ data: chain, status: 200 });
      }
      if (url === getMultisigTransactionsUrl) {
        return Promise.resolve({
          data: pageBuilder()
            .with('results', [multisigTransactionToJson(multisigTransaction)])
            .build(),
          status: 200,
        });
      }
      if (url === getSafeUrl) {
        return Promise.resolve({ data: safe, status: 200 });
      }
      if (url.includes(getContractUrlPattern)) {
        return Promise.reject({ detail: 'Not found', status: 404 });
      }
      if (url === getTokenUrlPattern) {
        return Promise.resolve({ data: token, status: 200 });
      }
      return Promise.reject(new Error(`Could not match ${url}`));
    });

    await request(app.getHttpServer())
      .get(
        `/v1/chains/${chain.chainId}/safes/${safe.address}/multisig-transactions`,
      )
      .expect(200)
      .then(({ body }) => {
        expect(body).toMatchObject({
          results: [
            {
              type: 'TRANSACTION',
              transaction: {
                id: `multisig_${safe.address}_0x31d44c6`,
                timestamp: multisigTransaction.executionDate?.getTime(),
                txStatus: 'SUCCESS',
                txInfo: {
                  type: 'Transfer',
                  sender: { value: safe.address },
                  recipient: {
                    value: '0x84662112A54cC30733A0DfF864bc38905AB42fD4',
                  },
                  direction: 'OUTGOING',
                  transferInfo: {
                    type: 'ERC20',
                    tokenAddress: token.address,
                    tokenName: token.name,
                    tokenSymbol: token.symbol,
                    logoUri: token.logoUri,
                    decimals: token.decimals,
                    value: '455753658736',
                  },
                },
                executionInfo: {
                  type: 'MULTISIG',
                  nonce: multisigTransaction.nonce,
                  confirmationsRequired: 2,
                  confirmationsSubmitted: 2,
                  missingSigners: null,
                },
                safeAppInfo: null,
              },
              conflictType: 'None',
            },
          ],
        });
      });
  });

  it('Should get a ERC721 transfer mapped to the expected format', async () => {
    const chain = chainBuilder().build();
    const safe = safeBuilder().build();
    const token = tokenBuilder()
      .with('type', TokenType.Erc721)
      .with('address', '0x7Af3460d552f832fD7E2DE973c628ACeA59B0712')
      .build();
    const multisigTransaction = multisigTransactionBuilder()
      .with('safe', safe.address)
      .with('to', token.address)
      .with('value', '0')
      .with('operation', 0)
      .with('executionDate', new Date('2022-06-21T23:12:32.000Z'))
      .with('safeTxHash', '0x0f9f1b72')
      .with('isExecuted', true)
      .with('isSuccessful', true)
      .with('origin', '{}')
      .with(
        'dataDecoded',
        dataDecodedBuilder()
          .with('method', 'safeTransferFrom')
          .with('parameters', [
            dataDecodedParameterBuilder()
              .with('name', 'from')
              .with('type', 'address')
              .with('value', safe.address)
              .build(),
            dataDecodedParameterBuilder()
              .with('name', 'to')
              .with('type', 'address')
              .with('value', '0x3a55e304D9cF13E45Ead6BA3DabCcadD3a419356')
              .build(),
            dataDecodedParameterBuilder()
              .with('name', 'tokenId')
              .with('type', 'uint256')
              .with('value', '495')
              .build(),
          ])
          .build(),
      )
      .with('confirmationsRequired', 3)
      .with('confirmations', [
        confirmationBuilder().build(),
        confirmationBuilder().build(),
        confirmationBuilder().build(),
      ])
      .build();
    networkService.get.mockImplementation((url) => {
      const getChainUrl = `${safeConfigUrl}/api/v1/chains/${chain.chainId}`;
      const getMultisigTransactionsUrl = `${chain.transactionService}/api/v1/safes/${safe.address}/multisig-transactions/`;
      const getSafeUrl = `${chain.transactionService}/api/v1/safes/${safe.address}`;
      const getContractUrlPattern = `${chain.transactionService}/api/v1/contracts/`;
      const getTokenUrlPattern = `${chain.transactionService}/api/v1/tokens/0x7Af3460d552f832fD7E2DE973c628ACeA59B0712`;
      if (url === getChainUrl) {
        return Promise.resolve({ data: chain, status: 200 });
      }
      if (url === getMultisigTransactionsUrl) {
        return Promise.resolve({
          data: pageBuilder()
            .with('results', [multisigTransactionToJson(multisigTransaction)])
            .build(),
          status: 200,
        });
      }
      if (url === getSafeUrl) {
        return Promise.resolve({ data: safe, status: 200 });
      }
      if (url.includes(getContractUrlPattern)) {
        return Promise.reject({ detail: 'Not found', status: 404 });
      }
      if (url === getTokenUrlPattern) {
        return Promise.resolve({ data: token, status: 200 });
      }
      return Promise.reject(new Error(`Could not match ${url}`));
    });

    await request(app.getHttpServer())
      .get(
        `/v1/chains/${chain.chainId}/safes/${safe.address}/multisig-transactions`,
      )
      .expect(200)
      .then(({ body }) => {
        expect(body).toMatchObject({
          results: [
            {
              type: 'TRANSACTION',
              transaction: {
                id: `multisig_${safe.address}_0x0f9f1b72`,
                timestamp: 1655853152000,
                txStatus: 'SUCCESS',
                txInfo: {
                  type: 'Transfer',
                  sender: { value: safe.address },
                  recipient: {
                    value: '0x3a55e304D9cF13E45Ead6BA3DabCcadD3a419356',
                  },
                  direction: 'OUTGOING',
                  transferInfo: {
                    type: 'ERC721',
                    tokenAddress: token.address,
                    tokenId: '495',
                    tokenName: token.name,
                    tokenSymbol: token.symbol,
                    logoUri: token.logoUri,
                  },
                },
                executionInfo: {
                  type: 'MULTISIG',
                  nonce: multisigTransaction.nonce,
                  confirmationsRequired: 3,
                  confirmationsSubmitted: 3,
                  missingSigners: null,
                },
                safeAppInfo: null,
              },
              conflictType: 'None',
            },
          ],
        });
      });
  });

  it('Should get a Custom transaction mapped to the expected format', async () => {
    const chain = chainBuilder().build();
    const safeAppsResponse = [safeAppBuilder().build()];
    const contractResponse = contractBuilder().build();
    const domainTransaction = multisigTransactionBuilder()
      .with('value', '0')
      .with('data', faker.string.hexadecimal({ length: 32 }))
      .with('isExecuted', true)
      .with('isSuccessful', true)
      .with(
        'dataDecoded',
        dataDecodedBuilder()
          .with('method', 'multiSend')
          .with('parameters', [
            dataDecodedParameterBuilder()
              .with('name', 'transactions')
              .with('valueDecoded', [{}, {}, {}])
              .build(),
          ])
          .build(),
      )
      .build();
    networkService.get.mockImplementation((url) => {
      const getChainUrl = `${safeConfigUrl}/api/v1/chains/${chain.chainId}`;
      const getSafeAppsUrl = `${safeConfigUrl}/api/v1/safe-apps/`;
      const getMultisigTransactionsUrl = `${chain.transactionService}/api/v1/safes/${domainTransaction.safe}/multisig-transactions/`;
      const getSafeUrl = `${chain.transactionService}/api/v1/safes/${domainTransaction.safe}`;
      const getContractUrlPattern = `${chain.transactionService}/api/v1/contracts/`;
      if (url === getChainUrl) {
        return Promise.resolve({ data: chain, status: 200 });
      }
      if (url === getSafeAppsUrl) {
        return Promise.resolve({ data: safeAppsResponse, status: 200 });
      }
      if (url === getMultisigTransactionsUrl) {
        return Promise.resolve({
          data: { results: [multisigTransactionToJson(domainTransaction)] },
          status: 200,
        });
      }
      if (url === getSafeUrl) {
        return Promise.resolve({ data: safeBuilder().build(), status: 200 });
      }
      if (url.includes(getContractUrlPattern)) {
        return Promise.resolve({ data: contractResponse, status: 200 });
      }
      return Promise.reject(new Error(`Could not match ${url}`));
    });

    await request(app.getHttpServer())
      .get(
        `/v1/chains/${chain.chainId}/safes/${domainTransaction.safe}/multisig-transactions`,
      )
      .expect(200)
      .then(({ body }) => {
        expect(body).toMatchObject({
          results: [
            {
              type: 'TRANSACTION',
              transaction: {
                id: `multisig_${domainTransaction.safe}_${domainTransaction.safeTxHash}`,
                timestamp: domainTransaction.executionDate?.getTime(),
                txStatus: 'SUCCESS',
                txInfo: {
                  type: 'Custom',
                  to: {
                    value: contractResponse.address,
                    name: contractResponse.displayName,
                    logoUri: contractResponse.logoUri,
                  },
                  dataSize: '16',
                  value: domainTransaction.value,
                  methodName: domainTransaction.dataDecoded?.method ?? null,
                  actionCount: 3,
                  isCancellation: false,
                },
                executionInfo: {
                  type: 'MULTISIG',
                  nonce: domainTransaction.nonce,
                  confirmationsRequired:
                    domainTransaction.confirmationsRequired,
                  confirmationsSubmitted:
                    domainTransaction.confirmations?.length,
                  missingSigners: null,
                },
                safeAppInfo: {
                  logoUri: safeAppsResponse[0].iconUrl,
                  name: safeAppsResponse[0].name,
                  url: safeAppsResponse[0].url,
                },
              },
              conflictType: 'None',
            },
          ],
        });
      });
  });
});<|MERGE_RESOLUTION|>--- conflicted
+++ resolved
@@ -32,15 +32,9 @@
 import { CacheModule } from '@/datasources/cache/cache.module';
 import { RequestScopedLoggingModule } from '@/logging/logging.module';
 import { NetworkModule } from '@/datasources/network/network.module';
-<<<<<<< HEAD
-import { EmailDataSourceModule } from '@/datasources/email/email.datasource.module';
-import { TestEmailDatasourceModule } from '@/datasources/email/__tests__/test.email.datasource.module';
-import { NetworkResponseError } from '@/datasources/network/entities/network.error.entity';
-=======
 import { NetworkResponseError } from '@/datasources/network/entities/network.error.entity';
 import { AccountDataSourceModule } from '@/datasources/account/account.datasource.module';
 import { TestAccountDataSourceModule } from '@/datasources/account/__tests__/test.account.datasource.module';
->>>>>>> 440bb899
 
 describe('List multisig transactions by Safe - Transactions Controller (Unit)', () => {
   let app: INestApplication;
@@ -80,11 +74,7 @@
     const safeAddress = faker.finance.ethereumAddress();
     const error = new NetworkResponseError(
       new URL(
-<<<<<<< HEAD
-        `${faker.internet.url({ appendSlash: false })}/v1/chains/${chainId}/safes/${safeAddress}/multisig-transactions`,
-=======
         `${safeConfigUrl}/v1/chains/${chainId}/safes/${safeAddress}/multisig-transactions`,
->>>>>>> 440bb899
       ),
       { status: 500 } as Response,
     );
@@ -115,11 +105,7 @@
     });
     const error = new NetworkResponseError(
       new URL(
-<<<<<<< HEAD
-        `${faker.internet.url({ appendSlash: false })}/v1/chains/${chainId}/safes/${safeAddress}/multisig-transactions`,
-=======
         `${safeConfigUrl}/v1/chains/${chainId}/safes/${safeAddress}/multisig-transactions`,
->>>>>>> 440bb899
       ),
       { status: 500 } as Response,
     );
