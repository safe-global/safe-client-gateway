<<<<<<< HEAD
import { KilnDecoder } from '@/domain/staking/contracts/decoders/kiln-decoder.helper';
=======
import { DataDecoded } from '@/domain/data-decoder/entities/data-decoded.entity';
import {
  KilnAbi,
  KilnDecoder,
} from '@/domain/staking/contracts/decoders/kiln-decoder.helper';
import { IStakingRepository } from '@/domain/staking/staking.repository.interface';
import { StakingRepositoryModule } from '@/domain/staking/staking.repository.module';
>>>>>>> baf6dc1e
import {
  TransactionFinder,
  TransactionFinderModule,
} from '@/routes/transactions/helpers/transaction-finder.helper';
<<<<<<< HEAD
import { Injectable, Module } from '@nestjs/common';
import { toFunctionSelector } from 'viem';
=======
import {
  Inject,
  Injectable,
  Module,
  UnprocessableEntityException,
} from '@nestjs/common';
import { AbiFunction, getAbiItem, isHex, toFunctionSelector } from 'viem';
>>>>>>> baf6dc1e

@Injectable()
export class KilnNativeStakingHelper {
  private static readonly DEPOSIT_SIGNATURE = getAbiItem({
    abi: KilnAbi,
    name: 'deposit',
  });
  private static readonly VALIDATORS_EXIT_SIGNATURE = getAbiItem({
    abi: KilnAbi,
    name: 'requestValidatorsExit',
  });
  private static readonly WITHDRAW_SIGNATURE = getAbiItem({
    abi: KilnAbi,
    name: 'batchWithdrawCLFee',
  });

<<<<<<< HEAD
  constructor(private readonly transactionFinder: TransactionFinder) {}
=======
  constructor(
    private readonly transactionFinder: TransactionFinder,
    @Inject(IStakingRepository)
    private readonly stakingRepository: IStakingRepository,
  ) {}

  public async findDepositTransaction(args: {
    chainId: string;
    to?: `0x${string}`;
    data: `0x${string}`;
  }): Promise<{ to: `0x${string}`; data: `0x${string}` } | null> {
    return this.findNativeStakingTransaction({
      item: KilnNativeStakingHelper.DEPOSIT_SIGNATURE,
      ...args,
    });
  }
>>>>>>> baf6dc1e

  public findDepositTransaction(args: {
    chainId: string;
    to?: `0x${string}`;
    data: `0x${string}`;
<<<<<<< HEAD
    value: string;
  }): { to?: `0x${string}`; data: `0x${string}`; value: string } | null {
    const selector = toFunctionSelector(
      KilnNativeStakingHelper.DEPOSIT_SIGNATURE,
    );
    return this.transactionFinder.findTransaction(
      (transaction) => transaction.data.startsWith(selector),
      args,
    );
=======
  }): Promise<{ to: `0x${string}`; data: `0x${string}` } | null> {
    return this.findNativeStakingTransaction({
      item: KilnNativeStakingHelper.VALIDATORS_EXIT_SIGNATURE,
      ...args,
    });
>>>>>>> baf6dc1e
  }

  public findValidatorsExitTransaction(args: {
    chainId: string;
    to?: `0x${string}`;
    data: `0x${string}`;
<<<<<<< HEAD
    value: string;
  }): { to?: `0x${string}`; data: `0x${string}`; value: string } | null {
    const selector = toFunctionSelector(
      KilnNativeStakingHelper.VALIDATORS_EXIT_SIGNATURE,
    );
    return this.transactionFinder.findTransaction(
      (transaction) => transaction.data.startsWith(selector),
      args,
    );
  }

  public findWithdrawTransaction(args: {
    chainId: string;
    to?: `0x${string}`;
    data: `0x${string}`;
    value: string;
  }): { to?: `0x${string}`; data: `0x${string}`; value: string } | null {
    const selector = toFunctionSelector(
      KilnNativeStakingHelper.WITHDRAW_SIGNATURE,
    );
    return this.transactionFinder.findTransaction(
      (transaction) => transaction.data.startsWith(selector),
      args,
    );
=======
  }): Promise<{ to: `0x${string}`; data: `0x${string}` } | null> {
    return this.findNativeStakingTransaction({
      item: KilnNativeStakingHelper.WITHDRAW_SIGNATURE,
      ...args,
    });
  }

  private async findNativeStakingTransaction(args: {
    item: AbiFunction;
    chainId: string;
    to?: `0x${string}`;
    data: `0x${string}`;
  }): Promise<{ to: `0x${string}`; data: `0x${string}` } | null> {
    const transaction = this.transactionFinder.findTransaction(
      (transaction) =>
        transaction.data.startsWith(toFunctionSelector(args.item)),
      args,
    );

    if (!transaction?.to) {
      return null;
    }
    return this.checkDeployment({
      chainId: args.chainId,
      transaction: { to: transaction.to, data: transaction.data },
    });
  }

  /**
   * Check the deployment to see if it is a valid staking transaction.
   * We need to check against the deployment as some function signatures have common function names, e.g. deposit.
   */
  private async checkDeployment(args: {
    chainId: string;
    transaction: { to: `0x${string}`; data: `0x${string}` };
  }): Promise<{ to: `0x${string}`; data: `0x${string}` } | null> {
    const deployment = await this.stakingRepository
      .getDeployment({
        chainId: args.chainId,
        address: args.transaction.to,
      })
      .catch(() => null);

    if (
      deployment?.product_type !== 'dedicated' ||
      deployment?.chain === 'unknown'
    ) {
      return null;
    }

    return {
      to: args.transaction.to,
      data: args.transaction.data,
    };
  }

  /**
   * Gets the net value (staked + rewards) to withdraw from the native staking deployment
   * based on the length of the publicKeys field in the transaction data.
   *
   * Note: this can only be used with `validatorsExit` or `batchWithdrawCLFee` transactions
   * as the have `_publicKeys` field in the decoded data.
   *
   * Each {@link KilnDecoder.KilnPublicKeyLength} characters represent a validator to withdraw,
   * and each native staking validator has a fixed amount of 32 ETH to withdraw.
   *
   * @param dataDecoded - the decoded data of the transaction
   * @param chainId - the ID of the chain where the native staking deployment lives
   * @param safeAddress - the Safe staking
   * @returns the net value to withdraw from the native staking deployment
   */
  public async getValueFromDataDecoded(args: {
    chainId: string;
    safeAddress: `0x${string}`;
    dataDecoded: DataDecoded;
  }): Promise<number> {
    const publicKeys = this.getPublicKeysFromDataDecoded(args.dataDecoded);
    if (publicKeys.length === 0) {
      return 0;
    }
    const stakes = await this.stakingRepository.getStakes({
      chainId: args.chainId,
      safeAddress: args.safeAddress,
      validatorsPublicKeys: publicKeys,
    });
    return stakes.reduce((acc, stake) => {
      const netValue = stake.net_claimable_consensus_rewards ?? '0';
      return acc + Number(netValue);
    }, 0);
  }

  /**
   * Gets public keys from decoded `requestValidatorsExit` or `batchWithdrawCLFee` transactions
   * @param dataDecoded - the transaction decoded data.
   * @returns the public keys from the transaction decoded data.
   */
  public getPublicKeysFromDataDecoded(
    dataDecoded: DataDecoded,
  ): Array<`0x${string}`> {
    if (
      !['requestValidatorsExit', 'batchWithdrawCLFee'].includes(
        dataDecoded.method,
      )
    ) {
      throw new UnprocessableEntityException(
        `${dataDecoded.method} does not contain _publicKeys`,
      );
    }

    const publicKeys = dataDecoded.parameters?.find((parameter) => {
      return parameter.name === '_publicKeys';
    });
    return isHex(publicKeys?.value)
      ? this.splitPublicKeys(publicKeys.value)
      : [];
>>>>>>> baf6dc1e
  }

  /**
   * Splits the public keys into an array of public keys.
   *
   * Each {@link KilnDecoder.KilnPublicKeyLength} characters represent a validator to withdraw, so the public keys
   * are split into an array of strings of length {@link KilnDecoder.KilnPublicKeyLength}.
   *
   * @param publicKeys - the public keys to split
   * @returns
   */
  public splitPublicKeys(publicKeys: `0x${string}`): `0x${string}`[] {
    // Remove initial `0x` of decoded `_publicKeys`
    const publicKeysString = publicKeys.slice(2);
    const publicKeysArray: `0x${string}`[] = [];
    for (
      let i = 0;
      i < publicKeysString.length;
      i += KilnDecoder.KilnPublicKeyLength
    ) {
      publicKeysArray.push(
        `0x${publicKeysString.slice(i, i + KilnDecoder.KilnPublicKeyLength)}`,
      );
    }
    return publicKeysArray;
  }
}

@Module({
  imports: [TransactionFinderModule],
  providers: [KilnNativeStakingHelper, KilnDecoder],
  exports: [KilnNativeStakingHelper, KilnDecoder],
})
export class KilnNativeStakingHelperModule {}<|MERGE_RESOLUTION|>--- conflicted
+++ resolved
@@ -1,30 +1,13 @@
-<<<<<<< HEAD
-import { KilnDecoder } from '@/domain/staking/contracts/decoders/kiln-decoder.helper';
-=======
-import { DataDecoded } from '@/domain/data-decoder/entities/data-decoded.entity';
 import {
   KilnAbi,
   KilnDecoder,
 } from '@/domain/staking/contracts/decoders/kiln-decoder.helper';
-import { IStakingRepository } from '@/domain/staking/staking.repository.interface';
-import { StakingRepositoryModule } from '@/domain/staking/staking.repository.module';
->>>>>>> baf6dc1e
 import {
   TransactionFinder,
   TransactionFinderModule,
 } from '@/routes/transactions/helpers/transaction-finder.helper';
-<<<<<<< HEAD
 import { Injectable, Module } from '@nestjs/common';
-import { toFunctionSelector } from 'viem';
-=======
-import {
-  Inject,
-  Injectable,
-  Module,
-  UnprocessableEntityException,
-} from '@nestjs/common';
-import { AbiFunction, getAbiItem, isHex, toFunctionSelector } from 'viem';
->>>>>>> baf6dc1e
+import { getAbiItem, toFunctionSelector } from 'viem';
 
 @Injectable()
 export class KilnNativeStakingHelper {
@@ -41,32 +24,11 @@
     name: 'batchWithdrawCLFee',
   });
 
-<<<<<<< HEAD
   constructor(private readonly transactionFinder: TransactionFinder) {}
-=======
-  constructor(
-    private readonly transactionFinder: TransactionFinder,
-    @Inject(IStakingRepository)
-    private readonly stakingRepository: IStakingRepository,
-  ) {}
 
-  public async findDepositTransaction(args: {
-    chainId: string;
+  public findDepositTransaction(args: {
     to?: `0x${string}`;
     data: `0x${string}`;
-  }): Promise<{ to: `0x${string}`; data: `0x${string}` } | null> {
-    return this.findNativeStakingTransaction({
-      item: KilnNativeStakingHelper.DEPOSIT_SIGNATURE,
-      ...args,
-    });
-  }
->>>>>>> baf6dc1e
-
-  public findDepositTransaction(args: {
-    chainId: string;
-    to?: `0x${string}`;
-    data: `0x${string}`;
-<<<<<<< HEAD
     value: string;
   }): { to?: `0x${string}`; data: `0x${string}`; value: string } | null {
     const selector = toFunctionSelector(
@@ -76,20 +38,11 @@
       (transaction) => transaction.data.startsWith(selector),
       args,
     );
-=======
-  }): Promise<{ to: `0x${string}`; data: `0x${string}` } | null> {
-    return this.findNativeStakingTransaction({
-      item: KilnNativeStakingHelper.VALIDATORS_EXIT_SIGNATURE,
-      ...args,
-    });
->>>>>>> baf6dc1e
   }
 
   public findValidatorsExitTransaction(args: {
-    chainId: string;
     to?: `0x${string}`;
     data: `0x${string}`;
-<<<<<<< HEAD
     value: string;
   }): { to?: `0x${string}`; data: `0x${string}`; value: string } | null {
     const selector = toFunctionSelector(
@@ -102,7 +55,6 @@
   }
 
   public findWithdrawTransaction(args: {
-    chainId: string;
     to?: `0x${string}`;
     data: `0x${string}`;
     value: string;
@@ -114,123 +66,6 @@
       (transaction) => transaction.data.startsWith(selector),
       args,
     );
-=======
-  }): Promise<{ to: `0x${string}`; data: `0x${string}` } | null> {
-    return this.findNativeStakingTransaction({
-      item: KilnNativeStakingHelper.WITHDRAW_SIGNATURE,
-      ...args,
-    });
-  }
-
-  private async findNativeStakingTransaction(args: {
-    item: AbiFunction;
-    chainId: string;
-    to?: `0x${string}`;
-    data: `0x${string}`;
-  }): Promise<{ to: `0x${string}`; data: `0x${string}` } | null> {
-    const transaction = this.transactionFinder.findTransaction(
-      (transaction) =>
-        transaction.data.startsWith(toFunctionSelector(args.item)),
-      args,
-    );
-
-    if (!transaction?.to) {
-      return null;
-    }
-    return this.checkDeployment({
-      chainId: args.chainId,
-      transaction: { to: transaction.to, data: transaction.data },
-    });
-  }
-
-  /**
-   * Check the deployment to see if it is a valid staking transaction.
-   * We need to check against the deployment as some function signatures have common function names, e.g. deposit.
-   */
-  private async checkDeployment(args: {
-    chainId: string;
-    transaction: { to: `0x${string}`; data: `0x${string}` };
-  }): Promise<{ to: `0x${string}`; data: `0x${string}` } | null> {
-    const deployment = await this.stakingRepository
-      .getDeployment({
-        chainId: args.chainId,
-        address: args.transaction.to,
-      })
-      .catch(() => null);
-
-    if (
-      deployment?.product_type !== 'dedicated' ||
-      deployment?.chain === 'unknown'
-    ) {
-      return null;
-    }
-
-    return {
-      to: args.transaction.to,
-      data: args.transaction.data,
-    };
-  }
-
-  /**
-   * Gets the net value (staked + rewards) to withdraw from the native staking deployment
-   * based on the length of the publicKeys field in the transaction data.
-   *
-   * Note: this can only be used with `validatorsExit` or `batchWithdrawCLFee` transactions
-   * as the have `_publicKeys` field in the decoded data.
-   *
-   * Each {@link KilnDecoder.KilnPublicKeyLength} characters represent a validator to withdraw,
-   * and each native staking validator has a fixed amount of 32 ETH to withdraw.
-   *
-   * @param dataDecoded - the decoded data of the transaction
-   * @param chainId - the ID of the chain where the native staking deployment lives
-   * @param safeAddress - the Safe staking
-   * @returns the net value to withdraw from the native staking deployment
-   */
-  public async getValueFromDataDecoded(args: {
-    chainId: string;
-    safeAddress: `0x${string}`;
-    dataDecoded: DataDecoded;
-  }): Promise<number> {
-    const publicKeys = this.getPublicKeysFromDataDecoded(args.dataDecoded);
-    if (publicKeys.length === 0) {
-      return 0;
-    }
-    const stakes = await this.stakingRepository.getStakes({
-      chainId: args.chainId,
-      safeAddress: args.safeAddress,
-      validatorsPublicKeys: publicKeys,
-    });
-    return stakes.reduce((acc, stake) => {
-      const netValue = stake.net_claimable_consensus_rewards ?? '0';
-      return acc + Number(netValue);
-    }, 0);
-  }
-
-  /**
-   * Gets public keys from decoded `requestValidatorsExit` or `batchWithdrawCLFee` transactions
-   * @param dataDecoded - the transaction decoded data.
-   * @returns the public keys from the transaction decoded data.
-   */
-  public getPublicKeysFromDataDecoded(
-    dataDecoded: DataDecoded,
-  ): Array<`0x${string}`> {
-    if (
-      !['requestValidatorsExit', 'batchWithdrawCLFee'].includes(
-        dataDecoded.method,
-      )
-    ) {
-      throw new UnprocessableEntityException(
-        `${dataDecoded.method} does not contain _publicKeys`,
-      );
-    }
-
-    const publicKeys = dataDecoded.parameters?.find((parameter) => {
-      return parameter.name === '_publicKeys';
-    });
-    return isHex(publicKeys?.value)
-      ? this.splitPublicKeys(publicKeys.value)
-      : [];
->>>>>>> baf6dc1e
   }
 
   /**
