--- conflicted
+++ resolved
@@ -292,30 +292,17 @@
         continue;
       }
 
-<<<<<<< HEAD
-      const address = await this.recoverAddress({
-        ...args,
-        safeTxHash: args.transaction.safeTxHash,
-        signature: confirmation.signature,
-      });
-=======
       const { v } = splitSignature(confirmation.signature);
       // We cannot verify contract signatures or approved hashes on-chain
       if (isContractSignatureV(v) || isApprovedHashV(v)) {
         continue;
       }
 
-      let address: `0x${string}` | null;
-      try {
-        address = await this.recoverAddress({
-          ...args,
-          safeTxHash: args.transaction.safeTxHash,
-          signature: confirmation.signature,
-        });
-      } catch (e) {
-        throw new BadGatewayException(asError(e).message);
-      }
->>>>>>> 835c1202
+      const address = await this.recoverAddress({
+        ...args,
+        safeTxHash: args.transaction.safeTxHash,
+        signature: confirmation.signature,
+      });
 
       const isBlocked = address && this.blocklist.includes(address);
       if (isBlocked) {
@@ -376,7 +363,15 @@
 
     const recoveredAddresses: Array<`0x${string}`> = [];
     for (const signature of signatures) {
-<<<<<<< HEAD
+      const { v } = splitSignature(signature);
+      if (isEthSignV(v) && !this.isEthSignEnabled) {
+        throw new HttpExceptionWithLog({
+          code: args.code,
+          message: ErrorMessage.EthSignDisabled,
+          log: false,
+        });
+      }
+
       const recoveredAddress = await this.recoverAddress({
         ...args,
         safeTxHash: args.proposal.safeTxHash,
@@ -384,24 +379,6 @@
       });
       if (recoveredAddress) {
         recoveredAddresses.push(recoveredAddress);
-=======
-      try {
-        const { v } = splitSignature(signature);
-        if (isEthSignV(v) && !this.isEthSignEnabled) {
-          throw new Error(ErrorMessage.EthSignDisabled);
-        }
-
-        const recoveredAddress = await this.recoverAddress({
-          ...args,
-          safeTxHash: args.proposal.safeTxHash,
-          signature,
-        });
-        if (recoveredAddress) {
-          recoveredAddresses.push(recoveredAddress);
-        }
-      } catch (e) {
-        throw new UnprocessableEntityException(asError(e).message);
->>>>>>> 835c1202
       }
     }
 
@@ -469,29 +446,20 @@
     signature: `0x${string}`;
     code: HttpStatus;
   }): Promise<void> {
-<<<<<<< HEAD
+    const { v } = splitSignature(args.signature);
+    if (isEthSignV(v) && !this.isEthSignEnabled) {
+      throw new HttpExceptionWithLog({
+        code: args.code,
+        message: ErrorMessage.EthSignDisabled,
+        log: false,
+      });
+    }
+
     const address = await this.recoverAddress({
       ...args,
       safeTxHash: args.transaction.safeTxHash,
       signature: args.signature,
     });
-=======
-    let address: `0x${string}` | null;
-    try {
-      const { v } = splitSignature(args.signature);
-      if (isEthSignV(v) && !this.isEthSignEnabled) {
-        throw new Error(ErrorMessage.EthSignDisabled);
-      }
-
-      address = await this.recoverAddress({
-        ...args,
-        safeTxHash: args.transaction.safeTxHash,
-        signature: args.signature,
-      });
-    } catch (e) {
-      throw new UnprocessableEntityException(asError(e).message);
-    }
->>>>>>> 835c1202
 
     if (address && !args.safe.owners.includes(address)) {
       this.logInvalidSignature({
@@ -517,17 +485,6 @@
   }): Promise<`0x${string}` | null> {
     const { v } = splitSignature(args.signature);
 
-<<<<<<< HEAD
-    if (isEthSignV(v) && !this.isEthSignEnabled) {
-      throw new HttpExceptionWithLog({
-        code: args.code,
-        message: ErrorMessage.EthSignDisabled,
-        log: false,
-      });
-    }
-
-=======
->>>>>>> 835c1202
     try {
       if (isEoaV(v)) {
         return await recoverAddress({
