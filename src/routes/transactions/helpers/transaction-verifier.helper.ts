--- conflicted
+++ resolved
@@ -12,18 +12,9 @@
 import { ProposeTransactionDto } from '@/domain/transactions/entities/propose-transaction.dto.entity';
 import { IDelegatesV2Repository } from '@/domain/delegate/v2/delegates.v2.repository.interface';
 import {
-<<<<<<< HEAD
-  isApprovedHashV,
-  isContractSignatureV,
   isEoaV,
   isEthSignV,
   normalizeEthSignSignature,
-  Signature,
-=======
-  isEoaV,
-  isEthSignV,
-  normalizeEthSignSignature,
->>>>>>> 570c456e
   splitConcatenatedSignatures,
   splitSignature,
 } from '@/domain/common/utils/signatures';
@@ -194,37 +185,6 @@
     const signatures: Array<`0x${string}`> = splitConcatenatedSignatures(
       args.proposal.signature,
     );
-<<<<<<< HEAD
-
-    const recoveredAddresses = await Promise.all(
-      signatures.map((signature) => {
-        try {
-          return this.recoverAddress({
-            safeTxHash: args.proposal.safeTxHash,
-            signature,
-          });
-        } catch {
-          throw new UnprocessableEntityException('Could not recover address');
-        }
-      }),
-    ).then((maybeRecoveredAddresses) => {
-      return maybeRecoveredAddresses.filter(
-        <T>(x: T): x is NonNullable<T> => x != null,
-      );
-    });
-
-    const isSender = recoveredAddresses.includes(args.proposal.sender);
-    if (!isSender) {
-      const hasUnrecoveredAddresses = signatures.some((signature) => {
-        const { v } = splitSignature(signature);
-        return this.isUnrecoverableV(v);
-      });
-      if (!hasUnrecoveredAddresses) {
-        throw new UnprocessableEntityException('Invalid signature');
-      }
-    }
-
-=======
 
     const recoveredAddresses: Array<`0x${string}`> = [];
     for (const signature of signatures) {
@@ -240,7 +200,6 @@
       throw new UnprocessableEntityException('Invalid signature');
     }
 
->>>>>>> 570c456e
     const isOwner = args.safe.owners.includes(args.proposal.sender);
     if (!isOwner) {
       const delegates = await this.delegatesV2Repository.getDelegates({
@@ -259,11 +218,7 @@
   private async recoverAddress(args: {
     safeTxHash: `0x${string}`;
     signature: `0x${string}`;
-<<<<<<< HEAD
-  }): Promise<`0x${string}` | null> {
-=======
   }): Promise<`0x${string}`> {
->>>>>>> 570c456e
     const { v } = splitSignature(args.signature);
 
     if (isEoaV(v)) {
@@ -277,23 +232,10 @@
         message: { raw: args.safeTxHash },
         signature: normalizeEthSignSignature(args.signature),
       });
-<<<<<<< HEAD
-    }
-    if (this.isUnrecoverableV(v)) {
-      return null;
-    }
-    throw new Error('Unknown signature type');
-  }
-
-  // We have no blockchain capabilities in order to recover these
-  private isUnrecoverableV(v: Signature['v']): boolean {
-    return isApprovedHashV(v) || isContractSignatureV(v);
-=======
     }
 
     // Approved hashes are valid
     // Contract signatures would need be verified on-chain
     throw new Error('Cannot recover address');
->>>>>>> 570c456e
   }
 }