import { HttpStatus, Inject, Injectable } from '@nestjs/common';
<<<<<<< HEAD
=======
import { recoverAddress, isAddressEqual, recoverMessageAddress } from 'viem';
>>>>>>> f9163cbe
import { IConfigurationService } from '@/config/configuration.service.interface';
import {
  BaseMultisigTransaction,
  getBaseMultisigTransaction,
  getSafeTxHash,
} from '@/domain/common/utils/safe';
import { MultisigTransaction } from '@/domain/safe/entities/multisig-transaction.entity';
import { Safe } from '@/domain/safe/entities/safe.entity';
import { ProposeTransactionDto } from '@/domain/transactions/entities/propose-transaction.dto.entity';
import { IDelegatesV2Repository } from '@/domain/delegate/v2/delegates.v2.repository.interface';
<<<<<<< HEAD
import { SafeSignature } from '@/domain/common/entities/safe-signature';
import { SignatureType } from '@/domain/common/entities/signature-type.entity';
=======
import {
  isApprovedHashV,
  isContractSignatureV,
  isEoaV,
  isEthSignV,
  normalizeEthSignSignature,
  splitConcatenatedSignatures,
  splitSignature,
} from '@/domain/common/utils/signatures';
>>>>>>> f9163cbe
import { HttpExceptionNoLog } from '@/domain/common/errors/http-exception-no-log.error';
import { ILoggingService, LoggingService } from '@/logging/logging.interface';
import { LogType } from '@/domain/common/entities/log-type.entity';

enum ErrorMessage {
  MalformedHash = 'Could not calculate safeTxHash',
  HashMismatch = 'Invalid safeTxHash',
  DuplicateOwners = 'Duplicate owners in confirmations',
  DuplicateSignatures = 'Duplicate signatures in confirmations',
  InvalidSignature = 'Invalid signature',
  BlockedAddress = 'Unauthorized address',
  EthSignDisabled = 'eth_sign is disabled',
  InvalidNonce = 'Invalid nonce',
}

@Injectable()
export class TransactionVerifierHelper {
  private readonly isEthSignEnabled: boolean;
  private readonly isApiHashVerificationEnabled: boolean;
  private readonly isApiSignatureVerificationEnabled: boolean;
  private readonly isProposalHashVerificationEnabled: boolean;
  private readonly isProposalSignatureVerificationEnabled: boolean;
  private readonly blocklist: Array<`0x${string}`>;

  constructor(
    @Inject(IConfigurationService)
    private readonly configurationService: IConfigurationService,
    @Inject(IDelegatesV2Repository)
    private readonly delegatesV2Repository: IDelegatesV2Repository,
    @Inject(LoggingService)
    private readonly loggingService: ILoggingService,
  ) {
    this.isEthSignEnabled =
      this.configurationService.getOrThrow('features.ethSign');
    this.isApiHashVerificationEnabled = this.configurationService.getOrThrow(
      'features.hashVerification.api',
    );
    this.isApiSignatureVerificationEnabled =
      this.configurationService.getOrThrow(
        'features.signatureVerification.api',
      );
    this.isProposalHashVerificationEnabled =
      this.configurationService.getOrThrow(
        'features.hashVerification.proposal',
      );
    this.isProposalSignatureVerificationEnabled =
      this.configurationService.getOrThrow(
        'features.signatureVerification.proposal',
      );
    this.blocklist = this.configurationService.getOrThrow(
      'blockchain.blocklist',
    );
  }

  public verifyApiTransaction(args: {
    chainId: string;
    safe: Safe;
    transaction: MultisigTransaction;
  }): void {
    if (
      args.transaction.isExecuted ||
      args.transaction.nonce < args.safe.nonce
    ) {
      return;
    }
    const code = HttpStatus.BAD_GATEWAY;

    if (this.isApiHashVerificationEnabled) {
      this.verifyApiSafeTxHash({ ...args, code });
    }
    if (this.isApiSignatureVerificationEnabled) {
<<<<<<< HEAD
      this.verifyApiSignatures({ ...args, code });
=======
      await this.verifyApiSignatures({ ...args, code });
>>>>>>> f9163cbe
    }
  }

  public async verifyProposal(args: {
    chainId: string;
    safe: Safe;
    proposal: ProposeTransactionDto;
  }): Promise<void> {
    const code = HttpStatus.UNPROCESSABLE_ENTITY;

    if (Number(args.proposal.nonce) < args.safe.nonce) {
      throw new HttpExceptionNoLog(ErrorMessage.InvalidNonce, code);
    }
    if (this.isProposalHashVerificationEnabled) {
      this.verifyProposalSafeTxHash({ ...args, code });
    }
    if (this.isProposalSignatureVerificationEnabled) {
      await this.verifyProposalSignature({ ...args, code });
    }
  }

  public verifyConfirmation(args: {
    chainId: string;
    safe: Safe;
    transaction: MultisigTransaction;
    signature: `0x${string}`;
<<<<<<< HEAD
  }): void {
=======
  }): Promise<void> {
>>>>>>> f9163cbe
    const code = HttpStatus.UNPROCESSABLE_ENTITY;

    if (
      args.transaction.isExecuted ||
      args.transaction.nonce < args.safe.nonce
    ) {
      throw new HttpExceptionNoLog(ErrorMessage.InvalidNonce, code);
    }
    if (this.isProposalHashVerificationEnabled) {
      this.verifyConfirmSafeTxHash({ ...args, code });
    }
    if (this.isProposalHashVerificationEnabled) {
<<<<<<< HEAD
      this.verifyConfirmationSignature({ ...args, code });
=======
      await this.verifyConfirmationSignature({ ...args, code });
>>>>>>> f9163cbe
    }
  }

  private verifyApiSafeTxHash(args: {
    chainId: string;
    safe: Safe;
    transaction: MultisigTransaction;
    code: HttpStatus;
  }): void {
    let safeTxHash: `0x${string}`;
    try {
      safeTxHash = getSafeTxHash(args);
    } catch {
      this.logMalformedSafeTxHash({
        ...args,
        safeTxHash: args.transaction.safeTxHash,
      });
      throw new HttpExceptionNoLog(ErrorMessage.MalformedHash, args.code);
    }

    if (safeTxHash !== args.transaction.safeTxHash) {
      this.logMismatchSafeTxHash({
        ...args,
        safeTxHash: args.transaction.safeTxHash,
      });
      throw new HttpExceptionNoLog(ErrorMessage.HashMismatch, args.code);
    }
  }

  private verifyProposalSafeTxHash(args: {
    chainId: string;
    safe: Safe;
    proposal: ProposeTransactionDto;
    code: HttpStatus;
  }): void {
    const transaction: BaseMultisigTransaction = {
      ...args.proposal,
      nonce: Number(args.proposal.nonce),
      safeTxGas: Number(args.proposal.safeTxGas),
      baseGas: Number(args.proposal.baseGas),
    };

    let safeTxHash: `0x${string}`;
    try {
      safeTxHash = getSafeTxHash({
        ...args,
        transaction,
      });
    } catch {
      this.logMalformedSafeTxHash({
        ...args,
        transaction,
        safeTxHash: args.proposal.safeTxHash,
      });
      throw new HttpExceptionNoLog(ErrorMessage.MalformedHash, args.code);
    }

    if (safeTxHash !== args.proposal.safeTxHash) {
      this.logMismatchSafeTxHash({
        ...args,
        transaction,
        safeTxHash: args.proposal.safeTxHash,
      });
      throw new HttpExceptionNoLog(ErrorMessage.HashMismatch, args.code);
    }
  }

  private verifyConfirmSafeTxHash(args: {
    chainId: string;
    safe: Safe;
    transaction: MultisigTransaction;
    code: HttpStatus;
  }): void {
    let safeTxHash: `0x${string}`;
    try {
      safeTxHash = getSafeTxHash(args);
    } catch {
      this.logMalformedSafeTxHash({
        ...args,
        transaction: args.transaction,
        safeTxHash: args.transaction.safeTxHash,
      });
      throw new HttpExceptionNoLog(ErrorMessage.MalformedHash, args.code);
    }

    if (safeTxHash !== args.transaction.safeTxHash) {
      this.logMismatchSafeTxHash({
        ...args,
        safeTxHash: args.transaction.safeTxHash,
      });
      throw new HttpExceptionNoLog(ErrorMessage.HashMismatch, args.code);
    }
  }

  private verifyApiSignatures(args: {
    chainId: string;
    safe: Safe;
    transaction: MultisigTransaction;
    code: HttpStatus;
<<<<<<< HEAD
  }): void {
=======
  }): Promise<void> {
>>>>>>> f9163cbe
    if (
      !args.transaction.confirmations ||
      args.transaction.confirmations.length === 0
    ) {
      return;
    }

    const uniqueOwners = new Set(
      args.transaction.confirmations.map((c) => c.owner),
    );
    if (uniqueOwners.size !== args.transaction.confirmations.length) {
      this.logDuplicates({
        ...args,
        safeTxHash: args.transaction.safeTxHash,
        confirmations: args.transaction.confirmations,
        type: 'owners',
      });
      throw new HttpExceptionNoLog(ErrorMessage.DuplicateOwners, args.code);
    }

    const uniqueSignatures = new Set(
      args.transaction.confirmations.map((c) => c.signature),
    );
    if (uniqueSignatures.size !== args.transaction.confirmations.length) {
      this.logDuplicates({
        ...args,
        safeTxHash: args.transaction.safeTxHash,
        confirmations: args.transaction.confirmations,
        type: 'signatures',
      });
      throw new HttpExceptionNoLog(ErrorMessage.DuplicateSignatures, args.code);
    }

    for (const confirmation of args.transaction.confirmations) {
      if (!confirmation.signature) {
        continue;
      }

<<<<<<< HEAD
      const signature = new SafeSignature({
        hash: args.transaction.safeTxHash,
=======
      const { v } = splitSignature(confirmation.signature);
      // We cannot verify contract signatures or approved hashes on-chain
      if (isContractSignatureV(v) || isApprovedHashV(v)) {
        continue;
      }

      const address = await this.recoverAddress({
        ...args,
        safeTxHash: args.transaction.safeTxHash,
>>>>>>> f9163cbe
        signature: confirmation.signature,
      });

      const isBlocked = this.blocklist.includes(signature.owner);
      if (isBlocked) {
        throw new HttpExceptionNoLog(ErrorMessage.BlockedAddress, args.code);
      }

      if (
        signature.owner !== confirmation.owner ||
        // We can be certain of no ownership changes as we only verify the queue
        !args.safe.owners.includes(signature.owner)
      ) {
        this.logInvalidSignature({
          ...args,
          safeTxHash: args.transaction.safeTxHash,
          signerAddress: confirmation.owner,
          signature: confirmation.signature,
        });
        throw new HttpExceptionNoLog(ErrorMessage.InvalidSignature, args.code);
      }
    }
  }

  private async verifyProposalSignature(args: {
    chainId: string;
    safe: Safe;
    proposal: ProposeTransactionDto;
    code: HttpStatus;
  }): Promise<void> {
    if (!args.proposal.signature) {
      return;
    }

    const signatures: Array<SafeSignature> = [];

    // Clients may propose concatenated signatures so we need to split them
    for (let i = 2; i < args.proposal.signature.length; i += 130) {
      const signature = new SafeSignature({
        hash: args.proposal.safeTxHash,
        signature: `0x${args.proposal.signature.slice(i, i + 130)}`,
      });
<<<<<<< HEAD

      if (this.blocklist.includes(signature.owner)) {
        throw new HttpExceptionNoLog(ErrorMessage.BlockedAddress, args.code);
      }

      if (
        !this.isEthSignEnabled &&
        signature.signatureType === SignatureType.EthSign
      ) {
        throw new HttpExceptionNoLog(ErrorMessage.EthSignDisabled, args.code);
=======
      throw new HttpExceptionNoLog(
        ErrorMessage.UnrecoverableAddress,
        args.code,
      );
    }

    const recoveredAddresses: Array<`0x${string}`> = [];
    for (const signature of signatures) {
      const { v } = splitSignature(signature);
      if (isEthSignV(v) && !this.isEthSignEnabled) {
        throw new HttpExceptionNoLog(ErrorMessage.EthSignDisabled, args.code);
      }

      const recoveredAddress = await this.recoverAddress({
        ...args,
        safeTxHash: args.proposal.safeTxHash,
        signature,
      });
      if (recoveredAddress) {
        recoveredAddresses.push(recoveredAddress);
>>>>>>> f9163cbe
      }

<<<<<<< HEAD
      signatures.push(signature);
=======
    const hasBlockedAddresses = recoveredAddresses.some((address) => {
      return this.blocklist.includes(address);
    });
    if (hasBlockedAddresses) {
      throw new HttpExceptionNoLog(ErrorMessage.BlockedAddress, args.code);
>>>>>>> f9163cbe
    }

    const isSender = signatures.some((signature) => {
      return signature.owner === args.proposal.sender;
    });
    if (!isSender) {
      this.logInvalidSignature({
        ...args,
        safeTxHash: args.proposal.safeTxHash,
        signerAddress: args.proposal.sender,
        signature: args.proposal.signature,
      });
      throw new HttpExceptionNoLog(ErrorMessage.InvalidSignature, args.code);
    }

<<<<<<< HEAD
    const areOwners = signatures.every((signature) => {
      return args.safe.owners.includes(signature.owner);
    });
    if (areOwners) {
      return;
    }

    const delegates = await this.delegatesV2Repository.getDelegates({
      chainId: args.chainId,
      safeAddress: args.safe.address,
    });
    const isDelegate = delegates.results.some(({ delegate }) => {
      return delegate === args.proposal.sender;
    });
    if (isDelegate) {
      return;
    }

=======
    const areOwners = recoveredAddresses.every((address) =>
      args.safe.owners.includes(address),
    );
    if (areOwners) {
      return;
    }

    const delegates = await this.delegatesV2Repository.getDelegates({
      chainId: args.chainId,
      safeAddress: args.safe.address,
    });
    const isDelegate = delegates.results.some(({ delegate }) => {
      return delegate === args.proposal.sender;
    });
    if (isDelegate) {
      return;
    }

>>>>>>> f9163cbe
    this.logInvalidSignature({
      ...args,
      safeTxHash: args.proposal.safeTxHash,
      signerAddress: args.proposal.sender,
      signature: args.proposal.signature,
    });
    throw new HttpExceptionNoLog(ErrorMessage.InvalidSignature, args.code);
  }

  private verifyConfirmationSignature(args: {
    chainId: string;
    safe: Safe;
    transaction: MultisigTransaction;
    signature: `0x${string}`;
    code: HttpStatus;
<<<<<<< HEAD
  }): void {
    const signature = new SafeSignature({
      signature: args.signature,
      hash: args.transaction.safeTxHash,
    });

    if (this.blocklist.includes(signature.owner)) {
      throw new HttpExceptionNoLog(ErrorMessage.BlockedAddress, args.code);
    }

    if (
      !this.isEthSignEnabled &&
      signature.signatureType === SignatureType.EthSign
    ) {
      throw new HttpExceptionNoLog(ErrorMessage.EthSignDisabled, args.code);
    }

    if (!args.safe.owners.includes(signature.owner)) {
      this.logInvalidSignature({
        ...args,
        safeTxHash: args.transaction.safeTxHash,
        signerAddress: signature.owner,
=======
  }): Promise<void> {
    const { v } = splitSignature(args.signature);
    if (isEthSignV(v) && !this.isEthSignEnabled) {
      throw new HttpExceptionNoLog(ErrorMessage.EthSignDisabled, args.code);
    }

    const address = await this.recoverAddress({
      ...args,
      safeTxHash: args.transaction.safeTxHash,
      signature: args.signature,
    });

    if (address && !args.safe.owners.includes(address)) {
      this.logInvalidSignature({
        ...args,
        safeTxHash: args.transaction.safeTxHash,
        signerAddress: address,
>>>>>>> f9163cbe
        signature: args.signature,
      });
      throw new HttpExceptionNoLog(ErrorMessage.InvalidSignature, args.code);
    }
  }

<<<<<<< HEAD
=======
  private async recoverAddress(args: {
    safe: Safe;
    chainId: string;
    safeTxHash: `0x${string}`;
    signature: `0x${string}`;
    code: HttpStatus;
  }): Promise<`0x${string}` | null> {
    const { v } = splitSignature(args.signature);

    try {
      if (isEoaV(v)) {
        return await recoverAddress({
          hash: args.safeTxHash,
          signature: args.signature,
        });
      }
      if (isEthSignV(v)) {
        return await recoverMessageAddress({
          message: { raw: args.safeTxHash },
          signature: normalizeEthSignSignature(args.signature),
        });
      }
    } catch {
      this.logUnrecoverableAddress(args);
    }

    throw new HttpExceptionNoLog(ErrorMessage.UnrecoverableAddress, args.code);
  }

>>>>>>> f9163cbe
  private logMalformedSafeTxHash(args: {
    chainId: string;
    safe: Safe;
    safeTxHash: `0x${string}`;
    transaction: BaseMultisigTransaction;
  }): void {
    this.loggingService.error({
      message: 'Could not calculate safeTxHash',
      chainId: args.chainId,
      safeAddress: args.safe.address,
      safeVersion: args.safe.version,
      safeTxHash: args.safeTxHash,
      transaction: getBaseMultisigTransaction(args.transaction),
      type: LogType.TransactionValidity,
    });
  }

  private logMismatchSafeTxHash(args: {
    chainId: string;
    safe: Safe;
    safeTxHash: `0x${string}`;
    transaction: BaseMultisigTransaction;
  }): void {
    this.loggingService.error({
      message: 'safeTxHash does not match',
      chainId: args.chainId,
      safeAddress: args.safe.address,
      safeVersion: args.safe.version,
      safeTxHash: args.safeTxHash,
      transaction: getBaseMultisigTransaction(args.transaction),
      type: LogType.TransactionValidity,
    });
  }

  private logDuplicates(args: {
    type: 'owners' | 'signatures';
    chainId: string;
    safe: Safe;
    safeTxHash: `0x${string}`;
    confirmations: NonNullable<MultisigTransaction['confirmations']>;
  }): void {
    const message =
      args.type === 'owners'
        ? 'Duplicate owners in confirmations'
        : 'Duplicate signatures in confirmations';

    this.loggingService.error({
      message,
      chainId: args.chainId,
      safeAddress: args.safe.address,
      safeVersion: args.safe.version,
      safeTxHash: args.safeTxHash,
      confirmations: args.confirmations,
      type: LogType.TransactionValidity,
    });
  }

  private logInvalidSignature(args: {
    chainId: string;
    safe: Safe;
    safeTxHash: `0x${string}`;
    signerAddress: `0x${string}`;
    signature: `0x${string}`;
  }): void {
    this.loggingService.error({
      message: 'Recovered address does not match signer',
      chainId: args.chainId,
      safeAddress: args.safe.address,
      safeVersion: args.safe.version,
      safeTxHash: args.safeTxHash,
      signerAddress: args.signerAddress,
      signature: args.signature,
      type: LogType.TransactionValidity,
    });
  }
}<|MERGE_RESOLUTION|>--- conflicted
+++ resolved
@@ -1,8 +1,4 @@
 import { HttpStatus, Inject, Injectable } from '@nestjs/common';
-<<<<<<< HEAD
-=======
-import { recoverAddress, isAddressEqual, recoverMessageAddress } from 'viem';
->>>>>>> f9163cbe
 import { IConfigurationService } from '@/config/configuration.service.interface';
 import {
   BaseMultisigTransaction,
@@ -13,29 +9,18 @@
 import { Safe } from '@/domain/safe/entities/safe.entity';
 import { ProposeTransactionDto } from '@/domain/transactions/entities/propose-transaction.dto.entity';
 import { IDelegatesV2Repository } from '@/domain/delegate/v2/delegates.v2.repository.interface';
-<<<<<<< HEAD
-import { SafeSignature } from '@/domain/common/entities/safe-signature';
-import { SignatureType } from '@/domain/common/entities/signature-type.entity';
-=======
-import {
-  isApprovedHashV,
-  isContractSignatureV,
-  isEoaV,
-  isEthSignV,
-  normalizeEthSignSignature,
-  splitConcatenatedSignatures,
-  splitSignature,
-} from '@/domain/common/utils/signatures';
->>>>>>> f9163cbe
 import { HttpExceptionNoLog } from '@/domain/common/errors/http-exception-no-log.error';
 import { ILoggingService, LoggingService } from '@/logging/logging.interface';
 import { LogType } from '@/domain/common/entities/log-type.entity';
+import { SafeSignature } from '@/domain/common/entities/safe-signature';
+import { SignatureType } from '@/domain/common/entities/signature-type.entity';
 
 enum ErrorMessage {
   MalformedHash = 'Could not calculate safeTxHash',
   HashMismatch = 'Invalid safeTxHash',
   DuplicateOwners = 'Duplicate owners in confirmations',
   DuplicateSignatures = 'Duplicate signatures in confirmations',
+  UnrecoverableAddress = 'Could not recover address',
   InvalidSignature = 'Invalid signature',
   BlockedAddress = 'Unauthorized address',
   EthSignDisabled = 'eth_sign is disabled',
@@ -98,11 +83,7 @@
       this.verifyApiSafeTxHash({ ...args, code });
     }
     if (this.isApiSignatureVerificationEnabled) {
-<<<<<<< HEAD
       this.verifyApiSignatures({ ...args, code });
-=======
-      await this.verifyApiSignatures({ ...args, code });
->>>>>>> f9163cbe
     }
   }
 
@@ -129,11 +110,7 @@
     safe: Safe;
     transaction: MultisigTransaction;
     signature: `0x${string}`;
-<<<<<<< HEAD
-  }): void {
-=======
-  }): Promise<void> {
->>>>>>> f9163cbe
+  }): void {
     const code = HttpStatus.UNPROCESSABLE_ENTITY;
 
     if (
@@ -146,11 +123,7 @@
       this.verifyConfirmSafeTxHash({ ...args, code });
     }
     if (this.isProposalHashVerificationEnabled) {
-<<<<<<< HEAD
       this.verifyConfirmationSignature({ ...args, code });
-=======
-      await this.verifyConfirmationSignature({ ...args, code });
->>>>>>> f9163cbe
     }
   }
 
@@ -250,11 +223,7 @@
     safe: Safe;
     transaction: MultisigTransaction;
     code: HttpStatus;
-<<<<<<< HEAD
-  }): void {
-=======
-  }): Promise<void> {
->>>>>>> f9163cbe
+  }): void {
     if (
       !args.transaction.confirmations ||
       args.transaction.confirmations.length === 0
@@ -293,20 +262,8 @@
         continue;
       }
 
-<<<<<<< HEAD
       const signature = new SafeSignature({
         hash: args.transaction.safeTxHash,
-=======
-      const { v } = splitSignature(confirmation.signature);
-      // We cannot verify contract signatures or approved hashes on-chain
-      if (isContractSignatureV(v) || isApprovedHashV(v)) {
-        continue;
-      }
-
-      const address = await this.recoverAddress({
-        ...args,
-        safeTxHash: args.transaction.safeTxHash,
->>>>>>> f9163cbe
         signature: confirmation.signature,
       });
 
@@ -349,7 +306,6 @@
         hash: args.proposal.safeTxHash,
         signature: `0x${args.proposal.signature.slice(i, i + 130)}`,
       });
-<<<<<<< HEAD
 
       if (this.blocklist.includes(signature.owner)) {
         throw new HttpExceptionNoLog(ErrorMessage.BlockedAddress, args.code);
@@ -360,39 +316,9 @@
         signature.signatureType === SignatureType.EthSign
       ) {
         throw new HttpExceptionNoLog(ErrorMessage.EthSignDisabled, args.code);
-=======
-      throw new HttpExceptionNoLog(
-        ErrorMessage.UnrecoverableAddress,
-        args.code,
-      );
-    }
-
-    const recoveredAddresses: Array<`0x${string}`> = [];
-    for (const signature of signatures) {
-      const { v } = splitSignature(signature);
-      if (isEthSignV(v) && !this.isEthSignEnabled) {
-        throw new HttpExceptionNoLog(ErrorMessage.EthSignDisabled, args.code);
       }
 
-      const recoveredAddress = await this.recoverAddress({
-        ...args,
-        safeTxHash: args.proposal.safeTxHash,
-        signature,
-      });
-      if (recoveredAddress) {
-        recoveredAddresses.push(recoveredAddress);
->>>>>>> f9163cbe
-      }
-
-<<<<<<< HEAD
       signatures.push(signature);
-=======
-    const hasBlockedAddresses = recoveredAddresses.some((address) => {
-      return this.blocklist.includes(address);
-    });
-    if (hasBlockedAddresses) {
-      throw new HttpExceptionNoLog(ErrorMessage.BlockedAddress, args.code);
->>>>>>> f9163cbe
     }
 
     const isSender = signatures.some((signature) => {
@@ -408,7 +334,6 @@
       throw new HttpExceptionNoLog(ErrorMessage.InvalidSignature, args.code);
     }
 
-<<<<<<< HEAD
     const areOwners = signatures.every((signature) => {
       return args.safe.owners.includes(signature.owner);
     });
@@ -427,26 +352,6 @@
       return;
     }
 
-=======
-    const areOwners = recoveredAddresses.every((address) =>
-      args.safe.owners.includes(address),
-    );
-    if (areOwners) {
-      return;
-    }
-
-    const delegates = await this.delegatesV2Repository.getDelegates({
-      chainId: args.chainId,
-      safeAddress: args.safe.address,
-    });
-    const isDelegate = delegates.results.some(({ delegate }) => {
-      return delegate === args.proposal.sender;
-    });
-    if (isDelegate) {
-      return;
-    }
-
->>>>>>> f9163cbe
     this.logInvalidSignature({
       ...args,
       safeTxHash: args.proposal.safeTxHash,
@@ -462,7 +367,6 @@
     transaction: MultisigTransaction;
     signature: `0x${string}`;
     code: HttpStatus;
-<<<<<<< HEAD
   }): void {
     const signature = new SafeSignature({
       signature: args.signature,
@@ -485,63 +389,12 @@
         ...args,
         safeTxHash: args.transaction.safeTxHash,
         signerAddress: signature.owner,
-=======
-  }): Promise<void> {
-    const { v } = splitSignature(args.signature);
-    if (isEthSignV(v) && !this.isEthSignEnabled) {
-      throw new HttpExceptionNoLog(ErrorMessage.EthSignDisabled, args.code);
-    }
-
-    const address = await this.recoverAddress({
-      ...args,
-      safeTxHash: args.transaction.safeTxHash,
-      signature: args.signature,
-    });
-
-    if (address && !args.safe.owners.includes(address)) {
-      this.logInvalidSignature({
-        ...args,
-        safeTxHash: args.transaction.safeTxHash,
-        signerAddress: address,
->>>>>>> f9163cbe
         signature: args.signature,
       });
       throw new HttpExceptionNoLog(ErrorMessage.InvalidSignature, args.code);
     }
   }
 
-<<<<<<< HEAD
-=======
-  private async recoverAddress(args: {
-    safe: Safe;
-    chainId: string;
-    safeTxHash: `0x${string}`;
-    signature: `0x${string}`;
-    code: HttpStatus;
-  }): Promise<`0x${string}` | null> {
-    const { v } = splitSignature(args.signature);
-
-    try {
-      if (isEoaV(v)) {
-        return await recoverAddress({
-          hash: args.safeTxHash,
-          signature: args.signature,
-        });
-      }
-      if (isEthSignV(v)) {
-        return await recoverMessageAddress({
-          message: { raw: args.safeTxHash },
-          signature: normalizeEthSignSignature(args.signature),
-        });
-      }
-    } catch {
-      this.logUnrecoverableAddress(args);
-    }
-
-    throw new HttpExceptionNoLog(ErrorMessage.UnrecoverableAddress, args.code);
-  }
-
->>>>>>> f9163cbe
   private logMalformedSafeTxHash(args: {
     chainId: string;
     safe: Safe;
@@ -595,6 +448,23 @@
       safeVersion: args.safe.version,
       safeTxHash: args.safeTxHash,
       confirmations: args.confirmations,
+      type: LogType.TransactionValidity,
+    });
+  }
+
+  private logUnrecoverableAddress(args: {
+    chainId: string;
+    safe: Safe;
+    safeTxHash: `0x${string}`;
+    signature: `0x${string}`;
+  }): void {
+    this.loggingService.error({
+      message: 'Could not recover address',
+      chainId: args.chainId,
+      safeAddress: args.safe.address,
+      safeVersion: args.safe.version,
+      safeTxHash: args.safeTxHash,
+      signature: args.signature,
       type: LogType.TransactionValidity,
     });
   }
