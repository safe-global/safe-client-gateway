--- conflicted
+++ resolved
@@ -248,43 +248,30 @@
 
     const recoveredAddresses: Array<`0x${string}`> = [];
     for (const signature of signatures) {
-<<<<<<< HEAD
       try {
         const recoveredAddress = await this.recoverAddress({
           safeTxHash: args.proposal.safeTxHash,
           signature,
         });
-        if (recoveredAddress) {
-          recoveredAddresses.push(recoveredAddress);
-        }
+        recoveredAddresses.push(recoveredAddress);
       } catch {
         this.logUnrecoverableAddress({
           ...args,
           safeTxHash: args.proposal.safeTxHash,
-          signature,
+          signature: args.proposal.signature,
         });
         throw new UnprocessableEntityException('Could not recover address');
       }
-=======
-      const recoveredAddress = await this.recoverAddress({
-        safeTxHash: args.proposal.safeTxHash,
-        signature,
-      });
-      recoveredAddresses.push(recoveredAddress);
->>>>>>> 47823873
     }
 
     const isSender = recoveredAddresses.includes(args.proposal.sender);
     if (!isSender) {
-<<<<<<< HEAD
       this.logInvalidSignature({
         ...args,
         safeTxHash: args.proposal.safeTxHash,
         signer: args.proposal.sender,
         signature: args.proposal.signature,
       });
-=======
->>>>>>> 47823873
       throw new UnprocessableEntityException('Invalid signature');
     }
 
@@ -327,7 +314,6 @@
         signature: normalizeEthSignSignature(args.signature),
       });
     }
-
     // Approved hashes are valid
     // Contract signatures would need be verified on-chain
     throw new Error('Cannot recover address');
