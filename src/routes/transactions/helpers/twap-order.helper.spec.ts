--- conflicted
+++ resolved
@@ -35,10 +35,6 @@
   const configurationService = new FakeConfigurationService();
   configurationService.set('swaps.restrictApps', false);
   const target = new TwapOrderHelper(
-<<<<<<< HEAD
-=======
-    configurationService,
->>>>>>> 416d90b7
     transactionDataFinder,
     composableCowDecoder,
   );
