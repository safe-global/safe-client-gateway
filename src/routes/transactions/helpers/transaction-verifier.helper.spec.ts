import { faker } from '@faker-js/faker';
import { get } from 'lodash';
import { concat, getAddress } from 'viem';
import { generatePrivateKey, privateKeyToAccount } from 'viem/accounts';
import { SignatureType } from '@/domain/common/entities/signature-type.entity';
import { pageBuilder } from '@/domain/entities/__tests__/page.builder';
import { delegateBuilder } from '@/domain/delegate/entities/__tests__/delegate.builder';
import { multisigTransactionBuilder } from '@/domain/safe/entities/__tests__/multisig-transaction.builder';
import { safeBuilder } from '@/domain/safe/entities/__tests__/safe.builder';
import { proposeTransactionDtoBuilder } from '@/routes/transactions/entities/__tests__/propose-transaction.dto.builder';
import { TransactionVerifierHelper } from '@/routes/transactions/helpers/transaction-verifier.helper';
import { HttpExceptionNoLog } from '@/domain/common/errors/http-exception-no-log.error';
import { Operation } from '@/domain/safe/entities/operation.entity';
import configuration from '@/config/entities/__tests__/configuration';
import { getSignature } from '@/domain/common/utils/__tests__/signatures.builder';
import type { IConfigurationService } from '@/config/configuration.service.interface';
import type { DelegatesV2Repository } from '@/domain/delegate/v2/delegates.v2.repository';
import type { ILoggingService } from '@/logging/logging.interface';
import type { Delegate } from '@/domain/delegate/entities/delegate.entity';
import type { IContractsRepository } from '@/domain/contracts/contracts.repository.interface';
import { getSafeTxHash } from '@/domain/common/utils/safe';
import { confirmationBuilder } from '@/domain/safe/entities/__tests__/multisig-transaction-confirmation.builder';

const mockConfigurationService = jest.mocked({
  getOrThrow: jest.fn(),
} as jest.MockedObjectDeep<IConfigurationService>);

const mockDelegatesRepository = jest.mocked({
  getDelegates: jest.fn(),
} as jest.MockedObjectDeep<DelegatesV2Repository>);

const mockLoggingRepository = jest.mocked({
  error: jest.fn(),
} as jest.MockedObjectDeep<ILoggingService>);

const mockContractsRepository = jest.mocked({
  isTrustedForDelegateCall: jest.fn(),
} as jest.MockedObjectDeep<IContractsRepository>);

describe('TransactionVerifierHelper', () => {
  let target: TransactionVerifierHelper;

  function initTarget(config: typeof configuration): void {
    mockConfigurationService.getOrThrow.mockImplementation((key) => {
      return get(config(), key);
    });

    target = new TransactionVerifierHelper(
      mockConfigurationService,
      mockDelegatesRepository,
      mockLoggingRepository,
      mockContractsRepository,
    );
  }

  beforeEach(() => {
    jest.resetAllMocks();

    initTarget(configuration);
  });

  describe('verifyApiTransaction', () => {
    it.each(Object.values(SignatureType))(
      'should allow a transaction with %s signature',
      async (signatureType) => {
        const chainId = faker.string.numeric();
        const signers = Array.from(
          { length: faker.number.int({ min: 1, max: 5 }) },
          () => {
            const privateKey = generatePrivateKey();
            return privateKeyToAccount(privateKey);
          },
        );
        const safe = safeBuilder()
          .with(
            'owners',
            signers.map((s) => s.address),
          )
          .build();
        const transaction = await multisigTransactionBuilder()
          .with('safe', safe.address)
          .with('isExecuted', false)
          .with('nonce', safe.nonce)
          .buildWithConfirmations({
            chainId,
            signers: faker.helpers.arrayElements(signers, {
              min: 1,
              max: signers.length,
            }),
            safe,
            signatureType,
          });

        expect(() => {
          return target.verifyApiTransaction({ chainId, safe, transaction });
        }).not.toThrow();

        expect(mockLoggingRepository.error).not.toHaveBeenCalled();
      },
    );

    it('should allow a transaction with a mixture of signature type confirmations', async () => {
      const chainId = faker.string.numeric();
      const signers = Array.from(
        { length: faker.number.int({ min: 1, max: 5 }) },
        () => {
          const privateKey = generatePrivateKey();
          return privateKeyToAccount(privateKey);
        },
      );
      const safe = safeBuilder()
        .with(
          'owners',
          signers.map((s) => s.address),
        )
        .build();
      const transaction = await multisigTransactionBuilder()
        .with('safe', safe.address)
        .with('isExecuted', false)
        .with('nonce', safe.nonce)
        .buildWithConfirmations({
          chainId,
          signers: faker.helpers.arrayElements(signers, {
            min: 1,
            max: signers.length,
          }),
          safe,
        });

      expect(() => {
        return target.verifyApiTransaction({ chainId, safe, transaction });
      }).not.toThrow();

      expect(mockLoggingRepository.error).not.toHaveBeenCalled();
    });

    it('should not validate executed transactions', async () => {
      const chainId = faker.string.numeric();
      const privateKey = generatePrivateKey();
      const signer = privateKeyToAccount(privateKey);
      const safe = safeBuilder().with('owners', [signer.address]).build();
      const transaction = await multisigTransactionBuilder()
        .with('safe', safe.address)
        .with('isExecuted', true)
        .with('nonce', safe.nonce)
        .buildWithConfirmations({
          chainId,
          signers: [signer],
          safe,
        });
      transaction.confirmations![0].signature = faker.string.hexadecimal({
        length: 130,
      }) as `0x${string}`;

      expect(() => {
        return target.verifyApiTransaction({ chainId, safe, transaction });
      }).not.toThrow();

      expect(mockLoggingRepository.error).not.toHaveBeenCalled();
    });

    it('should not validate transactions with a nonce lower than the Safe', async () => {
      const chainId = faker.string.numeric();
      const privateKey = generatePrivateKey();
      const signer = privateKeyToAccount(privateKey);
      const safe = safeBuilder().with('owners', [signer.address]).build();
      const transaction = await multisigTransactionBuilder()
        .with('safe', safe.address)
        .with('isExecuted', false)
        .with('nonce', safe.nonce - 1)
        .buildWithConfirmations({
          chainId,
          signers: [signer],
          safe,
        });
      transaction.confirmations![0].signature = faker.string.hexadecimal({
        length: 130,
      }) as `0x${string}`;

      expect(() => {
        return target.verifyApiTransaction({ chainId, safe, transaction });
      }).not.toThrow();

      expect(mockLoggingRepository.error).not.toHaveBeenCalled();
    });

    it('should throw and log if the safeTxHash could not be calculated', async () => {
      const chainId = faker.string.numeric();
      const signers = Array.from(
        { length: faker.number.int({ min: 1, max: 5 }) },
        () => {
          const privateKey = generatePrivateKey();
          return privateKeyToAccount(privateKey);
        },
      );
      const safe = safeBuilder()
        .with(
          'owners',
          signers.map((s) => s.address),
        )
        .build();
      const transaction = await multisigTransactionBuilder()
        .with('safe', safe.address)
        .with('isExecuted', false)
        .with('nonce', safe.nonce)
        .buildWithConfirmations({
          chainId,
          signers: faker.helpers.arrayElements(signers, {
            min: 1,
            max: signers.length,
          }),
          safe,
        });
      // @ts-expect-error - data is hex
      transaction.data = faker.number.int();

      expect(() => {
        return target.verifyApiTransaction({ chainId, safe, transaction });
      }).toThrow(new HttpExceptionNoLog('Could not calculate safeTxHash', 502));

      expect(mockLoggingRepository.error).toHaveBeenCalledTimes(1);
      expect(mockLoggingRepository.error).toHaveBeenNthCalledWith(1, {
        message: 'Could not calculate safeTxHash',
        chainId,
        safeAddress: safe.address,
        safeVersion: safe.version,
        safeTxHash: transaction.safeTxHash,
        transaction: {
          to: transaction.to,
          value: transaction.value,
          data: transaction.data,
          operation: transaction.operation,
          safeTxGas: transaction.safeTxGas,
          baseGas: transaction.baseGas,
          gasPrice: transaction.gasPrice,
          gasToken: transaction.gasToken,
          refundReceiver: transaction.refundReceiver,
          nonce: transaction.nonce,
        },
        source: 'API',
      });
    });

    it('should throw and log if the safeTxHash does not match', async () => {
      const chainId = faker.string.numeric();
      const signers = Array.from(
        { length: faker.number.int({ min: 1, max: 5 }) },
        () => {
          const privateKey = generatePrivateKey();
          return privateKeyToAccount(privateKey);
        },
      );
      const safe = safeBuilder()
        .with(
          'owners',
          signers.map((s) => s.address),
        )
        .build();
      const transaction = await multisigTransactionBuilder()
        .with('safe', safe.address)
        .with('isExecuted', false)
        .with('nonce', safe.nonce)
        .buildWithConfirmations({
          chainId,
          signers: faker.helpers.arrayElements(signers, {
            min: 1,
            max: signers.length,
          }),
          safe,
        });
      transaction.data = faker.string.hexadecimal({
        length: 64,
      }) as `0x${string}`;

      expect(() => {
        return target.verifyApiTransaction({ chainId, safe, transaction });
      }).toThrow(new HttpExceptionNoLog('Invalid safeTxHash', 502));

      expect(mockLoggingRepository.error).toHaveBeenCalledTimes(1);
      expect(mockLoggingRepository.error).toHaveBeenNthCalledWith(1, {
        event: 'safeTxHash does not match',
        chainId,
        safeAddress: safe.address,
        safeVersion: safe.version,
        safeTxHash: transaction.safeTxHash,
        transaction: {
          to: transaction.to,
          value: transaction.value,
          data: transaction.data,
          operation: transaction.operation,
          safeTxGas: transaction.safeTxGas,
          baseGas: transaction.baseGas,
          gasPrice: transaction.gasPrice,
          gasToken: transaction.gasToken,
          refundReceiver: transaction.refundReceiver,
          nonce: transaction.nonce,
        },
        type: 'TRANSACTION_VALIDITY',
        source: 'API',
      });
    });

    it('should allow a transaction with no confirmations', async () => {
      const chainId = faker.string.numeric();
      const signers = Array.from(
        { length: faker.number.int({ min: 1, max: 5 }) },
        () => {
          const privateKey = generatePrivateKey();
          return privateKeyToAccount(privateKey);
        },
      );
      const safe = safeBuilder()
        .with(
          'owners',
          signers.map((s) => s.address),
        )
        .build();
      const transaction = await multisigTransactionBuilder()
        .with('safe', safe.address)
        .with('isExecuted', false)
        .with('nonce', safe.nonce)
        .buildWithConfirmations({
          chainId,
          signers: faker.helpers.arrayElements(signers, {
            min: 1,
            max: signers.length,
          }),
          safe,
        });
      transaction.confirmations = null;

      expect(() => {
        return target.verifyApiTransaction({ chainId, safe, transaction });
      }).not.toThrow();

      expect(mockLoggingRepository.error).not.toHaveBeenCalled();
    });

    it('should allow a transaction with empty confirmations', async () => {
      const chainId = faker.string.numeric();
      const signers = Array.from(
        { length: faker.number.int({ min: 1, max: 5 }) },
        () => {
          const privateKey = generatePrivateKey();
          return privateKeyToAccount(privateKey);
        },
      );
      const safe = safeBuilder()
        .with(
          'owners',
          signers.map((s) => s.address),
        )
        .build();
      const transaction = await multisigTransactionBuilder()
        .with('safe', safe.address)
        .with('isExecuted', false)
        .with('nonce', safe.nonce)
        .buildWithConfirmations({
          chainId,
          signers: faker.helpers.arrayElements(signers, {
            min: 1,
            max: signers.length,
          }),
          safe,
        });
      transaction.confirmations = [];

      expect(() => {
        return target.verifyApiTransaction({ chainId, safe, transaction });
      }).not.toThrow();

      expect(mockLoggingRepository.error).not.toHaveBeenCalled();
    });

<<<<<<< HEAD
    it('should throw and log if confirmations contain duplicate owners', async () => {
      const chainId = faker.string.numeric();
      const privateKey = generatePrivateKey();
      const signer = privateKeyToAccount(privateKey);
      const safe = safeBuilder().with('owners', [signer.address]).build();
      const transaction = await multisigTransactionBuilder()
        .with('safe', safe.address)
        .with('isExecuted', false)
        .with('nonce', safe.nonce)
        .buildWithConfirmations({
          chainId,
          signers: [signer, signer],
          safe,
        });

      expect(() => {
        return target.verifyApiTransaction({ chainId, safe, transaction });
      }).toThrow(
        new HttpExceptionNoLog('Duplicate owners in confirmations', 502),
      );

      expect(mockLoggingRepository.error).toHaveBeenCalledTimes(1);
      expect(mockLoggingRepository.error).toHaveBeenNthCalledWith(1, {
        message: 'Duplicate owners in confirmations',
        chainId,
        safeAddress: safe.address,
        safeVersion: safe.version,
        safeTxHash: transaction.safeTxHash,
        confirmations: transaction.confirmations,
        type: 'TRANSACTION_VALIDITY',
        source: 'API',
      });
    });

    it('should throw and log if confirmations contain duplicate signatures', async () => {
      const chainId = faker.string.numeric();
      const signers = Array.from({ length: 2 }, () => {
        const privateKey = generatePrivateKey();
        return privateKeyToAccount(privateKey);
      });
      const safe = safeBuilder()
        .with(
          'owners',
          signers.map((signer) => signer.address),
        )
        .build();
      const transaction = await multisigTransactionBuilder()
        .with('safe', safe.address)
        .with('isExecuted', false)
        .with('nonce', safe.nonce)
        .buildWithConfirmations({
          chainId,
          signers,
          safe,
        });
      transaction.confirmations![1].signature =
        transaction.confirmations![0].signature;

      expect(() => {
        return target.verifyApiTransaction({ chainId, safe, transaction });
      }).toThrow(
        new HttpExceptionNoLog('Duplicate signatures in confirmations', 502),
      );

      expect(mockLoggingRepository.error).toHaveBeenCalledTimes(1);
      expect(mockLoggingRepository.error).toHaveBeenNthCalledWith(1, {
        message: 'Duplicate signatures in confirmations',
        chainId,
        safeAddress: safe.address,
        safeVersion: safe.version,
        safeTxHash: transaction.safeTxHash,
        confirmations: transaction.confirmations,
        type: 'TRANSACTION_VALIDITY',
        source: 'API',
      });
    });

    it('should throw if a signature is not a valid hex bytes string', async () => {
      const chainId = faker.string.numeric();
      const privateKey = generatePrivateKey();
      const signer = privateKeyToAccount(privateKey);
      const safe = safeBuilder().with('owners', [signer.address]).build();
      const transaction = await multisigTransactionBuilder()
        .with('safe', safe.address)
        .with('isExecuted', false)
        .with('nonce', safe.nonce)
        .buildWithConfirmations({
          chainId,
          signers: [signer],
          safe,
        });
      transaction.confirmations![0].signature =
        transaction.confirmations![0].signature!.slice(0, 129) as `0x${string}`;

      expect(() => {
        return target.verifyApiTransaction({ chainId, safe, transaction });
      }).toThrow(new Error('Invalid hex bytes length'));

      expect(mockLoggingRepository.error).not.toHaveBeenCalled();
    });

=======
>>>>>>> c5f69835
    it('should throw if a signature length is invalid', async () => {
      const chainId = faker.string.numeric();
      const privateKey = generatePrivateKey();
      const signer = privateKeyToAccount(privateKey);
      const safe = safeBuilder().with('owners', [signer.address]).build();
      const transaction = await multisigTransactionBuilder()
        .with('safe', safe.address)
        .with('isExecuted', false)
        .with('nonce', safe.nonce)
        .buildWithConfirmations({
          chainId,
          signers: [signer],
          safe,
        });
      transaction.confirmations![0].signature =
        transaction.confirmations![0].signature!.slice(0, 128) as `0x${string}`;

      expect(() => {
        return target.verifyApiTransaction({ chainId, safe, transaction });
      }).toThrow(new Error('Invalid signature length'));

      expect(mockLoggingRepository.error).not.toHaveBeenCalled();
    });

    it.each(Object.values(SignatureType))(
      'should throw if a confirmation contains an invalid %s signature',
      async (signatureType) => {
        const chainId = faker.string.numeric();
        const privateKey = generatePrivateKey();
        const signer = privateKeyToAccount(privateKey);
        const safe = safeBuilder().with('owners', [signer.address]).build();
        const transaction = await multisigTransactionBuilder()
          .with('safe', safe.address)
          .with('isExecuted', false)
          .with('nonce', safe.nonce)
          .buildWithConfirmations({
            chainId,
            signers: [signer],
            safe,
            signatureType,
          });
        const v = transaction.confirmations![0].signature?.slice(-2);
        transaction.confirmations![0].signature = `0x${'-'.repeat(128)}${v}`;

        expect(() => {
          return target.verifyApiTransaction({ chainId, safe, transaction });
        }).toThrow(new Error('Could not recover address'));

        expect(mockLoggingRepository.error).not.toHaveBeenCalled();
      },
    );

    it('should throw and log if a signer is blocked', async () => {
      const privateKey = generatePrivateKey();
      const signer = privateKeyToAccount(privateKey);
      const defaultConfiguration = configuration();
      const testConfiguration = (): ReturnType<typeof configuration> => {
        return {
          ...defaultConfiguration,
          blockchain: {
            ...defaultConfiguration.blockchain,
            blocklist: [signer.address],
          },
        };
      };
      initTarget(testConfiguration);
      const chainId = faker.string.numeric();
      const safe = safeBuilder().with('owners', [signer.address]).build();
      const transaction = await multisigTransactionBuilder()
        .with('safe', safe.address)
        .with('isExecuted', false)
        .with('nonce', safe.nonce)
        .buildWithConfirmations({
          chainId,
          signers: [signer],
          safe,
        });

      expect(() => {
        return target.verifyApiTransaction({ chainId, safe, transaction });
      }).toThrow(new HttpExceptionNoLog('Unauthorized address', 502));

      expect(mockLoggingRepository.error).toHaveBeenCalledTimes(1);
      expect(mockLoggingRepository.error).toHaveBeenNthCalledWith(1, {
        event: 'Unauthorized address',
        chainId,
        safeAddress: safe.address,
        safeVersion: safe.version,
        safeTxHash: transaction.safeTxHash,
        blockedAddress: signer.address,
        type: 'TRANSACTION_VALIDITY',
        source: 'API',
      });
    });

    it('should throw and log if a signer does not match the confirmation owner', async () => {
      const chainId = faker.string.numeric();
      const privateKey = generatePrivateKey();
      const signer = privateKeyToAccount(privateKey);
      const safe = safeBuilder().with('owners', [signer.address]).build();
      const transaction = await multisigTransactionBuilder()
        .with('safe', safe.address)
        .with('isExecuted', false)
        .with('nonce', safe.nonce)
        .buildWithConfirmations({
          chainId,
          signers: [signer],
          safe,
        });
      transaction.confirmations![0].owner = getAddress(
        faker.finance.ethereumAddress(),
      );

      expect(() => {
        return target.verifyApiTransaction({ chainId, safe, transaction });
      }).toThrow(new HttpExceptionNoLog('Invalid signature', 502));

      expect(mockLoggingRepository.error).toHaveBeenCalledTimes(1);
      expect(mockLoggingRepository.error).toHaveBeenNthCalledWith(1, {
        event: 'Recovered address does not match signer',
        chainId,
        safeAddress: safe.address,
        safeVersion: safe.version,
        safeTxHash: transaction.safeTxHash,
        signerAddress: transaction.confirmations![0].owner,
        signature: transaction.confirmations![0].signature,
        type: 'TRANSACTION_VALIDITY',
        source: 'API',
      });
    });

    it('should not block eth_sign', async () => {
      const chainId = faker.string.numeric();
      const signers = Array.from(
        { length: faker.number.int({ min: 1, max: 5 }) },
        () => {
          const privateKey = generatePrivateKey();
          return privateKeyToAccount(privateKey);
        },
      );
      const safe = safeBuilder()
        .with(
          'owners',
          signers.map((s) => s.address),
        )
        .build();
      const transaction = await multisigTransactionBuilder()
        .with('safe', safe.address)
        .with('isExecuted', false)
        .with('nonce', safe.nonce)
        .buildWithConfirmations({
          chainId,
          signers: faker.helpers.arrayElements(signers, {
            min: 1,
            max: signers.length,
          }),
          safe,
          signatureType: SignatureType.EthSign,
        });

      expect(() => {
        return target.verifyApiTransaction({ chainId, safe, transaction });
      }).not.toThrow();

      expect(mockLoggingRepository.error).not.toHaveBeenCalled();
    });

    it('should not block delegate calls', async () => {
      const chainId = faker.string.numeric();
      const signers = Array.from(
        { length: faker.number.int({ min: 1, max: 5 }) },
        () => {
          const privateKey = generatePrivateKey();
          return privateKeyToAccount(privateKey);
        },
      );
      const safe = safeBuilder()
        .with(
          'owners',
          signers.map((s) => s.address),
        )
        .build();
      const transaction = await multisigTransactionBuilder()
        .with('safe', safe.address)
        .with('isExecuted', false)
        .with('nonce', safe.nonce)
        .with('operation', Operation.DELEGATE)
        .buildWithConfirmations({
          chainId,
          signers: faker.helpers.arrayElements(signers, {
            min: 1,
            max: signers.length,
          }),
          safe,
        });

      expect(() => {
        return target.verifyApiTransaction({ chainId, safe, transaction });
      }).not.toThrow();

      expect(mockLoggingRepository.error).not.toHaveBeenCalled();
    });
  });

  describe('verifyProposal', () => {
    it.each(Object.values(SignatureType))(
      'should allow a transaction with %s signature',
      async (signatureType) => {
        const chainId = faker.string.numeric();
        const signers = Array.from(
          { length: faker.number.int({ min: 1, max: 5 }) },
          () => {
            const privateKey = generatePrivateKey();
            return privateKeyToAccount(privateKey);
          },
        );
        const safe = safeBuilder()
          .with(
            'owners',
            signers.map((s) => s.address),
          )
          .build();
        const transaction = await multisigTransactionBuilder()
          .with('safe', safe.address)
          .with('nonce', safe.nonce)
          .with('operation', Operation.CALL)
          .buildWithConfirmations({
            chainId,
            signers: faker.helpers.arrayElements(signers, {
              min: 1,
              max: signers.length,
            }),
            safe,
            signatureType,
          });
        const proposal = proposeTransactionDtoBuilder()
          .with('to', transaction.to)
          .with('value', transaction.value)
          .with('data', transaction.data)
          .with('nonce', transaction.nonce.toString())
          .with('operation', transaction.operation)
          .with('safeTxGas', transaction.safeTxGas!.toString())
          .with('baseGas', transaction.baseGas!.toString())
          .with('gasPrice', transaction.gasPrice!)
          .with('gasToken', transaction.gasToken!)
          .with('refundReceiver', transaction.refundReceiver)
          .with('safeTxHash', transaction.safeTxHash)
          .with('sender', transaction.confirmations![0].owner)
          .with('signature', transaction.confirmations![0].signature)
          .build();

        await expect(
          target.verifyProposal({ chainId, safe, proposal, transaction }),
        ).resolves.not.toThrow();

        expect(mockLoggingRepository.error).not.toHaveBeenCalled();
      },
    );

    it('should allow a transaction with concatenated signatures', async () => {
      const chainId = faker.string.numeric();
      const signers = Array.from(
        { length: faker.number.int({ min: 2, max: 5 }) },
        () => {
          const privateKey = generatePrivateKey();
          return privateKeyToAccount(privateKey);
        },
      );
      const safe = safeBuilder()
        .with(
          'owners',
          signers.map((s) => s.address),
        )
        .build();
      const transaction = await multisigTransactionBuilder()
        .with('safe', safe.address)
        .with('nonce', safe.nonce)
        .with('operation', Operation.CALL)
        .buildWithConfirmations({
          chainId,
          signers: faker.helpers.arrayElements(signers, {
            min: 2,
            max: signers.length,
          }),
          safe,
        });
      const proposal = proposeTransactionDtoBuilder()
        .with('to', transaction.to)
        .with('value', transaction.value)
        .with('data', transaction.data)
        .with('nonce', transaction.nonce.toString())
        .with('operation', transaction.operation)
        .with('safeTxGas', transaction.safeTxGas!.toString())
        .with('baseGas', transaction.baseGas!.toString())
        .with('gasPrice', transaction.gasPrice!)
        .with('gasToken', transaction.gasToken!)
        .with('refundReceiver', transaction.refundReceiver)
        .with('safeTxHash', transaction.safeTxHash)
        .with('sender', transaction.confirmations![0].owner)
        .with(
          'signature',
          concat(
            transaction.confirmations!.map(
              (confirmation) => confirmation.signature!,
            ),
          ),
        )
        .build();

      await expect(
        target.verifyProposal({ chainId, safe, proposal, transaction }),
      ).resolves.not.toThrow();

      expect(mockLoggingRepository.error).not.toHaveBeenCalled();
    });

    it('should allow a transaction from a delegate', async () => {
      const chainId = faker.string.numeric();
      const [delegate, ...signers] = Array.from(
        { length: faker.number.int({ min: 2, max: 5 }) },
        () => {
          const privateKey = generatePrivateKey();
          return privateKeyToAccount(privateKey);
        },
      );
      const safe = safeBuilder()
        .with(
          'owners',
          signers.map((s) => s.address),
        )
        .build();
      const transaction = await multisigTransactionBuilder()
        .with('safe', safe.address)
        .with('nonce', safe.nonce)
        .with('operation', Operation.CALL)
        .buildWithConfirmations({
          chainId,
          signers: faker.helpers.arrayElements(signers, {
            min: 1,
            max: signers.length,
          }),
          safe,
        });
      const signature = await getSignature({
        signer: delegate,
        hash: transaction.safeTxHash,
        signatureType: faker.helpers.enumValue(SignatureType),
      });
      const proposal = proposeTransactionDtoBuilder()
        .with('to', transaction.to)
        .with('value', transaction.value)
        .with('data', transaction.data)
        .with('nonce', transaction.nonce.toString())
        .with('operation', transaction.operation)
        .with('safeTxGas', transaction.safeTxGas!.toString())
        .with('baseGas', transaction.baseGas!.toString())
        .with('gasPrice', transaction.gasPrice!)
        .with('gasToken', transaction.gasToken!)
        .with('refundReceiver', transaction.refundReceiver)
        .with('safeTxHash', transaction.safeTxHash)
        .with('sender', delegate.address)
        .with('signature', signature)
        .build();
      mockDelegatesRepository.getDelegates.mockResolvedValue(
        pageBuilder<Delegate>()
          .with('results', [
            delegateBuilder().with('delegate', delegate.address).build(),
          ])
          .build(),
      );

      await expect(
        target.verifyProposal({ chainId, safe, proposal, transaction }),
      ).resolves.not.toThrow();
    });

    it('should throw if the nonce is below that of the Safe', async () => {
      const chainId = faker.string.numeric();
      const signers = Array.from(
        { length: faker.number.int({ min: 1, max: 5 }) },
        () => {
          const privateKey = generatePrivateKey();
          return privateKeyToAccount(privateKey);
        },
      );
      const safe = safeBuilder()
        .with(
          'owners',
          signers.map((s) => s.address),
        )
        .build();
      const transaction = await multisigTransactionBuilder()
        .with('safe', safe.address)
        .with('nonce', safe.nonce - 1)
        .with('operation', Operation.CALL)
        .buildWithConfirmations({
          chainId,
          signers: faker.helpers.arrayElements(signers, {
            min: 1,
            max: signers.length,
          }),
          safe,
        });
      const proposal = proposeTransactionDtoBuilder()
        .with('to', transaction.to)
        .with('value', transaction.value)
        .with('data', transaction.data)
        .with('nonce', transaction.nonce.toString())
        .with('operation', transaction.operation)
        .with('safeTxGas', transaction.safeTxGas!.toString())
        .with('baseGas', transaction.baseGas!.toString())
        .with('gasPrice', transaction.gasPrice!)
        .with('gasToken', transaction.gasToken!)
        .with('refundReceiver', transaction.refundReceiver)
        .with('safeTxHash', transaction.safeTxHash)
        .with('sender', transaction.confirmations![0].owner)
        .with('signature', transaction.confirmations![0].signature)
        .build();

      await expect(
        target.verifyProposal({ chainId, safe, proposal, transaction }),
      ).rejects.toThrow(new HttpExceptionNoLog('Invalid nonce', 422));

      expect(mockLoggingRepository.error).not.toHaveBeenCalled();
    });

    it('should allow trusted delegate calls', async () => {
      const defaultConfiguration = configuration();
      const testConfiguration = (): ReturnType<typeof configuration> => {
        return {
          ...defaultConfiguration,
          features: {
            ...defaultConfiguration.features,
            trustedDelegateCall: true,
          },
        };
      };
      initTarget(testConfiguration);
      const chainId = faker.string.numeric();
      const signers = Array.from(
        { length: faker.number.int({ min: 1, max: 5 }) },
        () => {
          const privateKey = generatePrivateKey();
          return privateKeyToAccount(privateKey);
        },
      );
      const safe = safeBuilder()
        .with(
          'owners',
          signers.map((s) => s.address),
        )
        .build();
      const transaction = await multisigTransactionBuilder()
        .with('safe', safe.address)
        .with('nonce', safe.nonce)
        .with('operation', Operation.DELEGATE)
        .buildWithConfirmations({
          chainId,
          signers: faker.helpers.arrayElements(signers, {
            min: 1,
            max: signers.length,
          }),
          safe,
        });
      const proposal = proposeTransactionDtoBuilder()
        .with('to', transaction.to)
        .with('value', transaction.value)
        .with('data', transaction.data)
        .with('nonce', transaction.nonce.toString())
        .with('operation', transaction.operation)
        .with('safeTxGas', transaction.safeTxGas!.toString())
        .with('baseGas', transaction.baseGas!.toString())
        .with('gasPrice', transaction.gasPrice!)
        .with('gasToken', transaction.gasToken!)
        .with('refundReceiver', transaction.refundReceiver)
        .with('safeTxHash', transaction.safeTxHash)
        .with('sender', transaction.confirmations![0].owner)
        .with('signature', transaction.confirmations![0].signature)
        .build();
      mockContractsRepository.isTrustedForDelegateCall.mockResolvedValue(true);

      await expect(
        target.verifyProposal({ chainId, safe, proposal, transaction }),
      ).resolves.not.toThrow();

      expect(mockLoggingRepository.error).not.toHaveBeenCalled();
    });

    it('should throw for delegate calls by default', async () => {
      const defaultConfiguration = configuration();
      const testConfiguration = (): ReturnType<typeof configuration> => {
        return {
          ...defaultConfiguration,
          features: {
            ...defaultConfiguration.features,
            trustedDelegateCall: false,
          },
        };
      };
      initTarget(testConfiguration);
      const chainId = faker.string.numeric();
      const signers = Array.from(
        { length: faker.number.int({ min: 1, max: 5 }) },
        () => {
          const privateKey = generatePrivateKey();
          return privateKeyToAccount(privateKey);
        },
      );
      const safe = safeBuilder()
        .with(
          'owners',
          signers.map((s) => s.address),
        )
        .build();
      const transaction = await multisigTransactionBuilder()
        .with('safe', safe.address)
        .with('nonce', safe.nonce)
        .with('operation', Operation.DELEGATE)
        .buildWithConfirmations({
          chainId,
          signers: faker.helpers.arrayElements(signers, {
            min: 1,
            max: signers.length,
          }),
          safe,
        });
      const proposal = proposeTransactionDtoBuilder()
        .with('to', transaction.to)
        .with('value', transaction.value)
        .with('data', transaction.data)
        .with('nonce', transaction.nonce.toString())
        .with('operation', transaction.operation)
        .with('safeTxGas', transaction.safeTxGas!.toString())
        .with('baseGas', transaction.baseGas!.toString())
        .with('gasPrice', transaction.gasPrice!)
        .with('gasToken', transaction.gasToken!)
        .with('refundReceiver', transaction.refundReceiver)
        .with('safeTxHash', transaction.safeTxHash)
        .with('sender', transaction.confirmations![0].owner)
        .with('signature', transaction.confirmations![0].signature)
        .build();
      mockContractsRepository.isTrustedForDelegateCall.mockResolvedValue(true);

      await expect(
        target.verifyProposal({ chainId, safe, proposal, transaction }),
      ).rejects.toThrow(
        new HttpExceptionNoLog('Delegate call is disabled', 422),
      );

      expect(mockLoggingRepository.error).not.toHaveBeenCalled();
    });

    it('should throw for untrusted delegate calls if only trusted delegate calls are enabled', async () => {
      const defaultConfiguration = configuration();
      const testConfiguration = (): ReturnType<typeof configuration> => {
        return {
          ...defaultConfiguration,
          features: {
            ...defaultConfiguration.features,
            trustedDelegateCall: true,
          },
        };
      };
      initTarget(testConfiguration);
      const chainId = faker.string.numeric();
      const signers = Array.from(
        { length: faker.number.int({ min: 1, max: 5 }) },
        () => {
          const privateKey = generatePrivateKey();
          return privateKeyToAccount(privateKey);
        },
      );
      const safe = safeBuilder()
        .with(
          'owners',
          signers.map((s) => s.address),
        )
        .build();
      const transaction = await multisigTransactionBuilder()
        .with('safe', safe.address)
        .with('nonce', safe.nonce)
        .with('operation', Operation.DELEGATE)
        .buildWithConfirmations({
          chainId,
          signers: faker.helpers.arrayElements(signers, {
            min: 1,
            max: signers.length,
          }),
          safe,
        });
      const proposal = proposeTransactionDtoBuilder()
        .with('to', transaction.to)
        .with('value', transaction.value)
        .with('data', transaction.data)
        .with('nonce', transaction.nonce.toString())
        .with('operation', transaction.operation)
        .with('safeTxGas', transaction.safeTxGas!.toString())
        .with('baseGas', transaction.baseGas!.toString())
        .with('gasPrice', transaction.gasPrice!)
        .with('gasToken', transaction.gasToken!)
        .with('refundReceiver', transaction.refundReceiver)
        .with('safeTxHash', transaction.safeTxHash)
        .with('sender', transaction.confirmations![0].owner)
        .with('signature', transaction.confirmations![0].signature)
        .build();
      mockContractsRepository.isTrustedForDelegateCall.mockResolvedValue(false);

      await expect(
        target.verifyProposal({ chainId, safe, proposal, transaction }),
      ).rejects.toThrow(
        new HttpExceptionNoLog('Delegate call is disabled', 422),
      );

      expect(mockLoggingRepository.error).not.toHaveBeenCalled();
    });

    it('should throw for delegate calls when the contract cannot be found and only trusted delegate calls are enabled', async () => {
      const defaultConfiguration = configuration();
      const testConfiguration = (): ReturnType<typeof configuration> => {
        return {
          ...defaultConfiguration,
          features: {
            ...defaultConfiguration.features,
            trustedDelegateCall: true,
          },
        };
      };
      initTarget(testConfiguration);
      const chainId = faker.string.numeric();
      const signers = Array.from(
        { length: faker.number.int({ min: 1, max: 5 }) },
        () => {
          const privateKey = generatePrivateKey();
          return privateKeyToAccount(privateKey);
        },
      );
      const safe = safeBuilder()
        .with(
          'owners',
          signers.map((s) => s.address),
        )
        .build();
      const transaction = await multisigTransactionBuilder()
        .with('safe', safe.address)
        .with('nonce', safe.nonce)
        .with('operation', Operation.DELEGATE)
        .buildWithConfirmations({
          chainId,
          signers: faker.helpers.arrayElements(signers, {
            min: 1,
            max: signers.length,
          }),
          safe,
        });
      const proposal = proposeTransactionDtoBuilder()
        .with('to', transaction.to)
        .with('value', transaction.value)
        .with('data', transaction.data)
        .with('nonce', transaction.nonce.toString())
        .with('operation', transaction.operation)
        .with('safeTxGas', transaction.safeTxGas!.toString())
        .with('baseGas', transaction.baseGas!.toString())
        .with('gasPrice', transaction.gasPrice!)
        .with('gasToken', transaction.gasToken!)
        .with('refundReceiver', transaction.refundReceiver)
        .with('safeTxHash', transaction.safeTxHash)
        .with('sender', transaction.confirmations![0].owner)
        .with('signature', transaction.confirmations![0].signature)
        .build();
      mockContractsRepository.isTrustedForDelegateCall.mockRejectedValue(
        new Error('Contract not found'),
      );

      await expect(
        target.verifyProposal({ chainId, safe, proposal, transaction }),
      ).rejects.toThrow(
        new HttpExceptionNoLog('Delegate call is disabled', 422),
      );

      expect(mockLoggingRepository.error).not.toHaveBeenCalled();
    });

    it('should throw and log if the safeTxHash could not be calculated', async () => {
      const chainId = faker.string.numeric();
      const signers = Array.from(
        { length: faker.number.int({ min: 1, max: 5 }) },
        () => {
          const privateKey = generatePrivateKey();
          return privateKeyToAccount(privateKey);
        },
      );
      const safe = safeBuilder()
        .with(
          'owners',
          signers.map((s) => s.address),
        )
        .build();
      const transaction = await multisigTransactionBuilder()
        .with('safe', safe.address)
        .with('nonce', safe.nonce)
        .with('operation', Operation.CALL)
        .buildWithConfirmations({
          chainId,
          signers: faker.helpers.arrayElements(signers, {
            min: 1,
            max: signers.length,
          }),
          safe,
        });
      // @ts-expect-error - data is hex
      transaction.data = faker.number.int();
      const proposal = proposeTransactionDtoBuilder()
        .with('to', transaction.to)
        .with('value', transaction.value)
        .with('data', transaction.data)
        .with('nonce', transaction.nonce.toString())
        .with('operation', transaction.operation)
        .with('safeTxGas', transaction.safeTxGas!.toString())
        .with('baseGas', transaction.baseGas!.toString())
        .with('gasPrice', transaction.gasPrice!)
        .with('gasToken', transaction.gasToken!)
        .with('refundReceiver', transaction.refundReceiver)
        .with('safeTxHash', transaction.safeTxHash)
        .with('sender', transaction.confirmations![0].owner)
        .with('signature', transaction.confirmations![0].signature)
        .build();

      await expect(
        target.verifyProposal({ chainId, safe, proposal, transaction }),
      ).rejects.toThrow(
        new HttpExceptionNoLog('Could not calculate safeTxHash', 422),
      );

      expect(mockLoggingRepository.error).toHaveBeenCalledTimes(1);
      expect(mockLoggingRepository.error).toHaveBeenNthCalledWith(1, {
        message: 'Could not calculate safeTxHash',
        chainId,
        safeAddress: safe.address,
        safeVersion: safe.version,
        safeTxHash: transaction.safeTxHash,
        transaction: {
          to: transaction.to,
          value: transaction.value,
          data: transaction.data,
          operation: transaction.operation,
          safeTxGas: transaction.safeTxGas,
          baseGas: transaction.baseGas,
          gasPrice: transaction.gasPrice,
          gasToken: transaction.gasToken,
          refundReceiver: transaction.refundReceiver,
          nonce: transaction.nonce,
        },
        source: 'PROPOSAL',
      });
    });

    it('should throw and log if the safeTxHash does not match', async () => {
      const chainId = faker.string.numeric();
      const signers = Array.from(
        { length: faker.number.int({ min: 1, max: 5 }) },
        () => {
          const privateKey = generatePrivateKey();
          return privateKeyToAccount(privateKey);
        },
      );
      const safe = safeBuilder()
        .with(
          'owners',
          signers.map((s) => s.address),
        )
        .build();
      const transaction = await multisigTransactionBuilder()
        .with('safe', safe.address)
        .with('nonce', safe.nonce)
        .with('operation', Operation.CALL)
        .buildWithConfirmations({
          chainId,
          signers: faker.helpers.arrayElements(signers, {
            min: 1,
            max: signers.length,
          }),
          safe,
        });
      transaction.data = faker.string.hexadecimal({
        length: 64,
      }) as `0x${string}`;
      const proposal = proposeTransactionDtoBuilder()
        .with('to', transaction.to)
        .with('value', transaction.value)
        .with('data', transaction.data)
        .with('nonce', transaction.nonce.toString())
        .with('operation', transaction.operation)
        .with('safeTxGas', transaction.safeTxGas!.toString())
        .with('baseGas', transaction.baseGas!.toString())
        .with('gasPrice', transaction.gasPrice!)
        .with('gasToken', transaction.gasToken!)
        .with('refundReceiver', transaction.refundReceiver)
        .with('safeTxHash', transaction.safeTxHash)
        .with('sender', transaction.confirmations![0].owner)
        .with('signature', transaction.confirmations![0].signature)
        .build();

      await expect(
        target.verifyProposal({ chainId, safe, proposal, transaction }),
      ).rejects.toThrow(new HttpExceptionNoLog('Invalid safeTxHash', 422));

      expect(mockLoggingRepository.error).toHaveBeenCalledTimes(1);
      expect(mockLoggingRepository.error).toHaveBeenNthCalledWith(1, {
        event: 'safeTxHash does not match',
        chainId,
        safeAddress: safe.address,
        safeVersion: safe.version,
        safeTxHash: transaction.safeTxHash,
        transaction: {
          to: transaction.to,
          value: transaction.value,
          data: transaction.data,
          operation: transaction.operation,
          safeTxGas: transaction.safeTxGas,
          baseGas: transaction.baseGas,
          gasPrice: transaction.gasPrice,
          gasToken: transaction.gasToken,
          refundReceiver: transaction.refundReceiver,
          nonce: transaction.nonce,
        },
        type: 'TRANSACTION_VALIDITY',
        source: 'PROPOSAL',
      });
    });

    it('should throw if a signature is not a valid hex bytes string', async () => {
      const chainId = faker.string.numeric();
      const signers = Array.from(
        { length: faker.number.int({ min: 1, max: 5 }) },
        () => {
          const privateKey = generatePrivateKey();
          return privateKeyToAccount(privateKey);
        },
      );
      const safe = safeBuilder()
        .with(
          'owners',
          signers.map((s) => s.address),
        )
        .build();
      const transaction = await multisigTransactionBuilder()
        .with('safe', safe.address)
        .with('nonce', safe.nonce)
        .with('operation', Operation.CALL)
        .buildWithConfirmations({
          chainId,
          signers: faker.helpers.arrayElements(signers, {
            min: 1,
            max: signers.length,
          }),
          safe,
        });
      transaction.confirmations![0].signature =
        transaction.confirmations![0].signature!.slice(0, 129) as `0x${string}`;
      const proposal = proposeTransactionDtoBuilder()
        .with('to', transaction.to)
        .with('value', transaction.value)
        .with('data', transaction.data)
        .with('nonce', transaction.nonce.toString())
        .with('operation', transaction.operation)
        .with('safeTxGas', transaction.safeTxGas!.toString())
        .with('baseGas', transaction.baseGas!.toString())
        .with('gasPrice', transaction.gasPrice!)
        .with('gasToken', transaction.gasToken!)
        .with('refundReceiver', transaction.refundReceiver)
        .with('safeTxHash', transaction.safeTxHash)
        .with('sender', transaction.confirmations![0].owner)
        .with('signature', transaction.confirmations![0].signature)
        .build();

      await expect(
        target.verifyProposal({ chainId, safe, proposal, transaction }),
      ).rejects.toThrow(new Error('Invalid hex bytes length'));

      expect(mockLoggingRepository.error).not.toHaveBeenCalled();
    });

    it('should throw if the signature length is invalid', async () => {
      const chainId = faker.string.numeric();
      const signers = Array.from(
        { length: faker.number.int({ min: 1, max: 5 }) },
        () => {
          const privateKey = generatePrivateKey();
          return privateKeyToAccount(privateKey);
        },
      );
      const safe = safeBuilder()
        .with(
          'owners',
          signers.map((s) => s.address),
        )
        .build();
      const transaction = await multisigTransactionBuilder()
        .with('safe', safe.address)
        .with('nonce', safe.nonce)
        .with('operation', Operation.CALL)
        .buildWithConfirmations({
          chainId,
          signers: faker.helpers.arrayElements(signers, {
            min: 1,
            max: signers.length,
          }),
          safe,
        });
      transaction.confirmations![0].signature =
        transaction.confirmations![0].signature!.slice(0, 128) as `0x${string}`;
      const proposal = proposeTransactionDtoBuilder()
        .with('to', transaction.to)
        .with('value', transaction.value)
        .with('data', transaction.data)
        .with('nonce', transaction.nonce.toString())
        .with('operation', transaction.operation)
        .with('safeTxGas', transaction.safeTxGas!.toString())
        .with('baseGas', transaction.baseGas!.toString())
        .with('gasPrice', transaction.gasPrice!)
        .with('gasToken', transaction.gasToken!)
        .with('refundReceiver', transaction.refundReceiver)
        .with('safeTxHash', transaction.safeTxHash)
        .with('sender', transaction.confirmations![0].owner)
        .with('signature', transaction.confirmations![0].signature)
        .build();

      await expect(
        target.verifyProposal({ chainId, safe, proposal, transaction }),
      ).rejects.toThrow(new Error('Invalid signature length'));

      expect(mockLoggingRepository.error).not.toHaveBeenCalled();
    });

    it.each(Object.values(SignatureType))(
      'should throw if a %s signature is invalid',
      async (signatureType) => {
        const chainId = faker.string.numeric();
        const signers = Array.from(
          { length: faker.number.int({ min: 1, max: 5 }) },
          () => {
            const privateKey = generatePrivateKey();
            return privateKeyToAccount(privateKey);
          },
        );
        const safe = safeBuilder()
          .with(
            'owners',
            signers.map((s) => s.address),
          )
          .build();
        const transaction = await multisigTransactionBuilder()
          .with('safe', safe.address)
          .with('nonce', safe.nonce)
          .with('operation', Operation.CALL)
          .buildWithConfirmations({
            chainId,
            signers: faker.helpers.arrayElements(signers, {
              min: 1,
              max: signers.length,
            }),
            safe,
            signatureType,
          });
        const v = transaction.confirmations![0].signature?.slice(-2);
        const proposal = proposeTransactionDtoBuilder()
          .with('to', transaction.to)
          .with('value', transaction.value)
          .with('data', transaction.data)
          .with('nonce', transaction.nonce.toString())
          .with('operation', transaction.operation)
          .with('safeTxGas', transaction.safeTxGas!.toString())
          .with('baseGas', transaction.baseGas!.toString())
          .with('gasPrice', transaction.gasPrice!)
          .with('gasToken', transaction.gasToken!)
          .with('refundReceiver', transaction.refundReceiver)
          .with('safeTxHash', transaction.safeTxHash)
          .with('sender', transaction.confirmations![0].owner)
          .with('signature', `0x${'-'.repeat(128)}${v}`)
          .build();

        await expect(
          target.verifyProposal({ chainId, safe, proposal, transaction }),
        ).rejects.toThrow(new Error('Could not recover address'));

        expect(mockLoggingRepository.error).not.toHaveBeenCalled();
      },
    );

    it('should throw and log if a signer is blocked', async () => {
      const chainId = faker.string.numeric();
      const signers = Array.from(
        { length: faker.number.int({ min: 2, max: 5 }) },
        () => {
          const privateKey = generatePrivateKey();
          return privateKeyToAccount(privateKey);
        },
      );
      const defaultConfiguration = configuration();
      const testConfiguration = (): ReturnType<typeof configuration> => {
        return {
          ...defaultConfiguration,
          blockchain: {
            ...defaultConfiguration.blockchain,
            blocklist: [signers[0].address],
          },
        };
      };
      initTarget(testConfiguration);
      const safe = safeBuilder()
        .with(
          'owners',
          signers.map((s) => s.address),
        )
        .build();
      const transaction = await multisigTransactionBuilder()
        .with('safe', safe.address)
        .with('nonce', safe.nonce)
        .with('operation', Operation.CALL)
        .buildWithConfirmations({
          chainId,
          signers,
          safe,
        });
      const proposal = proposeTransactionDtoBuilder()
        .with('to', transaction.to)
        .with('value', transaction.value)
        .with('data', transaction.data)
        .with('nonce', transaction.nonce.toString())
        .with('operation', transaction.operation)
        .with('safeTxGas', transaction.safeTxGas!.toString())
        .with('baseGas', transaction.baseGas!.toString())
        .with('gasPrice', transaction.gasPrice!)
        .with('gasToken', transaction.gasToken!)
        .with('refundReceiver', transaction.refundReceiver)
        .with('safeTxHash', transaction.safeTxHash)
        .with('sender', transaction.confirmations![0].owner)
        .with('signature', transaction.confirmations![0].signature)
        .build();

      await expect(
        target.verifyProposal({ chainId, safe, proposal, transaction }),
      ).rejects.toThrow(new HttpExceptionNoLog('Unauthorized address', 422));

      expect(mockLoggingRepository.error).toHaveBeenCalledTimes(1);
      expect(mockLoggingRepository.error).toHaveBeenNthCalledWith(1, {
        event: 'Unauthorized address',
        chainId,
        safeAddress: safe.address,
        safeVersion: safe.version,
        safeTxHash: transaction.safeTxHash,
        blockedAddress: signers[0].address,
        type: 'TRANSACTION_VALIDITY',
        source: 'PROPOSAL',
      });
    });

    it('should throw if eth_sign is disabled', async () => {
      const defaultConfiguration = configuration();
      const testConfiguration = (): ReturnType<typeof configuration> => {
        return {
          ...defaultConfiguration,
          features: {
            ...defaultConfiguration.features,
            ethSign: false,
          },
        };
      };
      initTarget(testConfiguration);
      const chainId = faker.string.numeric();
      const signers = Array.from(
        { length: faker.number.int({ min: 1, max: 5 }) },
        () => {
          const privateKey = generatePrivateKey();
          return privateKeyToAccount(privateKey);
        },
      );
      const safe = safeBuilder()
        .with(
          'owners',
          signers.map((s) => s.address),
        )
        .build();
      const transaction = await multisigTransactionBuilder()
        .with('safe', safe.address)
        .with('nonce', safe.nonce)
        .with('operation', Operation.CALL)
        .buildWithConfirmations({
          chainId,
          signers: faker.helpers.arrayElements(signers, {
            min: 1,
            max: signers.length,
          }),
          safe,
          signatureType: SignatureType.EthSign,
        });
      const proposal = proposeTransactionDtoBuilder()
        .with('to', transaction.to)
        .with('value', transaction.value)
        .with('data', transaction.data)
        .with('nonce', transaction.nonce.toString())
        .with('operation', transaction.operation)
        .with('safeTxGas', transaction.safeTxGas!.toString())
        .with('baseGas', transaction.baseGas!.toString())
        .with('gasPrice', transaction.gasPrice!)
        .with('gasToken', transaction.gasToken!)
        .with('refundReceiver', transaction.refundReceiver)
        .with('safeTxHash', transaction.safeTxHash)
        .with('sender', transaction.confirmations![0].owner)
        .with('signature', transaction.confirmations![0].signature)
        .build();
      transaction.confirmations = [];

      await expect(
        target.verifyProposal({ chainId, safe, proposal, transaction }),
      ).rejects.toThrow(new HttpExceptionNoLog('eth_sign is disabled', 422));

      expect(mockLoggingRepository.error).not.toHaveBeenCalled();
    });

    it('should not throw if the eth_sign signature is an existing signature', async () => {
      const defaultConfiguration = configuration();
      const testConfiguration = (): ReturnType<typeof configuration> => {
        return {
          ...defaultConfiguration,
          features: {
            ...defaultConfiguration.features,
            ethSign: false,
          },
        };
      };
      initTarget(testConfiguration);
      const chainId = faker.string.numeric();
      const signers = Array.from(
        { length: faker.number.int({ min: 2, max: 5 }) },
        () => {
          const privateKey = generatePrivateKey();
          return privateKeyToAccount(privateKey);
        },
      );
      const safe = safeBuilder()
        .with(
          'owners',
          signers.map((s) => s.address),
        )
        .build();
      const transaction = multisigTransactionBuilder()
        .with('safe', safe.address)
        .with('nonce', safe.nonce)
        .with('operation', Operation.CALL)
        .with('confirmations', [])
        .build();
      transaction.safeTxHash = getSafeTxHash({
        chainId,
        safe,
        transaction,
      });
      const ethSignSignature = await getSignature({
        signer: signers[0],
        hash: transaction.safeTxHash,
        signatureType: SignatureType.EthSign,
      });
      // First confirmation is eth_sign
      transaction.confirmations?.push(
        confirmationBuilder()
          .with('owner', signers[0].address)
          .with('signature', ethSignSignature)
          .with('signatureType', SignatureType.EthSign)
          .build(),
      );
      for (const signer of signers.slice(1)) {
        const signatureType = faker.helpers.arrayElement([
          SignatureType.ApprovedHash,
          SignatureType.ContractSignature,
          SignatureType.Eoa,
        ]);
        const signature = await getSignature({
          signer,
          hash: transaction.safeTxHash,
          signatureType,
        });
        transaction.confirmations?.push(
          confirmationBuilder()
            .with('owner', signer.address)
            .with('signature', signature)
            .with('signatureType', signatureType)
            .build(),
        );
      }
      const proposal = proposeTransactionDtoBuilder()
        .with('to', transaction.to)
        .with('value', transaction.value)
        .with('data', transaction.data)
        .with('nonce', transaction.nonce.toString())
        .with('operation', transaction.operation)
        .with('safeTxGas', transaction.safeTxGas!.toString())
        .with('baseGas', transaction.baseGas!.toString())
        .with('gasPrice', transaction.gasPrice!)
        .with('gasToken', transaction.gasToken!)
        .with('refundReceiver', transaction.refundReceiver)
        .with('safeTxHash', transaction.safeTxHash)
        // Sender is the last signer
        .with('sender', transaction.confirmations!.at(-1)!.owner)
        .with(
          'signature',
          // eth_sign is included in concatenated proposal
          concat(
            transaction.confirmations!.map(
              (confirmation) => confirmation.signature!,
            ),
          ),
        )
        .build();

      await expect(
        target.verifyProposal({ chainId, safe, proposal, transaction }),
      ).resolves.not.toThrow();

      expect(mockLoggingRepository.error).not.toHaveBeenCalled();
    });

    it('should throw and log if the signer is not the sender', async () => {
      const chainId = faker.string.numeric();
      const [sender, ...signers] = Array.from(
        { length: faker.number.int({ min: 2, max: 5 }) },
        () => {
          const privateKey = generatePrivateKey();
          return privateKeyToAccount(privateKey);
        },
      );
      const safe = safeBuilder()
        .with(
          'owners',
          signers.map((s) => s.address),
        )
        .build();
      const transaction = await multisigTransactionBuilder()
        .with('safe', safe.address)
        .with('nonce', safe.nonce)
        .with('operation', Operation.CALL)
        .buildWithConfirmations({
          chainId,
          signers: faker.helpers.arrayElements(signers, {
            min: 1,
            max: signers.length,
          }),
          safe,
          signatureType: SignatureType.EthSign,
        });
      const signature = await getSignature({
        signer: sender,
        hash: transaction.safeTxHash,
        signatureType: faker.helpers.enumValue(SignatureType),
      });
      const proposal = proposeTransactionDtoBuilder()
        .with('to', transaction.to)
        .with('value', transaction.value)
        .with('data', transaction.data)
        .with('nonce', transaction.nonce.toString())
        .with('operation', transaction.operation)
        .with('safeTxGas', transaction.safeTxGas!.toString())
        .with('baseGas', transaction.baseGas!.toString())
        .with('gasPrice', transaction.gasPrice!)
        .with('gasToken', transaction.gasToken!)
        .with('refundReceiver', transaction.refundReceiver)
        .with('safeTxHash', transaction.safeTxHash)
        .with('sender', getAddress(faker.finance.ethereumAddress()))
        .with('signature', signature)
        .build();

      await expect(
        target.verifyProposal({ chainId, safe, proposal, transaction }),
      ).rejects.toThrow(new HttpExceptionNoLog('Invalid signature', 422));

      expect(mockLoggingRepository.error).toHaveBeenCalledTimes(1);
      expect(mockLoggingRepository.error).toHaveBeenNthCalledWith(1, {
        event: 'Recovered address does not match signer',
        chainId,
        safeAddress: safe.address,
        safeVersion: safe.version,
        safeTxHash: transaction.safeTxHash,
        signerAddress: proposal.sender,
        signature: proposal.signature,
        type: 'TRANSACTION_VALIDITY',
        source: 'PROPOSAL',
      });
    });

    it('should throw and log if the signers are not all owners or delegates', async () => {
      const chainId = faker.string.numeric();
      const signers = Array.from(
        { length: faker.number.int({ min: 1, max: 5 }) },
        () => {
          const privateKey = generatePrivateKey();
          return privateKeyToAccount(privateKey);
        },
      );
      const safe = safeBuilder()
        .with(
          'owners',
          signers.map((s) => s.address),
        )
        .build();
      const transaction = await multisigTransactionBuilder()
        .with('safe', safe.address)
        .with('nonce', safe.nonce)
        .with('operation', Operation.CALL)
        .buildWithConfirmations({
          chainId,
          signers: faker.helpers.arrayElements(signers, {
            min: 1,
            max: signers.length,
          }),
          safe,
        });
      safe.owners = [getAddress(faker.finance.ethereumAddress())];
      const proposal = proposeTransactionDtoBuilder()
        .with('to', transaction.to)
        .with('value', transaction.value)
        .with('data', transaction.data)
        .with('nonce', transaction.nonce.toString())
        .with('operation', transaction.operation)
        .with('safeTxGas', transaction.safeTxGas!.toString())
        .with('baseGas', transaction.baseGas!.toString())
        .with('gasPrice', transaction.gasPrice!)
        .with('gasToken', transaction.gasToken!)
        .with('refundReceiver', transaction.refundReceiver)
        .with('safeTxHash', transaction.safeTxHash)
        .with('sender', transaction.confirmations![0].owner)
        .with('signature', transaction.confirmations![0].signature)
        .build();
      mockDelegatesRepository.getDelegates.mockResolvedValue(
        pageBuilder<Delegate>().with('results', []).build(),
      );

      await expect(
        target.verifyProposal({ chainId, safe, proposal, transaction }),
      ).rejects.toThrow(new HttpExceptionNoLog('Invalid signature', 422));

      expect(mockLoggingRepository.error).toHaveBeenCalledTimes(1);
      expect(mockLoggingRepository.error).toHaveBeenNthCalledWith(1, {
        event: 'Recovered address does not match signer',
        chainId,
        safeAddress: safe.address,
        safeVersion: safe.version,
        safeTxHash: transaction.safeTxHash,
        signerAddress: proposal.sender,
        signature: proposal.signature,
        type: 'TRANSACTION_VALIDITY',
        source: 'PROPOSAL',
      });
    });
  });

  describe('verifyConfirmation', () => {
    it.each(Object.values(SignatureType))(
      'should allow a transaction with %s signature',
      async (signatureType) => {
        const chainId = faker.string.numeric();
        const signers = Array.from(
          { length: faker.number.int({ min: 1, max: 5 }) },
          () => {
            const privateKey = generatePrivateKey();
            return privateKeyToAccount(privateKey);
          },
        );
        const safe = safeBuilder()
          .with(
            'owners',
            signers.map((s) => s.address),
          )
          .build();
        const transaction = await multisigTransactionBuilder()
          .with('safe', safe.address)
          .with('isExecuted', false)
          .with('nonce', safe.nonce)
          .buildWithConfirmations({
            chainId,
            signers: faker.helpers.arrayElements(signers, {
              min: 1,
              max: signers.length,
            }),
            safe,
            signatureType,
          });

        expect(() => {
          return target.verifyConfirmation({
            chainId,
            safe,
            transaction,
            signature: faker.helpers.arrayElement(
              transaction.confirmations!.map((confirmation) => {
                return confirmation.signature!;
              }),
            ),
          });
        }).not.toThrow();

        expect(mockLoggingRepository.error).not.toHaveBeenCalled();
      },
    );

    it('should throw for executed transactions', async () => {
      const chainId = faker.string.numeric();
      const signers = Array.from(
        { length: faker.number.int({ min: 1, max: 5 }) },
        () => {
          const privateKey = generatePrivateKey();
          return privateKeyToAccount(privateKey);
        },
      );
      const safe = safeBuilder()
        .with(
          'owners',
          signers.map((s) => s.address),
        )
        .build();
      const transaction = await multisigTransactionBuilder()
        .with('safe', safe.address)
        .with('isExecuted', true)
        .with('nonce', safe.nonce)
        .buildWithConfirmations({
          chainId,
          signers: faker.helpers.arrayElements(signers, {
            min: 1,
            max: signers.length,
          }),
          safe,
        });

      expect(() => {
        return target.verifyConfirmation({
          chainId,
          safe,
          transaction,
          signature: faker.helpers.arrayElement(
            transaction.confirmations!.map((confirmation) => {
              return confirmation.signature!;
            }),
          ),
        });
      }).toThrow(new HttpExceptionNoLog('Invalid nonce', 422));

      expect(mockLoggingRepository.error).not.toHaveBeenCalled();
    });

    it('should throw if the nonce is below that of the Safe', async () => {
      const chainId = faker.string.numeric();
      const signers = Array.from(
        { length: faker.number.int({ min: 1, max: 5 }) },
        () => {
          const privateKey = generatePrivateKey();
          return privateKeyToAccount(privateKey);
        },
      );
      const safe = safeBuilder()
        .with(
          'owners',
          signers.map((s) => s.address),
        )
        .build();
      const transaction = await multisigTransactionBuilder()
        .with('safe', safe.address)
        .with('isExecuted', false)
        .with('nonce', safe.nonce - 1)
        .buildWithConfirmations({
          chainId,
          signers: faker.helpers.arrayElements(signers, {
            min: 1,
            max: signers.length,
          }),
          safe,
        });

      expect(() => {
        return target.verifyConfirmation({
          chainId,
          safe,
          transaction,
          signature: faker.helpers.arrayElement(
            transaction.confirmations!.map((confirmation) => {
              return confirmation.signature!;
            }),
          ),
        });
      }).toThrow(new HttpExceptionNoLog('Invalid nonce', 422));

      expect(mockLoggingRepository.error).not.toHaveBeenCalled();
    });

    it('should throw and log if the safeTxHash could not be calculated', async () => {
      const chainId = faker.string.numeric();
      const signers = Array.from(
        { length: faker.number.int({ min: 1, max: 5 }) },
        () => {
          const privateKey = generatePrivateKey();
          return privateKeyToAccount(privateKey);
        },
      );
      const safe = safeBuilder()
        .with(
          'owners',
          signers.map((s) => s.address),
        )
        .build();
      const transaction = await multisigTransactionBuilder()
        .with('safe', safe.address)
        .with('isExecuted', false)
        .with('nonce', safe.nonce)
        .buildWithConfirmations({
          chainId,
          signers: faker.helpers.arrayElements(signers, {
            min: 1,
            max: signers.length,
          }),
          safe,
        });
      // @ts-expect-error - data is hex
      transaction.data = faker.number.int();

      expect(() => {
        return target.verifyConfirmation({
          chainId,
          safe,
          transaction,
          signature: faker.helpers.arrayElement(
            transaction.confirmations!.map((confirmation) => {
              return confirmation.signature!;
            }),
          ),
        });
      }).toThrow(new HttpExceptionNoLog('Could not calculate safeTxHash', 422));

      expect(mockLoggingRepository.error).toHaveBeenCalledTimes(1);
      expect(mockLoggingRepository.error).toHaveBeenNthCalledWith(1, {
        message: 'Could not calculate safeTxHash',
        chainId,
        safeAddress: safe.address,
        safeVersion: safe.version,
        safeTxHash: transaction.safeTxHash,
        transaction: {
          to: transaction.to,
          value: transaction.value,
          data: transaction.data,
          operation: transaction.operation,
          safeTxGas: transaction.safeTxGas,
          baseGas: transaction.baseGas,
          gasPrice: transaction.gasPrice,
          gasToken: transaction.gasToken,
          refundReceiver: transaction.refundReceiver,
          nonce: transaction.nonce,
        },
        source: 'API',
      });
    });

    it('should throw and log if the safeTxHash does not match', async () => {
      const chainId = faker.string.numeric();
      const signers = Array.from(
        { length: faker.number.int({ min: 1, max: 5 }) },
        () => {
          const privateKey = generatePrivateKey();
          return privateKeyToAccount(privateKey);
        },
      );
      const safe = safeBuilder()
        .with(
          'owners',
          signers.map((s) => s.address),
        )
        .build();
      const transaction = await multisigTransactionBuilder()
        .with('safe', safe.address)
        .with('isExecuted', false)
        .with('nonce', safe.nonce)
        .buildWithConfirmations({
          chainId,
          signers: faker.helpers.arrayElements(signers, {
            min: 1,
            max: signers.length,
          }),
          safe,
        });
      transaction.data = faker.string.hexadecimal({
        length: 64,
      }) as `0x${string}`;

      expect(() => {
        return target.verifyConfirmation({
          chainId,
          safe,
          transaction,
          signature: faker.helpers.arrayElement(
            transaction.confirmations!.map((confirmation) => {
              return confirmation.signature!;
            }),
          ),
        });
      }).toThrow(new HttpExceptionNoLog('Invalid safeTxHash', 422));

      expect(mockLoggingRepository.error).toHaveBeenCalledTimes(1);
      expect(mockLoggingRepository.error).toHaveBeenNthCalledWith(1, {
        event: 'safeTxHash does not match',
        chainId,
        safeAddress: safe.address,
        safeVersion: safe.version,
        safeTxHash: transaction.safeTxHash,
        transaction: {
          to: transaction.to,
          value: transaction.value,
          data: transaction.data,
          operation: transaction.operation,
          safeTxGas: transaction.safeTxGas,
          baseGas: transaction.baseGas,
          gasPrice: transaction.gasPrice,
          gasToken: transaction.gasToken,
          refundReceiver: transaction.refundReceiver,
          nonce: transaction.nonce,
        },
        type: 'TRANSACTION_VALIDITY',
        source: 'API',
      });
    });

    it('should throw if a signature is not a valid hex bytes string', async () => {
      const chainId = faker.string.numeric();
      const signers = Array.from(
        { length: faker.number.int({ min: 1, max: 5 }) },
        () => {
          const privateKey = generatePrivateKey();
          return privateKeyToAccount(privateKey);
        },
      );
      const safe = safeBuilder()
        .with(
          'owners',
          signers.map((s) => s.address),
        )
        .build();
      const transaction = await multisigTransactionBuilder()
        .with('safe', safe.address)
        .with('isExecuted', false)
        .with('nonce', safe.nonce)
        .buildWithConfirmations({
          chainId,
          signers: faker.helpers.arrayElements(signers, {
            min: 1,
            max: signers.length,
          }),
          safe,
        });

      expect(() => {
        return target.verifyConfirmation({
          chainId,
          safe,
          transaction,
          signature: faker.helpers.arrayElement(
            transaction.confirmations!.map((confirmation) => {
              return confirmation.signature!.slice(0, 129) as `0x${string}`;
            }),
          ),
        });
      }).toThrow(new Error('Invalid hex bytes length'));

      expect(mockLoggingRepository.error).not.toHaveBeenCalled();
    });

    it('should throw if the signature length is invalid', async () => {
      const chainId = faker.string.numeric();
      const signers = Array.from(
        { length: faker.number.int({ min: 1, max: 5 }) },
        () => {
          const privateKey = generatePrivateKey();
          return privateKeyToAccount(privateKey);
        },
      );
      const safe = safeBuilder()
        .with(
          'owners',
          signers.map((s) => s.address),
        )
        .build();
      const transaction = await multisigTransactionBuilder()
        .with('safe', safe.address)
        .with('isExecuted', false)
        .with('nonce', safe.nonce)
        .buildWithConfirmations({
          chainId,
          signers: faker.helpers.arrayElements(signers, {
            min: 1,
            max: signers.length,
          }),
          safe,
        });

      expect(() => {
        return target.verifyConfirmation({
          chainId,
          safe,
          transaction,
          signature: faker.helpers.arrayElement(
            transaction.confirmations!.map((confirmation) => {
              return confirmation.signature!.slice(0, 128) as `0x${string}`;
            }),
          ),
        });
      }).toThrow(new Error('Invalid signature length'));

      expect(mockLoggingRepository.error).not.toHaveBeenCalled();
    });

    it.each(Object.values(SignatureType))(
      'should throw if a %s signature is invalid',
      async (signatureType) => {
        const chainId = faker.string.numeric();
        const signers = Array.from(
          { length: faker.number.int({ min: 1, max: 5 }) },
          () => {
            const privateKey = generatePrivateKey();
            return privateKeyToAccount(privateKey);
          },
        );
        const safe = safeBuilder()
          .with(
            'owners',
            signers.map((s) => s.address),
          )
          .build();
        const transaction = await multisigTransactionBuilder()
          .with('safe', safe.address)
          .with('isExecuted', false)
          .with('nonce', safe.nonce)
          .buildWithConfirmations({
            chainId,
            signers: faker.helpers.arrayElements(signers, {
              min: 1,
              max: signers.length,
            }),
            safe,
            signatureType,
          });
        const v = transaction.confirmations![0].signature?.slice(-2);

        expect(() => {
          return target.verifyConfirmation({
            chainId,
            safe,
            transaction,
            signature: `0x${'-'.repeat(128)}${v}`,
          });
        }).toThrow(new Error('Could not recover address'));

        expect(mockLoggingRepository.error).not.toHaveBeenCalled();
      },
    );

    it('should throw and log if a signer is blocked', async () => {
      const [blockedSigner, ...otherSigners] = Array.from(
        { length: faker.number.int({ min: 2, max: 5 }) },
        () => {
          const privateKey = generatePrivateKey();
          return privateKeyToAccount(privateKey);
        },
      );
      const defaultConfiguration = configuration();
      const testConfiguration = (): ReturnType<typeof configuration> => {
        return {
          ...defaultConfiguration,
          blockchain: {
            ...defaultConfiguration.blockchain,
            blocklist: [blockedSigner.address],
          },
        };
      };
      initTarget(testConfiguration);
      const chainId = faker.string.numeric();
      const safe = safeBuilder()
        .with('owners', [
          blockedSigner.address,
          ...otherSigners.map((signer) => signer.address),
        ])
        .build();
      const transaction = await multisigTransactionBuilder()
        .with('safe', safe.address)
        .with('isExecuted', false)
        .with('nonce', safe.nonce)
        .buildWithConfirmations({
          chainId,
          signers: [blockedSigner, ...otherSigners],
          safe,
        });
      // We need to remove the blocked signer from the signers array
      // so as to not be verified as an API signature
      const blockedConfirmation = transaction.confirmations![0];
      transaction.confirmations?.shift();

      expect(() => {
        return target.verifyConfirmation({
          chainId,
          safe,
          transaction,
          signature: blockedConfirmation.signature!,
        });
      }).toThrow(new HttpExceptionNoLog('Unauthorized address', 422));

      expect(mockLoggingRepository.error).toHaveBeenCalledTimes(1);
      expect(mockLoggingRepository.error).toHaveBeenNthCalledWith(1, {
        event: 'Unauthorized address',
        chainId,
        safeAddress: safe.address,
        safeVersion: safe.version,
        safeTxHash: transaction.safeTxHash,
        blockedAddress: blockedSigner.address,
        type: 'TRANSACTION_VALIDITY',
        source: 'CONFIRMATION',
      });
    });

    it('should throw if eth_sign is disabled', async () => {
      const defaultConfiguration = configuration();
      const testConfiguration = (): ReturnType<typeof configuration> => {
        return {
          ...defaultConfiguration,
          features: {
            ...defaultConfiguration.features,
            ethSign: false,
          },
        };
      };
      initTarget(testConfiguration);
      const chainId = faker.string.numeric();
      const signers = Array.from(
        { length: faker.number.int({ min: 1, max: 5 }) },
        () => {
          const privateKey = generatePrivateKey();
          return privateKeyToAccount(privateKey);
        },
      );
      const safe = safeBuilder()
        .with(
          'owners',
          signers.map((s) => s.address),
        )
        .build();
      const transaction = await multisigTransactionBuilder()
        .with('safe', safe.address)
        .with('isExecuted', false)
        .with('nonce', safe.nonce)
        .buildWithConfirmations({
          chainId,
          signers: faker.helpers.arrayElements(signers, {
            min: 1,
            max: signers.length,
          }),
          safe,
          signatureType: SignatureType.EthSign,
        });

      expect(() => {
        return target.verifyConfirmation({
          chainId,
          safe,
          transaction,
          signature: faker.helpers.arrayElement(
            transaction.confirmations!.map((confirmation) => {
              return confirmation.signature!;
            }),
          ),
        });
      }).toThrow(new HttpExceptionNoLog('eth_sign is disabled', 422));

      expect(mockLoggingRepository.error).not.toHaveBeenCalled();
    });

    it('should throw and log if the signer is not an owner', async () => {
      const chainId = faker.string.numeric();
      const privateKey = generatePrivateKey();
      const signer = privateKeyToAccount(privateKey);
      const safe = safeBuilder().with('owners', [signer.address]).build();
      const transaction = await multisigTransactionBuilder()
        .with('safe', safe.address)
        .with('isExecuted', false)
        .with('nonce', safe.nonce)
        .buildWithConfirmations({
          chainId,
          signers: [signer],
          safe,
        });
      safe.owners = [getAddress(faker.finance.ethereumAddress())];

      expect(() => {
        return target.verifyConfirmation({
          chainId,
          safe,
          transaction,
          signature: faker.helpers.arrayElement(
            transaction.confirmations!.map((confirmation) => {
              return confirmation.signature!;
            }),
          ),
        });
      }).toThrow(new HttpExceptionNoLog('Invalid signature', 422));

      expect(mockLoggingRepository.error).toHaveBeenCalledTimes(1);
      expect(mockLoggingRepository.error).toHaveBeenNthCalledWith(1, {
        event: 'Recovered address does not match signer',
        chainId,
        safeAddress: safe.address,
        safeVersion: safe.version,
        safeTxHash: transaction.safeTxHash,
        signerAddress: transaction.confirmations![0].owner,
        signature: transaction.confirmations![0].signature,
        type: 'TRANSACTION_VALIDITY',
        source: 'API',
      });
    });

    it('should not block delegate calls', async () => {
      const chainId = faker.string.numeric();
      const signers = Array.from(
        { length: faker.number.int({ min: 1, max: 5 }) },
        () => {
          const privateKey = generatePrivateKey();
          return privateKeyToAccount(privateKey);
        },
      );
      const safe = safeBuilder()
        .with(
          'owners',
          signers.map((s) => s.address),
        )
        .build();
      const transaction = await multisigTransactionBuilder()
        .with('safe', safe.address)
        .with('isExecuted', false)
        .with('nonce', safe.nonce)
        .with('operation', Operation.DELEGATE)
        .buildWithConfirmations({
          chainId,
          signers: faker.helpers.arrayElements(signers, {
            min: 1,
            max: signers.length,
          }),
          safe,
        });

      expect(() => {
        return target.verifyConfirmation({
          chainId,
          safe,
          transaction,
          signature: faker.helpers.arrayElement(
            transaction.confirmations!.map((confirmation) => {
              return confirmation.signature!;
            }),
          ),
        });
      }).not.toThrow();

      expect(mockLoggingRepository.error).not.toHaveBeenCalled();
    });
  });
});<|MERGE_RESOLUTION|>--- conflicted
+++ resolved
@@ -372,8 +372,7 @@
       expect(mockLoggingRepository.error).not.toHaveBeenCalled();
     });
 
-<<<<<<< HEAD
-    it('should throw and log if confirmations contain duplicate owners', async () => {
+    it('should throw if a signature is not a valid hex bytes string', async () => {
       const chainId = faker.string.numeric();
       const privateKey = generatePrivateKey();
       const signer = privateKeyToAccount(privateKey);
@@ -384,83 +383,6 @@
         .with('nonce', safe.nonce)
         .buildWithConfirmations({
           chainId,
-          signers: [signer, signer],
-          safe,
-        });
-
-      expect(() => {
-        return target.verifyApiTransaction({ chainId, safe, transaction });
-      }).toThrow(
-        new HttpExceptionNoLog('Duplicate owners in confirmations', 502),
-      );
-
-      expect(mockLoggingRepository.error).toHaveBeenCalledTimes(1);
-      expect(mockLoggingRepository.error).toHaveBeenNthCalledWith(1, {
-        message: 'Duplicate owners in confirmations',
-        chainId,
-        safeAddress: safe.address,
-        safeVersion: safe.version,
-        safeTxHash: transaction.safeTxHash,
-        confirmations: transaction.confirmations,
-        type: 'TRANSACTION_VALIDITY',
-        source: 'API',
-      });
-    });
-
-    it('should throw and log if confirmations contain duplicate signatures', async () => {
-      const chainId = faker.string.numeric();
-      const signers = Array.from({ length: 2 }, () => {
-        const privateKey = generatePrivateKey();
-        return privateKeyToAccount(privateKey);
-      });
-      const safe = safeBuilder()
-        .with(
-          'owners',
-          signers.map((signer) => signer.address),
-        )
-        .build();
-      const transaction = await multisigTransactionBuilder()
-        .with('safe', safe.address)
-        .with('isExecuted', false)
-        .with('nonce', safe.nonce)
-        .buildWithConfirmations({
-          chainId,
-          signers,
-          safe,
-        });
-      transaction.confirmations![1].signature =
-        transaction.confirmations![0].signature;
-
-      expect(() => {
-        return target.verifyApiTransaction({ chainId, safe, transaction });
-      }).toThrow(
-        new HttpExceptionNoLog('Duplicate signatures in confirmations', 502),
-      );
-
-      expect(mockLoggingRepository.error).toHaveBeenCalledTimes(1);
-      expect(mockLoggingRepository.error).toHaveBeenNthCalledWith(1, {
-        message: 'Duplicate signatures in confirmations',
-        chainId,
-        safeAddress: safe.address,
-        safeVersion: safe.version,
-        safeTxHash: transaction.safeTxHash,
-        confirmations: transaction.confirmations,
-        type: 'TRANSACTION_VALIDITY',
-        source: 'API',
-      });
-    });
-
-    it('should throw if a signature is not a valid hex bytes string', async () => {
-      const chainId = faker.string.numeric();
-      const privateKey = generatePrivateKey();
-      const signer = privateKeyToAccount(privateKey);
-      const safe = safeBuilder().with('owners', [signer.address]).build();
-      const transaction = await multisigTransactionBuilder()
-        .with('safe', safe.address)
-        .with('isExecuted', false)
-        .with('nonce', safe.nonce)
-        .buildWithConfirmations({
-          chainId,
           signers: [signer],
           safe,
         });
@@ -474,8 +396,6 @@
       expect(mockLoggingRepository.error).not.toHaveBeenCalled();
     });
 
-=======
->>>>>>> c5f69835
     it('should throw if a signature length is invalid', async () => {
       const chainId = faker.string.numeric();
       const privateKey = generatePrivateKey();
