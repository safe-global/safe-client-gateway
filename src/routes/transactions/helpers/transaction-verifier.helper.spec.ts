import { faker } from '@faker-js/faker';
import {
  BadGatewayException,
  UnprocessableEntityException,
} from '@nestjs/common';
import { concat, getAddress } from 'viem';
import { generatePrivateKey, privateKeyToAccount } from 'viem/accounts';
import { SignatureType } from '@/domain/common/entities/signature-type.entity';
import { pageBuilder } from '@/domain/entities/__tests__/page.builder';
import { delegateBuilder } from '@/domain/delegate/entities/__tests__/delegate.builder';
import { multisigTransactionBuilder } from '@/domain/safe/entities/__tests__/multisig-transaction.builder';
import { safeBuilder } from '@/domain/safe/entities/__tests__/safe.builder';
import { proposeTransactionDtoBuilder } from '@/routes/transactions/entities/__tests__/propose-transaction.dto.builder';
import { TransactionVerifierHelper } from '@/routes/transactions/helpers/transaction-verifier.helper';
import type { IConfigurationService } from '@/config/configuration.service.interface';
import type { DelegatesV2Repository } from '@/domain/delegate/v2/delegates.v2.repository';
import type { ILoggingService } from '@/logging/logging.interface';
import type { Delegate } from '@/domain/delegate/entities/delegate.entity';

const mockConfigurationService = jest.mocked({
  getOrThrow: jest.fn(),
} as jest.MockedObjectDeep<IConfigurationService>);

const mockDelegatesRepository = jest.mocked({
  getDelegates: jest.fn(),
} as jest.MockedObjectDeep<DelegatesV2Repository>);

const mockLoggingRepository = jest.mocked({
  error: jest.fn(),
} as jest.MockedObjectDeep<ILoggingService>);

describe('TransactionVerifierHelper', () => {
  let target: TransactionVerifierHelper;

  function initTarget(ethSign: boolean): void {
    mockConfigurationService.getOrThrow.mockImplementation((key) => {
      return [
        'features.hashVerification.api',
        'features.signatureVerification.api',
        'features.hashVerification.proposal',
        'features.signatureVerification.proposal',
        ethSign ? 'features.ethSign' : null,
      ].includes(key);
    });

    target = new TransactionVerifierHelper(
      mockConfigurationService,
      mockDelegatesRepository,
      mockLoggingRepository,
    );
  }

  beforeEach(() => {
    jest.resetAllMocks();

    initTarget(true);
  });

  describe('verifyApiTransaction', () => {
    describe('safeTxHash verification', () => {
      it('should validate a valid safeTxHash', async () => {
        const chainId = faker.string.numeric();
        const signers = Array.from(
          { length: faker.number.int({ min: 1, max: 5 }) },
          () => {
            const privateKey = generatePrivateKey();
            return privateKeyToAccount(privateKey);
          },
        );
        const safe = safeBuilder()
          .with(
            'owners',
            signers.map((s) => s.address),
          )
          .build();
        const transaction = await multisigTransactionBuilder()
          .with('safe', safe.address)
          .with('isExecuted', false)
          .buildWithConfirmations({
            chainId,
            signers: faker.helpers.arrayElements(signers, {
              min: 1,
              max: signers.length,
            }),
            safe,
          });

        await expect(
          target.verifyApiTransaction({ chainId, safe, transaction }),
        ).resolves.not.toThrow();
      });

      it('should not validate historical transactions', async () => {
        const chainId = faker.string.numeric();
        const signers = Array.from(
          { length: faker.number.int({ min: 1, max: 5 }) },
          () => {
            const privateKey = generatePrivateKey();
            return privateKeyToAccount(privateKey);
          },
        );
        const safe = safeBuilder()
          .with(
            'owners',
            signers.map((s) => s.address),
          )
          .build();
        const transaction = await multisigTransactionBuilder()
          .with('safe', safe.address)
          .with('isExecuted', true)
          .buildWithConfirmations({
            chainId,
            signers: faker.helpers.arrayElements(signers, {
              min: 1,
              max: signers.length,
            }),
            safe,
          });
        // @ts-expect-error - data is hex
        transaction.data = faker.number.int();

        await expect(
          target.verifyApiTransaction({ chainId, safe, transaction }),
        ).resolves.not.toThrow();
      });

      it('should throw if safeTxHash could not be calculated', async () => {
        const chainId = faker.string.numeric();
        const signers = Array.from(
          { length: faker.number.int({ min: 1, max: 5 }) },
          () => {
            const privateKey = generatePrivateKey();
            return privateKeyToAccount(privateKey);
          },
        );
        const safe = safeBuilder()
          .with(
            'owners',
            signers.map((s) => s.address),
          )
          .build();
        const transaction = await multisigTransactionBuilder()
          .with('safe', safe.address)
          .with('isExecuted', false)
          .buildWithConfirmations({
            chainId,
            signers: faker.helpers.arrayElements(signers, {
              min: 1,
              max: signers.length,
            }),
            safe,
          });
        // @ts-expect-error - data is hex
        transaction.data = faker.number.int();

        await expect(() => {
          return target.verifyApiTransaction({ chainId, safe, transaction });
        }).rejects.toThrow(
          new BadGatewayException('Could not calculate safeTxHash'),
        );

        expect(mockLoggingRepository.error).toHaveBeenCalledTimes(1);
        expect(mockLoggingRepository.error).toHaveBeenNthCalledWith(1, {
          message: 'Could not calculate safeTxHash',
          chainId,
          safeAddress: safe.address,
          safeVersion: safe.version,
          safeTxHash: transaction.safeTxHash,
          transaction: {
            to: transaction.to,
            value: transaction.value,
            data: transaction.data,
            operation: transaction.operation,
            safeTxGas: transaction.safeTxGas,
            baseGas: transaction.baseGas,
            gasPrice: transaction.gasPrice,
            gasToken: transaction.gasToken,
            refundReceiver: transaction.refundReceiver,
            nonce: transaction.nonce,
          },
          type: 'TRANSACTION_VALIDITY',
        });
      });

      it('should throw if safeTxHash is invalid', async () => {
        const chainId = faker.string.numeric();
        const signers = Array.from(
          { length: faker.number.int({ min: 1, max: 5 }) },
          () => {
            const privateKey = generatePrivateKey();
            return privateKeyToAccount(privateKey);
          },
        );
        const safe = safeBuilder()
          .with(
            'owners',
            signers.map((s) => s.address),
          )
          .build();
        const transaction = await multisigTransactionBuilder()
          .with('safe', safe.address)
          .with('isExecuted', false)
          .buildWithConfirmations({
            chainId,
            signers: faker.helpers.arrayElements(signers, {
              min: 1,
              max: signers.length,
            }),
            safe,
          });
        transaction.data = faker.string.hexadecimal({
          length: 64,
        }) as `0x${string}`;

        await expect(() => {
          return target.verifyApiTransaction({ chainId, safe, transaction });
        }).rejects.toThrow(new BadGatewayException('Invalid safeTxHash'));

        expect(mockLoggingRepository.error).toHaveBeenCalledTimes(1);
        expect(mockLoggingRepository.error).toHaveBeenCalledWith({
          message: 'safeTxHash does not match',
          chainId,
          safeAddress: safe.address,
          safeVersion: safe.version,
          safeTxHash: transaction.safeTxHash,
          transaction: {
            to: transaction.to,
            value: transaction.value,
            data: transaction.data,
            operation: transaction.operation,
            safeTxGas: transaction.safeTxGas,
            baseGas: transaction.baseGas,
            gasPrice: transaction.gasPrice,
            gasToken: transaction.gasToken,
            refundReceiver: transaction.refundReceiver,
            nonce: transaction.nonce,
          },
          type: 'TRANSACTION_VALIDITY',
        });
      });
    });

    describe('signature verification', () => {
      it('should validate a confirmation', async () => {
        const chainId = faker.string.numeric();
        const privateKey = generatePrivateKey();
        const signer = privateKeyToAccount(privateKey);
        const safe = safeBuilder().with('owners', [signer.address]).build();
        const transaction = await multisigTransactionBuilder()
          .with('safe', safe.address)
          .with('isExecuted', false)
          .buildWithConfirmations({
            chainId,
            signers: [signer],
            safe,
          });

        await expect(
          target.verifyApiTransaction({ chainId, safe, transaction }),
        ).resolves.not.toThrow();
      });

      it('should validate an approved hash or contract signature', async () => {
        const chainId = faker.string.numeric();
        const privateKey = generatePrivateKey();
        const signer = privateKeyToAccount(privateKey);
        const safe = safeBuilder().with('owners', [signer.address]).build();
        const transaction = await multisigTransactionBuilder()
          .with('safe', safe.address)
          .with('isExecuted', false)
          .buildWithConfirmations({
            chainId,
            signers: [signer],
            safe,
          });
        transaction.confirmations![0].signatureType =
          faker.helpers.arrayElement([
            SignatureType.ApprovedHash,
            SignatureType.ContractSignature,
          ]);

        await expect(
          target.verifyApiTransaction({ chainId, safe, transaction }),
        ).resolves.not.toThrow();
      });

      it('should validate multiple confirmations', async () => {
        const chainId = faker.string.numeric();
        const signers = Array.from(
          { length: faker.number.int({ min: 2, max: 5 }) },
          () => {
            const privateKey = generatePrivateKey();
            return privateKeyToAccount(privateKey);
          },
        );
        const safe = safeBuilder()
          .with(
            'owners',
            signers.map((s) => s.address),
          )
          .build();
        const transaction = await multisigTransactionBuilder()
          .with('safe', safe.address)
          .with('isExecuted', false)
          .buildWithConfirmations({
            chainId,
            signers: faker.helpers.arrayElements(signers, {
              min: 2,
              max: signers.length,
            }),
            safe,
          });

        await expect(
          target.verifyApiTransaction({ chainId, safe, transaction }),
        ).resolves.not.toThrow();
      });

      it('should not validate confirmations if there are none', async () => {
        const chainId = faker.string.numeric();
        const safe = safeBuilder().build();
        const transaction = await multisigTransactionBuilder()
          .with('safe', safe.address)
          .with('isExecuted', false)
          .buildWithConfirmations({
            chainId,
            signers: [],
            safe,
          });
        transaction.confirmations = null;

        await expect(
          target.verifyApiTransaction({ chainId, safe, transaction }),
        ).resolves.not.toThrow();
      });

      it('should not validate confirmations if they are empty', async () => {
        const chainId = faker.string.numeric();
        const safe = safeBuilder().build();
        const transaction = await multisigTransactionBuilder()
          .with('safe', safe.address)
          .with('isExecuted', false)
          .buildWithConfirmations({
            chainId,
            signers: [],
            safe,
          });
        transaction.confirmations = [];

        await expect(
          target.verifyApiTransaction({ chainId, safe, transaction }),
        ).resolves.not.toThrow();
      });

      it('should not validate historical transactions', async () => {
        const chainId = faker.string.numeric();
        const privateKey = generatePrivateKey();
        const signer = privateKeyToAccount(privateKey);
        const safe = safeBuilder().with('owners', [signer.address]).build();
        const transaction = await multisigTransactionBuilder()
          .with('safe', safe.address)
          .with('isExecuted', true)
          .buildWithConfirmations({
            chainId,
            // Duplicate owners
            signers: [signer, signer],
            safe,
          });

        await expect(
          target.verifyApiTransaction({ chainId, safe, transaction }),
        ).resolves.not.toThrow();
      });

      it('should throw if there are duplicate owners in confirmations', async () => {
        const chainId = faker.string.numeric();
        const privateKey = generatePrivateKey();
        const signer = privateKeyToAccount(privateKey);
        const safe = safeBuilder().with('owners', [signer.address]).build();
        const transaction = await multisigTransactionBuilder()
          .with('safe', safe.address)
          .with('isExecuted', false)
          .buildWithConfirmations({
            chainId,
            signers: [signer, signer],
            safe,
          });

        await expect(
          target.verifyApiTransaction({ chainId, safe, transaction }),
        ).rejects.toThrow(
          new BadGatewayException('Duplicate owners in confirmations'),
        );

        expect(mockLoggingRepository.error).toHaveBeenCalledTimes(1);
        expect(mockLoggingRepository.error).toHaveBeenNthCalledWith(1, {
          message: 'Duplicate owners in confirmations',
          chainId,
          safeAddress: safe.address,
          safeVersion: safe.version,
          safeTxHash: transaction.safeTxHash,
          confirmations: transaction.confirmations,
          type: 'TRANSACTION_VALIDITY',
        });
      });

      it('should throw if there are duplicate signatures in confirmations', async () => {
        const chainId = faker.string.numeric();
        const signers = Array.from({ length: 2 }, () => {
          const privateKey = generatePrivateKey();
          return privateKeyToAccount(privateKey);
        });
        const safe = safeBuilder()
          .with(
            'owners',
            signers.map((signer) => signer.address),
          )
          .build();
        const transaction = await multisigTransactionBuilder()
          .with('safe', safe.address)
          .with('isExecuted', false)
          .buildWithConfirmations({
            chainId,
            signers,
            safe,
          });
        transaction.confirmations![1].signature =
          transaction.confirmations![0].signature;

        await expect(
          target.verifyApiTransaction({ chainId, safe, transaction }),
        ).rejects.toThrow(
          new BadGatewayException('Duplicate signatures in confirmations'),
        );

        expect(mockLoggingRepository.error).toHaveBeenCalledTimes(1);
        expect(mockLoggingRepository.error).toHaveBeenNthCalledWith(1, {
          message: 'Duplicate signatures in confirmations',
          chainId,
          safeAddress: safe.address,
          safeVersion: safe.version,
          safeTxHash: transaction.safeTxHash,
          confirmations: transaction.confirmations,
          type: 'TRANSACTION_VALIDITY',
        });
      });

      it.each([SignatureType.Eoa as const, SignatureType.EthSign as const])(
        'should throw if an address cannot be recovered from an %s signature',
        async (signatureType) => {
          const chainId = faker.string.numeric();
          const privateKey = generatePrivateKey();
          const signer = privateKeyToAccount(privateKey);
          const safe = safeBuilder().with('owners', [signer.address]).build();
          const transaction = await multisigTransactionBuilder()
            .with('safe', safe.address)
            .with('isExecuted', false)
            .buildWithConfirmations({
              chainId,
              signers: [signer],
              safe,
              signatureType,
            });
          const v = faker.helpers.arrayElement(
            signatureType === SignatureType.Eoa ? [27, 28] : [31, 32],
          );
          transaction.confirmations![0].signature = `0x--------------------------------------------------------------------------------------------------------------------------------${v.toString(16)}`;
          await expect(
            target.verifyApiTransaction({ chainId, safe, transaction }),
          ).rejects.toThrow(
            new BadGatewayException('Could not recover address'),
          );

          expect(mockLoggingRepository.error).toHaveBeenCalledTimes(1);
          expect(mockLoggingRepository.error).toHaveBeenNthCalledWith(1, {
            message: 'Could not recover address',
            chainId,
            safeAddress: safe.address,
            safeVersion: safe.version,
            safeTxHash: transaction.safeTxHash,
            signature: transaction.confirmations![0].signature,
            type: 'TRANSACTION_VALIDITY',
          });
        },
      );

      it('should throw if the signature does not match the confirmation owner', async () => {
        const chainId = faker.string.numeric();
        const privateKey = generatePrivateKey();
        const signer = privateKeyToAccount(privateKey);
        const safe = safeBuilder().with('owners', [signer.address]).build();
        const transaction = await multisigTransactionBuilder()
          .with('safe', safe.address)
          .with('isExecuted', false)
          .buildWithConfirmations({
            chainId,
            signers: [signer],
            safe,
          });
        transaction.confirmations![0].owner = getAddress(
          faker.finance.ethereumAddress(),
        );

        await expect(
          target.verifyApiTransaction({ chainId, safe, transaction }),
        ).rejects.toThrow(new BadGatewayException('Invalid signature'));

        expect(mockLoggingRepository.error).toHaveBeenCalledTimes(1);
        expect(mockLoggingRepository.error).toHaveBeenNthCalledWith(1, {
          message: 'Recovered address does not match signer',
          chainId,
          safeAddress: safe.address,
          safeVersion: safe.version,
          safeTxHash: transaction.safeTxHash,
          signer: transaction.confirmations![0].owner,
          signature: transaction.confirmations![0].signature,
          type: 'TRANSACTION_VALIDITY',
        });
      });

      it('should throw if the signature is not of a Safe owner', async () => {
        const chainId = faker.string.numeric();
        const privateKey = generatePrivateKey();
        const signer = privateKeyToAccount(privateKey);
        const safe = safeBuilder().with('owners', [signer.address]).build();
        const transaction = await multisigTransactionBuilder()
          .with('safe', safe.address)
          .with('isExecuted', false)
          .buildWithConfirmations({
            chainId,
            signers: [signer],
            safe,
          });
        safe.owners = [getAddress(faker.finance.ethereumAddress())];

        await expect(
          target.verifyApiTransaction({ chainId, safe, transaction }),
        ).rejects.toThrow(new BadGatewayException('Invalid signature'));

        expect(mockLoggingRepository.error).toHaveBeenCalledTimes(1);
        expect(mockLoggingRepository.error).toHaveBeenNthCalledWith(1, {
          message: 'Recovered address does not match signer',
          chainId,
          safeAddress: safe.address,
          safeVersion: safe.version,
          safeTxHash: transaction.safeTxHash,
          signer: transaction.confirmations![0].owner,
          signature: transaction.confirmations![0].signature,
          type: 'TRANSACTION_VALIDITY',
        });
      });

      it('should block eth_sign', async () => {
        initTarget(false);

        const chainId = faker.string.numeric();
        const privateKey = generatePrivateKey();
        const signer = privateKeyToAccount(privateKey);
        const safe = safeBuilder().with('owners', [signer.address]).build();
        const transaction = await multisigTransactionBuilder()
          .with('safe', safe.address)
          .with('isExecuted', false)
          .buildWithConfirmations({
            chainId,
            signers: [signer],
            safe,
            signatureType: SignatureType.EthSign,
          });

        await expect(
          target.verifyApiTransaction({ chainId, safe, transaction }),
        ).rejects.toThrow(new BadGatewayException('eth_sign is disabled'));

        expect(mockLoggingRepository.error).not.toHaveBeenCalled();
      });
    });
  });

  describe('verifyProposal', () => {
    describe('safeTxHash verification', () => {
      it('should validate a valid safeTxHash', async () => {
        const chainId = faker.string.numeric();
        const signers = Array.from(
          { length: faker.number.int({ min: 1, max: 5 }) },
          () => {
            const privateKey = generatePrivateKey();
            return privateKeyToAccount(privateKey);
          },
        );
        const safe = safeBuilder()
          .with(
            'owners',
            signers.map((s) => s.address),
          )
          .build();
        const transaction = await multisigTransactionBuilder()
          .with('safe', safe.address)
          .buildWithConfirmations({
            chainId,
            signers: faker.helpers.arrayElements(signers, {
              min: 1,
              max: signers.length,
            }),
            safe,
          });
        const proposal = proposeTransactionDtoBuilder()
          .with('to', transaction.to)
          .with('value', transaction.value)
          .with('data', transaction.data)
          .with('nonce', transaction.nonce.toString())
          .with('operation', transaction.operation)
          .with('safeTxGas', transaction.safeTxGas!.toString())
          .with('baseGas', transaction.baseGas!.toString())
          .with('gasPrice', transaction.gasPrice!)
          .with('gasToken', transaction.gasToken!)
          .with('refundReceiver', transaction.refundReceiver)
          .with('safeTxHash', transaction.safeTxHash)
          .with('sender', transaction.confirmations![0].owner)
          .with('signature', transaction.confirmations![0].signature)
          .build();

        await expect(
          target.verifyProposal({ chainId, safe, proposal }),
        ).resolves.not.toThrow();
      });

      it('should throw if safeTxHash could not be calculated', async () => {
        const chainId = faker.string.numeric();
        const signers = Array.from(
          { length: faker.number.int({ min: 1, max: 5 }) },
          () => {
            const privateKey = generatePrivateKey();
            return privateKeyToAccount(privateKey);
          },
        );
        const safe = safeBuilder()
          .with(
            'owners',
            signers.map((s) => s.address),
          )
          .build();
        const transaction = await multisigTransactionBuilder()
          .with('safe', safe.address)
          .buildWithConfirmations({
            chainId,
            signers: faker.helpers.arrayElements(signers, {
              min: 1,
              max: signers.length,
            }),
            safe,
          });
        const proposal = proposeTransactionDtoBuilder()
          .with('to', transaction.to)
          .with('value', transaction.value)
          .with('data', faker.number.int() as unknown as `0x${string}`)
          .with('nonce', transaction.nonce.toString())
          .with('operation', transaction.operation)
          .with('safeTxGas', transaction.safeTxGas!.toString())
          .with('baseGas', transaction.baseGas!.toString())
          .with('gasPrice', transaction.gasPrice!)
          .with('gasToken', transaction.gasToken!)
          .with('refundReceiver', transaction.refundReceiver)
          .with('safeTxHash', transaction.safeTxHash)
          .with('sender', transaction.confirmations![0].owner)
          .with('signature', transaction.confirmations![0].signature)
          .build();

        await expect(
          target.verifyProposal({ chainId, safe, proposal }),
        ).rejects.toThrow(
          new UnprocessableEntityException('Could not calculate safeTxHash'),
        );

        expect(mockLoggingRepository.error).toHaveBeenCalledTimes(1);
        expect(mockLoggingRepository.error).toHaveBeenNthCalledWith(1, {
          message: 'Could not calculate safeTxHash',
          chainId,
          safeAddress: safe.address,
          safeVersion: safe.version,
          safeTxHash: transaction.safeTxHash,
          transaction: {
            to: transaction.to,
            value: transaction.value,
            data: proposal.data,
            operation: transaction.operation,
            safeTxGas: transaction.safeTxGas,
            baseGas: transaction.baseGas,
            gasPrice: transaction.gasPrice,
            gasToken: transaction.gasToken,
            refundReceiver: transaction.refundReceiver,
            nonce: transaction.nonce,
          },
          type: 'TRANSACTION_VALIDITY',
        });
      });

      it('should throw if safeTxHash is invalid', async () => {
        const chainId = faker.string.numeric();
        const signers = Array.from(
          { length: faker.number.int({ min: 1, max: 5 }) },
          () => {
            const privateKey = generatePrivateKey();
            return privateKeyToAccount(privateKey);
          },
        );
        const safe = safeBuilder()
          .with(
            'owners',
            signers.map((s) => s.address),
          )
          .build();
        const transaction = await multisigTransactionBuilder()
          .with('safe', safe.address)
          .buildWithConfirmations({
            chainId,
            signers: faker.helpers.arrayElements(signers, {
              min: 1,
              max: signers.length,
            }),
            safe,
          });
        const proposal = proposeTransactionDtoBuilder()
          .with('to', transaction.to)
          .with('value', transaction.value)
          .with('data', transaction.data)
          .with('nonce', transaction.nonce.toString())
          .with('operation', transaction.operation)
          .with('safeTxGas', transaction.safeTxGas!.toString())
          .with('baseGas', transaction.baseGas!.toString())
          .with('gasPrice', transaction.gasPrice!)
          .with('gasToken', transaction.gasToken!)
          .with('refundReceiver', transaction.refundReceiver)
          .with(
            'safeTxHash',
            faker.string.hexadecimal({
              length: 64,
            }) as `0x${string}`,
          )
          .with('sender', transaction.confirmations![0].owner)
          .with('signature', transaction.confirmations![0].signature)
          .build();

        await expect(
          target.verifyProposal({ chainId, safe, proposal }),
        ).rejects.toThrow(
          new UnprocessableEntityException('Invalid safeTxHash'),
        );

        expect(mockLoggingRepository.error).toHaveBeenCalledTimes(1);
        expect(mockLoggingRepository.error).toHaveBeenNthCalledWith(1, {
          message: 'safeTxHash does not match',
          chainId,
          safeAddress: safe.address,
          safeVersion: safe.version,
          safeTxHash: proposal.safeTxHash,
          transaction: {
            to: transaction.to,
            value: transaction.value,
            data: transaction.data,
            operation: transaction.operation,
            safeTxGas: transaction.safeTxGas,
            baseGas: transaction.baseGas,
            gasPrice: transaction.gasPrice,
            gasToken: transaction.gasToken,
            refundReceiver: transaction.refundReceiver,
            nonce: transaction.nonce,
          },
          type: 'TRANSACTION_VALIDITY',
        });
      });
    });

    describe('signature verification', () => {
      it('should validate an owner signature', async () => {
        const chainId = faker.string.numeric();
        const signers = Array.from(
          { length: faker.number.int({ min: 1, max: 5 }) },
          () => {
            const privateKey = generatePrivateKey();
            return privateKeyToAccount(privateKey);
          },
        );
        const safe = safeBuilder()
          .with(
            'owners',
            signers.map((s) => s.address),
          )
          .build();
        const transaction = await multisigTransactionBuilder()
          .with('safe', safe.address)
          .buildWithConfirmations({
            chainId,
            signers: faker.helpers.arrayElements(signers, {
              min: 1,
              max: signers.length,
            }),
            safe,
          });
        if (
          !transaction.confirmations ||
          transaction.confirmations.length === 0
        ) {
          throw new Error('Transaction must have at least 1 confirmation');
        }
        const confirmation = faker.helpers.arrayElement(
          transaction.confirmations,
        );
        const proposal = proposeTransactionDtoBuilder()
          .with('to', transaction.to)
          .with('value', transaction.value)
          .with('data', transaction.data)
          .with('nonce', transaction.nonce.toString())
          .with('operation', transaction.operation)
          .with('safeTxGas', transaction.safeTxGas!.toString())
          .with('baseGas', transaction.baseGas!.toString())
          .with('gasPrice', transaction.gasPrice!)
          .with('gasToken', transaction.gasToken!)
          .with('refundReceiver', transaction.refundReceiver)
          .with('safeTxHash', transaction.safeTxHash)
          .with('sender', confirmation.owner)
          .with('signature', confirmation.signature)
          .build();

        await expect(
          target.verifyProposal({ chainId, safe, proposal }),
        ).resolves.not.toThrow();
      });

      it('should validate an approved hash or contract signature', async () => {
        const chainId = faker.string.numeric();
        const signers = Array.from(
          { length: faker.number.int({ min: 1, max: 5 }) },
          () => {
            const privateKey = generatePrivateKey();
            return privateKeyToAccount(privateKey);
          },
        );
        const safe = safeBuilder()
          .with(
            'owners',
            signers.map((s) => s.address),
          )
          .build();
        const transaction = await multisigTransactionBuilder()
          .with('safe', safe.address)
          .with('isExecuted', false)
          .buildWithConfirmations({
            chainId,
            signers: faker.helpers.arrayElements(signers),
            safe,
          });
        transaction.confirmations![0].signatureType =
          faker.helpers.arrayElement([
            SignatureType.ApprovedHash,
            SignatureType.ContractSignature,
          ]);
        if (
          !transaction.confirmations ||
          transaction.confirmations.length === 0
        ) {
          throw new Error('Transaction must have at least 1 confirmation');
        }
        const confirmation = transaction.confirmations[0];
        const proposal = proposeTransactionDtoBuilder()
          .with('to', transaction.to)
          .with('value', transaction.value)
          .with('data', transaction.data)
          .with('nonce', transaction.nonce.toString())
          .with('operation', transaction.operation)
          .with('safeTxGas', transaction.safeTxGas!.toString())
          .with('baseGas', transaction.baseGas!.toString())
          .with('gasPrice', transaction.gasPrice!)
          .with('gasToken', transaction.gasToken!)
          .with('refundReceiver', transaction.refundReceiver)
          .with('safeTxHash', transaction.safeTxHash)
          .with('sender', confirmation.owner)
          .with('signature', confirmation.signature)
          .build();

        await expect(
          target.verifyProposal({ chainId, safe, proposal }),
        ).resolves.not.toThrow();
      });

      it('should validate a delegate signature', async () => {
        const chainId = faker.string.numeric();
        const signers = Array.from(
          { length: faker.number.int({ min: 1, max: 5 }) },
          () => {
            const privateKey = generatePrivateKey();
            return privateKeyToAccount(privateKey);
          },
        );
        const safe = safeBuilder()
          .with(
            'owners',
            signers.map((s) => s.address),
          )
          .build();
        const transaction = await multisigTransactionBuilder()
          .with('safe', safe.address)
          .buildWithConfirmations({
            chainId,
            signers: faker.helpers.arrayElements(signers, {
              min: 1,
              max: signers.length,
            }),
            safe,
          });
        if (
          !transaction.confirmations ||
          transaction.confirmations.length === 0
        ) {
          throw new Error('Transaction must have at least 1 confirmation');
        }
        const confirmation = faker.helpers.arrayElement(
          transaction.confirmations,
        );
        const proposal = proposeTransactionDtoBuilder()
          .with('to', transaction.to)
          .with('value', transaction.value)
          .with('data', transaction.data)
          .with('nonce', transaction.nonce.toString())
          .with('operation', transaction.operation)
          .with('safeTxGas', transaction.safeTxGas!.toString())
          .with('baseGas', transaction.baseGas!.toString())
          .with('gasPrice', transaction.gasPrice!)
          .with('gasToken', transaction.gasToken!)
          .with('refundReceiver', transaction.refundReceiver)
          .with('safeTxHash', transaction.safeTxHash)
          .with('sender', confirmation.owner)
          .with('signature', confirmation.signature)
          .build();
        safe.owners = [getAddress(faker.finance.ethereumAddress())];
        mockDelegatesRepository.getDelegates.mockResolvedValue(
          pageBuilder<Delegate>()
            .with('results', [
              delegateBuilder().with('delegate', confirmation.owner).build(),
            ])
            .build(),
        );

        await expect(
          target.verifyProposal({ chainId, safe, proposal }),
        ).resolves.not.toThrow();
      });

      it('should validate concatenated signatures', async () => {
        const chainId = faker.string.numeric();
        const signers = Array.from(
          { length: faker.number.int({ min: 2, max: 5 }) },
          () => {
            const privateKey = generatePrivateKey();
            return privateKeyToAccount(privateKey);
          },
        );
        const safe = safeBuilder()
          .with(
            'owners',
            signers.map((s) => s.address),
          )
          .build();
        const transaction = await multisigTransactionBuilder()
          .with('safe', safe.address)
          .buildWithConfirmations({
            chainId,
            signers: faker.helpers.arrayElements(signers, {
              min: 2,
              max: signers.length,
            }),
            safe,
          });
        if (
          !transaction.confirmations ||
          transaction.confirmations.length < 2
        ) {
          throw new Error('Transaction must have at least 2 confirmations');
        }
        const sender = transaction.confirmations[1].owner;
        const signature = concat(
          transaction.confirmations.map(({ signature }) => signature!),
        );
        const proposal = proposeTransactionDtoBuilder()
          .with('to', transaction.to)
          .with('value', transaction.value)
          .with('data', transaction.data)
          .with('nonce', transaction.nonce.toString())
          .with('operation', transaction.operation)
          .with('safeTxGas', transaction.safeTxGas!.toString())
          .with('baseGas', transaction.baseGas!.toString())
          .with('gasPrice', transaction.gasPrice!)
          .with('gasToken', transaction.gasToken!)
          .with('refundReceiver', transaction.refundReceiver)
          .with('safeTxHash', transaction.safeTxHash)
          .with('sender', sender)
          .with('signature', signature)
          .build();

        await expect(
          target.verifyProposal({ chainId, safe, proposal }),
        ).resolves.not.toThrow();
      });

      it('should throw if the signature is an invalid length', async () => {
        const chainId = faker.string.numeric();
        const signers = Array.from(
          { length: faker.number.int({ min: 1, max: 5 }) },
          () => {
            const privateKey = generatePrivateKey();
            return privateKeyToAccount(privateKey);
          },
        );
        const safe = safeBuilder()
          .with(
            'owners',
            signers.map((s) => s.address),
          )
          .build();
        const transaction = await multisigTransactionBuilder()
          .with('safe', safe.address)
          .buildWithConfirmations({
            chainId,
            signers: faker.helpers.arrayElements(signers, {
              min: 1,
              max: signers.length,
            }),
            safe,
          });
        if (
          !transaction.confirmations ||
          transaction.confirmations.length === 0
        ) {
          throw new Error('Transaction must have at least 1 confirmation');
        }
        const confirmation = faker.helpers.arrayElement(
          transaction.confirmations,
        );
        confirmation.signature = '0xinvalid';
        const proposal = proposeTransactionDtoBuilder()
          .with('to', transaction.to)
          .with('value', transaction.value)
          .with('data', transaction.data)
          .with('nonce', transaction.nonce.toString())
          .with('operation', transaction.operation)
          .with('safeTxGas', transaction.safeTxGas!.toString())
          .with('baseGas', transaction.baseGas!.toString())
          .with('gasPrice', transaction.gasPrice!)
          .with('gasToken', transaction.gasToken!)
          .with('refundReceiver', transaction.refundReceiver)
          .with('safeTxHash', transaction.safeTxHash)
          .with('sender', confirmation.owner)
          .with('signature', confirmation.signature)
          .build();

        await expect(
          target.verifyProposal({ chainId, safe, proposal }),
        ).rejects.toThrow(new BadGatewayException('Could not recover address'));

        expect(mockLoggingRepository.error).toHaveBeenCalledTimes(1);
        expect(mockLoggingRepository.error).toHaveBeenNthCalledWith(1, {
          message: 'Could not recover address',
          chainId,
          safeAddress: safe.address,
          safeVersion: safe.version,
          safeTxHash: transaction.safeTxHash,
          signature: confirmation.signature,
          type: 'TRANSACTION_VALIDITY',
        });
      });

      it.each([SignatureType.Eoa as const, SignatureType.EthSign as const])(
        'should throw if an an address cannot be recovered from an %s signature',
        async (signatureType) => {
          const chainId = faker.string.numeric();
          const signers = Array.from(
            { length: faker.number.int({ min: 1, max: 5 }) },
            () => {
              const privateKey = generatePrivateKey();
              return privateKeyToAccount(privateKey);
            },
          );
          const safe = safeBuilder()
            .with(
              'owners',
              signers.map((s) => s.address),
            )
            .build();
          const transaction = await multisigTransactionBuilder()
            .with('safe', safe.address)
            .buildWithConfirmations({
              chainId,
              signers: faker.helpers.arrayElements(signers, {
                min: 1,
                max: signers.length,
              }),
              safe,
              signatureType,
            });
          if (
            !transaction.confirmations ||
            transaction.confirmations.length === 0
          ) {
            throw new Error('Transaction must have at least 1 confirmation');
          }
          const confirmation = faker.helpers.arrayElement(
            transaction.confirmations,
          );
          const v = faker.helpers.arrayElement(
            signatureType === SignatureType.Eoa ? [27, 28] : [31, 32],
          );
          confirmation.signature = `0x--------------------------------------------------------------------------------------------------------------------------------${v.toString(16)}`;
          const proposal = proposeTransactionDtoBuilder()
            .with('to', transaction.to)
            .with('value', transaction.value)
            .with('data', transaction.data)
            .with('nonce', transaction.nonce.toString())
            .with('operation', transaction.operation)
            .with('safeTxGas', transaction.safeTxGas!.toString())
            .with('baseGas', transaction.baseGas!.toString())
            .with('gasPrice', transaction.gasPrice!)
            .with('gasToken', transaction.gasToken!)
            .with('refundReceiver', transaction.refundReceiver)
            .with('safeTxHash', transaction.safeTxHash)
            .with('sender', confirmation.owner)
            .with('signature', confirmation.signature)
            .build();

          await expect(
            target.verifyProposal({ chainId, safe, proposal }),
          ).rejects.toThrow(
            new BadGatewayException('Could not recover address'),
          );

          expect(mockLoggingRepository.error).toHaveBeenCalledTimes(1);
          expect(mockLoggingRepository.error).toHaveBeenNthCalledWith(1, {
            message: 'Could not recover address',
            chainId,
            safeAddress: safe.address,
            safeVersion: safe.version,
            safeTxHash: transaction.safeTxHash,
            signature: confirmation.signature,
            type: 'TRANSACTION_VALIDITY',
          });
        },
      );

      it('should throw if the signature does not match the sender and no approved hashes or contract signatures are present', async () => {
        const chainId = faker.string.numeric();
        const signers = Array.from(
          { length: faker.number.int({ min: 1, max: 5 }) },
          () => {
            const privateKey = generatePrivateKey();
            return privateKeyToAccount(privateKey);
          },
        );
        const safe = safeBuilder()
          .with(
            'owners',
            signers.map((s) => s.address),
          )
          .build();
        const transaction = await multisigTransactionBuilder()
          .with('safe', safe.address)
          .buildWithConfirmations({
            chainId,
            signers: faker.helpers.arrayElements(signers, {
              min: 1,
              max: signers.length,
            }),
            safe,
          });
        if (
          !transaction.confirmations ||
          transaction.confirmations.length === 0
        ) {
          throw new Error('Transaction must have at least 1 confirmation');
        }
        const confirmation = faker.helpers.arrayElement(
          transaction.confirmations,
        );
        const proposal = proposeTransactionDtoBuilder()
          .with('to', transaction.to)
          .with('value', transaction.value)
          .with('data', transaction.data)
          .with('nonce', transaction.nonce.toString())
          .with('operation', transaction.operation)
          .with('safeTxGas', transaction.safeTxGas!.toString())
          .with('baseGas', transaction.baseGas!.toString())
          .with('gasPrice', transaction.gasPrice!)
          .with('gasToken', transaction.gasToken!)
          .with('refundReceiver', transaction.refundReceiver)
          .with('safeTxHash', transaction.safeTxHash)
          .with('sender', getAddress(faker.finance.ethereumAddress()))
          .with('signature', confirmation.signature)
          .build();

        await expect(
          target.verifyProposal({ chainId, safe, proposal }),
        ).rejects.toThrow(new BadGatewayException('Invalid signature'));

        expect(mockLoggingRepository.error).toHaveBeenCalledTimes(1);
        expect(mockLoggingRepository.error).toHaveBeenNthCalledWith(1, {
          message: 'Recovered address does not match signer',
          chainId,
          safeAddress: safe.address,
          safeVersion: safe.version,
          safeTxHash: transaction.safeTxHash,
          signer: proposal.sender,
          signature: proposal.signature,
          type: 'TRANSACTION_VALIDITY',
        });
      });

      it('should not throw if the signature does not match the sender', async () => {
        const chainId = faker.string.numeric();
        const signers = Array.from(
          { length: faker.number.int({ min: 1, max: 5 }) },
          () => {
            const privateKey = generatePrivateKey();
            return privateKeyToAccount(privateKey);
          },
        );
        const safe = safeBuilder()
          .with(
            'owners',
            signers.map((s) => s.address),
          )
          .build();
        const transaction = await multisigTransactionBuilder()
          .with('safe', safe.address)
          .buildWithConfirmations({
            chainId,
            signers: faker.helpers.arrayElements(signers, {
              min: 1,
              max: signers.length,
            }),
            safe,
          });
        if (
          !transaction.confirmations ||
          transaction.confirmations.length === 0
        ) {
          throw new Error('Transaction must have at least 1 confirmation');
        }
        const confirmation = faker.helpers.arrayElement(
          transaction.confirmations,
        );
        const proposal = proposeTransactionDtoBuilder()
          .with('to', transaction.to)
          .with('value', transaction.value)
          .with('data', transaction.data)
          .with('nonce', transaction.nonce.toString())
          .with('operation', transaction.operation)
          .with('safeTxGas', transaction.safeTxGas!.toString())
          .with('baseGas', transaction.baseGas!.toString())
          .with('gasPrice', transaction.gasPrice!)
          .with('gasToken', transaction.gasToken!)
          .with('refundReceiver', transaction.refundReceiver)
          .with('safeTxHash', transaction.safeTxHash)
          .with('sender', getAddress(faker.finance.ethereumAddress()))
          .with('signature', confirmation.signature)
          .build();

        await expect(
          target.verifyProposal({ chainId, safe, proposal }),
        ).rejects.toThrow(new BadGatewayException('Invalid signature'));

        expect(mockLoggingRepository.error).toHaveBeenCalledTimes(1);
        expect(mockLoggingRepository.error).toHaveBeenNthCalledWith(1, {
          message: 'Recovered address does not match signer',
          chainId,
          safeAddress: safe.address,
          safeVersion: safe.version,
          safeTxHash: transaction.safeTxHash,
          signer: proposal.sender,
          signature: proposal.signature,
          type: 'TRANSACTION_VALIDITY',
        });
      });

      it('should not throw if the signature is not from an owner or a delegate', async () => {
        const chainId = faker.string.numeric();
        const signers = Array.from(
          { length: faker.number.int({ min: 1, max: 5 }) },
          () => {
            const privateKey = generatePrivateKey();
            return privateKeyToAccount(privateKey);
          },
        );
        const safe = safeBuilder()
          .with(
            'owners',
            signers.map((s) => s.address),
          )
          .build();
        const transaction = await multisigTransactionBuilder()
          .with('safe', safe.address)
          .buildWithConfirmations({
            chainId,
            signers: faker.helpers.arrayElements(signers, {
              min: 1,
              max: signers.length,
            }),
            safe,
          });
        if (
          !transaction.confirmations ||
          transaction.confirmations.length === 0
        ) {
          throw new Error('Transaction must have at least 1 confirmation');
        }
        const confirmation = faker.helpers.arrayElement(
          transaction.confirmations,
        );
        const proposal = proposeTransactionDtoBuilder()
          .with('to', transaction.to)
          .with('value', transaction.value)
          .with('data', transaction.data)
          .with('nonce', transaction.nonce.toString())
          .with('operation', transaction.operation)
          .with('safeTxGas', transaction.safeTxGas!.toString())
          .with('baseGas', transaction.baseGas!.toString())
          .with('gasPrice', transaction.gasPrice!)
          .with('gasToken', transaction.gasToken!)
          .with('refundReceiver', transaction.refundReceiver)
          .with('safeTxHash', transaction.safeTxHash)
          .with('sender', confirmation.owner)
          .with('signature', confirmation.signature)
          .build();
        safe.owners = [getAddress(faker.finance.ethereumAddress())];
        mockDelegatesRepository.getDelegates.mockResolvedValue(
          pageBuilder<Delegate>().with('results', []).build(),
        );

        await expect(
          target.verifyProposal({ chainId, safe, proposal }),
        ).rejects.toThrow(new BadGatewayException('Invalid signature'));

        expect(mockLoggingRepository.error).toHaveBeenCalledTimes(1);
        expect(mockLoggingRepository.error).toHaveBeenNthCalledWith(1, {
          message: 'Recovered address does not match signer',
          chainId,
          safeAddress: safe.address,
          safeVersion: safe.version,
          safeTxHash: transaction.safeTxHash,
          signer: proposal.sender,
          signature: proposal.signature,
          type: 'TRANSACTION_VALIDITY',
        });
      });
    });

    it('should block eth_sign', async () => {
      initTarget(false);

      const chainId = faker.string.numeric();
      const signers = Array.from(
        { length: faker.number.int({ min: 1, max: 5 }) },
        () => {
          const privateKey = generatePrivateKey();
          return privateKeyToAccount(privateKey);
        },
      );
      const safe = safeBuilder()
        .with(
          'owners',
          signers.map((s) => s.address),
        )
        .build();
      const transaction = await multisigTransactionBuilder()
        .with('safe', safe.address)
        .buildWithConfirmations({
          chainId,
          signers: faker.helpers.arrayElements(signers, {
            min: 1,
            max: signers.length,
          }),
          safe,
          signatureType: SignatureType.EthSign,
        });
      if (
        !transaction.confirmations ||
        transaction.confirmations.length === 0
      ) {
        throw new Error('Transaction must have at least 1 confirmation');
      }
      const confirmation = faker.helpers.arrayElement(
        transaction.confirmations,
      );
      const proposal = proposeTransactionDtoBuilder()
        .with('to', transaction.to)
        .with('value', transaction.value)
        .with('data', transaction.data)
        .with('nonce', transaction.nonce.toString())
        .with('operation', transaction.operation)
        .with('safeTxGas', transaction.safeTxGas!.toString())
        .with('baseGas', transaction.baseGas!.toString())
        .with('gasPrice', transaction.gasPrice!)
        .with('gasToken', transaction.gasToken!)
        .with('refundReceiver', transaction.refundReceiver)
        .with('safeTxHash', transaction.safeTxHash)
        .with('sender', confirmation.owner)
        .with('signature', confirmation.signature)
        .build();

      await expect(
        target.verifyProposal({ chainId, safe, proposal }),
      ).rejects.toThrow(new BadGatewayException('eth_sign is disabled'));

      expect(mockLoggingRepository.error).not.toHaveBeenCalled();
    });
  });

<<<<<<< HEAD
  describe('verifyConfirmation', () => {
    describe('safeTxHash verification', () => {
      it('should validate a valid safeTxHash', async () => {
        const chainId = faker.string.numeric();
        const signers = Array.from(
          { length: faker.number.int({ min: 1, max: 5 }) },
          () => {
            const privateKey = generatePrivateKey();
            return privateKeyToAccount(privateKey);
          },
        );
        const safe = safeBuilder()
          .with(
            'owners',
            signers.map((s) => s.address),
          )
          .build();
        const transaction = await multisigTransactionBuilder()
          .with('safe', safe.address)
          .with('isExecuted', false)
          .buildWithConfirmations({
            chainId,
            signers: faker.helpers.arrayElements(signers, {
              min: 1,
              max: signers.length,
            }),
            safe,
          });

        await expect(
          target.verifyConfirmation({
            chainId,
            safe,
            transaction,
            signature: transaction.confirmations![0].signature!,
          }),
        ).resolves.not.toThrow();
      });

      it('should throw if safeTxHash could not be calculated', async () => {
        const chainId = faker.string.numeric();
        const signers = Array.from(
          { length: faker.number.int({ min: 1, max: 5 }) },
          () => {
            const privateKey = generatePrivateKey();
            return privateKeyToAccount(privateKey);
          },
        );
        const safe = safeBuilder()
          .with(
            'owners',
            signers.map((s) => s.address),
          )
          .build();
        const transaction = await multisigTransactionBuilder()
          .with('safe', safe.address)
          .with('isExecuted', false)
          .buildWithConfirmations({
            chainId,
            signers: faker.helpers.arrayElements(signers, {
              min: 1,
              max: signers.length,
            }),
            safe,
          });
        // @ts-expect-error - data is hex
        transaction.data = faker.number.int();

        await expect(() => {
          return target.verifyConfirmation({
            chainId,
            safe,
            transaction,
            signature: transaction.confirmations![0].signature!,
          });
        }).rejects.toThrow(
          new UnprocessableEntityException('Could not calculate safeTxHash'),
        );

        expect(mockLoggingRepository.error).toHaveBeenCalledTimes(1);
        expect(mockLoggingRepository.error).toHaveBeenNthCalledWith(1, {
          message: 'Could not calculate safeTxHash',
          chainId,
          safeAddress: safe.address,
          safeVersion: safe.version,
          safeTxHash: transaction.safeTxHash,
          transaction: {
            to: transaction.to,
            value: transaction.value,
            data: transaction.data,
            operation: transaction.operation,
            safeTxGas: transaction.safeTxGas,
            baseGas: transaction.baseGas,
            gasPrice: transaction.gasPrice,
            gasToken: transaction.gasToken,
            refundReceiver: transaction.refundReceiver,
            nonce: transaction.nonce,
          },
          type: 'TRANSACTION_VALIDITY',
        });
      });

      it('should throw if safeTxHash is invalid', async () => {
        const chainId = faker.string.numeric();
        const signers = Array.from(
          { length: faker.number.int({ min: 1, max: 5 }) },
          () => {
            const privateKey = generatePrivateKey();
            return privateKeyToAccount(privateKey);
          },
        );
        const safe = safeBuilder()
          .with(
            'owners',
            signers.map((s) => s.address),
          )
          .build();
        const transaction = await multisigTransactionBuilder()
          .with('safe', safe.address)
          .with('isExecuted', false)
          .buildWithConfirmations({
            chainId,
            signers: faker.helpers.arrayElements(signers, {
              min: 1,
              max: signers.length,
            }),
            safe,
          });
        transaction.data = faker.string.hexadecimal({
          length: 64,
        }) as `0x${string}`;

        await expect(() => {
          return target.verifyConfirmation({
            chainId,
            safe,
            transaction,
            signature: transaction.confirmations![0].signature!,
          });
        }).rejects.toThrow(
          new UnprocessableEntityException('Invalid safeTxHash'),
        );

        expect(mockLoggingRepository.error).toHaveBeenCalledTimes(1);
        expect(mockLoggingRepository.error).toHaveBeenCalledWith({
          message: 'safeTxHash does not match',
          chainId,
          safeAddress: safe.address,
          safeVersion: safe.version,
          safeTxHash: transaction.safeTxHash,
          transaction: {
            to: transaction.to,
            value: transaction.value,
            data: transaction.data,
            operation: transaction.operation,
            safeTxGas: transaction.safeTxGas,
            baseGas: transaction.baseGas,
            gasPrice: transaction.gasPrice,
            gasToken: transaction.gasToken,
            refundReceiver: transaction.refundReceiver,
            nonce: transaction.nonce,
          },
          type: 'TRANSACTION_VALIDITY',
        });
      });
    });

    describe('signature verification', () => {
      it('should validate a signature', async () => {
        const chainId = faker.string.numeric();
        const signers = Array.from(
          { length: faker.number.int({ min: 1, max: 5 }) },
          () => {
            const privateKey = generatePrivateKey();
            return privateKeyToAccount(privateKey);
          },
        );
        const safe = safeBuilder()
          .with(
            'owners',
            signers.map((s) => s.address),
          )
          .build();
        const transaction = await multisigTransactionBuilder()
          .with('safe', safe.address)
          .with('isExecuted', false)
          .buildWithConfirmations({
            chainId,
            signers: faker.helpers.arrayElements(signers, {
              min: 1,
              max: signers.length,
            }),
            safe,
          });

        await expect(
          target.verifyConfirmation({
            chainId,
            safe,
            transaction,
            signature: transaction.confirmations![0].signature!,
          }),
        ).resolves.not.toThrow();
      });

      it.each([SignatureType.Eoa as const, SignatureType.EthSign as const])(
        'should throw if an an address cannot be recovered from an %s signature',
        async (signatureType) => {
          const chainId = faker.string.numeric();
          const signers = Array.from(
            { length: faker.number.int({ min: 1, max: 5 }) },
            () => {
              const privateKey = generatePrivateKey();
              return privateKeyToAccount(privateKey);
            },
          );
          const safe = safeBuilder()
            .with(
              'owners',
              signers.map((s) => s.address),
            )
            .build();
          const transaction = await multisigTransactionBuilder()
            .with('safe', safe.address)
            .with('isExecuted', false)
            .buildWithConfirmations({
              chainId,
              signers: faker.helpers.arrayElements(signers, {
                min: 1,
                max: signers.length,
              }),
              safe,
            });
          const v = faker.helpers.arrayElement(
            signatureType === SignatureType.Eoa ? [27, 28] : [31, 32],
          );
          transaction.confirmations![0].signature = `0x--------------------------------------------------------------------------------------------------------------------------------${v.toString(16)}`;

          await expect(
            target.verifyConfirmation({
              chainId,
              safe,
              transaction,
              signature: transaction.confirmations![0].signature,
            }),
          ).rejects.toThrow(
            new UnprocessableEntityException('Could not recover address'),
          );

          expect(mockLoggingRepository.error).toHaveBeenCalledTimes(1);
          expect(mockLoggingRepository.error).toHaveBeenNthCalledWith(1, {
            message: 'Could not recover address',
            chainId,
            safeAddress: safe.address,
            safeVersion: safe.version,
            safeTxHash: transaction.safeTxHash,
            signature: transaction.confirmations![0].signature,
            type: 'TRANSACTION_VALIDITY',
          });
        },
      );

      it('should throw if the signature is not from an owner', async () => {
        const chainId = faker.string.numeric();
        const privateKey = generatePrivateKey();
        const signer = privateKeyToAccount(privateKey);
        const safe = safeBuilder().with('owners', [signer.address]).build();
        const transaction = await multisigTransactionBuilder()
          .with('safe', safe.address)
          .with('isExecuted', false)
          .buildWithConfirmations({
            chainId,
            signers: [signer],
            safe,
          });
        safe.owners = [getAddress(faker.finance.ethereumAddress())];

        await expect(
          target.verifyConfirmation({
            chainId,
            safe,
            transaction,
            signature: transaction.confirmations![0].signature!,
          }),
        ).rejects.toThrow(
          new UnprocessableEntityException('Invalid signature'),
        );

        expect(mockLoggingRepository.error).toHaveBeenCalledTimes(1);
        expect(mockLoggingRepository.error).toHaveBeenNthCalledWith(1, {
          message: 'Recovered address does not match signer',
          chainId,
          safeAddress: safe.address,
          safeVersion: safe.version,
          safeTxHash: transaction.safeTxHash,
          signer: signer.address,
          signature: transaction.confirmations![0].signature!,
          type: 'TRANSACTION_VALIDITY',
        });
      });

      it('should block eth_sign', async () => {
        initTarget(false);

        const chainId = faker.string.numeric();
        const signers = Array.from(
          { length: faker.number.int({ min: 1, max: 5 }) },
          () => {
            const privateKey = generatePrivateKey();
            return privateKeyToAccount(privateKey);
          },
        );
        const safe = safeBuilder()
          .with(
            'owners',
            signers.map((s) => s.address),
          )
          .build();
        const transaction = await multisigTransactionBuilder()
          .with('safe', safe.address)
          .with('isExecuted', false)
          .buildWithConfirmations({
            chainId,
            signers: faker.helpers.arrayElements(signers, {
              min: 1,
              max: signers.length,
            }),
            safe,
            signatureType: SignatureType.EthSign,
          });

        await expect(
          target.verifyConfirmation({
            chainId,
            safe,
            transaction,
            signature: transaction.confirmations![0].signature!,
          }),
        ).rejects.toThrow(
          new UnprocessableEntityException('eth_sign is disabled'),
        );

        expect(mockLoggingRepository.error).not.toHaveBeenCalled();
      });
    });
  });
=======
  it.todo('verifyConfirmation');

  it.todo(
    'verifyConfirmation - should validate an approved hash or contract signature',
  );
>>>>>>> 2fba121b
});<|MERGE_RESOLUTION|>--- conflicted
+++ resolved
@@ -260,7 +260,10 @@
         ).resolves.not.toThrow();
       });
 
-      it('should validate an approved hash or contract signature', async () => {
+      it.each([
+        SignatureType.ApprovedHash as const,
+        SignatureType.ContractSignature as const,
+      ])('should validate a %s signature', async (signatureType) => {
         const chainId = faker.string.numeric();
         const privateKey = generatePrivateKey();
         const signer = privateKeyToAccount(privateKey);
@@ -273,11 +276,7 @@
             signers: [signer],
             safe,
           });
-        transaction.confirmations![0].signatureType =
-          faker.helpers.arrayElement([
-            SignatureType.ApprovedHash,
-            SignatureType.ContractSignature,
-          ]);
+        transaction.confirmations![0].signatureType = signatureType;
 
         await expect(
           target.verifyApiTransaction({ chainId, safe, transaction }),
@@ -826,7 +825,10 @@
         ).resolves.not.toThrow();
       });
 
-      it('should validate an approved hash or contract signature', async () => {
+      it.each([
+        SignatureType.ApprovedHash as const,
+        SignatureType.ContractSignature as const,
+      ])('should validate a %s signature', async (signatureType) => {
         const chainId = faker.string.numeric();
         const signers = Array.from(
           { length: faker.number.int({ min: 1, max: 5 }) },
@@ -849,11 +851,7 @@
             signers: faker.helpers.arrayElements(signers),
             safe,
           });
-        transaction.confirmations![0].signatureType =
-          faker.helpers.arrayElement([
-            SignatureType.ApprovedHash,
-            SignatureType.ContractSignature,
-          ]);
+        transaction.confirmations![0].signatureType = signatureType;
         if (
           !transaction.confirmations ||
           transaction.confirmations.length === 0
@@ -1411,7 +1409,6 @@
     });
   });
 
-<<<<<<< HEAD
   describe('verifyConfirmation', () => {
     describe('safeTxHash verification', () => {
       it('should validate a valid safeTxHash', async () => {
@@ -1606,6 +1603,34 @@
             }),
             safe,
           });
+
+        await expect(
+          target.verifyConfirmation({
+            chainId,
+            safe,
+            transaction,
+            signature: transaction.confirmations![0].signature!,
+          }),
+        ).resolves.not.toThrow();
+      });
+
+      it.each([
+        SignatureType.ApprovedHash as const,
+        SignatureType.ContractSignature as const,
+      ])('should validate a %s signature', async (signatureType) => {
+        const chainId = faker.string.numeric();
+        const privateKey = generatePrivateKey();
+        const signer = privateKeyToAccount(privateKey);
+        const safe = safeBuilder().with('owners', [signer.address]).build();
+        const transaction = await multisigTransactionBuilder()
+          .with('safe', safe.address)
+          .with('isExecuted', false)
+          .buildWithConfirmations({
+            chainId,
+            signers: [signer],
+            safe,
+          });
+        transaction.confirmations![0].signatureType = signatureType;
 
         await expect(
           target.verifyConfirmation({
@@ -1758,11 +1783,4 @@
       });
     });
   });
-=======
-  it.todo('verifyConfirmation');
-
-  it.todo(
-    'verifyConfirmation - should validate an approved hash or contract signature',
-  );
->>>>>>> 2fba121b
 });