--- conflicted
+++ resolved
@@ -1,9 +1,5 @@
 import { faker } from '@faker-js/faker';
-<<<<<<< HEAD
 import { HttpStatus } from '@nestjs/common';
-=======
-import { HttpStatus, UnprocessableEntityException } from '@nestjs/common';
->>>>>>> f9163cbe
 import { concat, getAddress } from 'viem';
 import { generatePrivateKey, privateKeyToAccount } from 'viem/accounts';
 import { SignatureType } from '@/domain/common/entities/signature-type.entity';
@@ -201,11 +197,7 @@
 
         expect(() => {
           return target.verifyApiTransaction({ chainId, safe, transaction });
-<<<<<<< HEAD
         }).toThrow(
-=======
-        }).rejects.toThrow(
->>>>>>> f9163cbe
           new HttpExceptionNoLog(
             'Could not calculate safeTxHash',
             HttpStatus.BAD_GATEWAY,
@@ -268,11 +260,7 @@
 
         expect(() => {
           return target.verifyApiTransaction({ chainId, safe, transaction });
-<<<<<<< HEAD
         }).toThrow(
-=======
-        }).rejects.toThrow(
->>>>>>> f9163cbe
           new HttpExceptionNoLog('Invalid safeTxHash', HttpStatus.BAD_GATEWAY),
         );
 
@@ -453,15 +441,9 @@
             safe,
           });
 
-<<<<<<< HEAD
         expect(() => {
           return target.verifyApiTransaction({ chainId, safe, transaction });
         }).toThrow(
-=======
-        await expect(
-          target.verifyApiTransaction({ chainId, safe, transaction }),
-        ).rejects.toThrow(
->>>>>>> f9163cbe
           new HttpExceptionNoLog(
             'Duplicate owners in confirmations',
             HttpStatus.BAD_GATEWAY,
@@ -504,15 +486,9 @@
         transaction.confirmations![1].signature =
           transaction.confirmations![0].signature;
 
-<<<<<<< HEAD
         expect(() => {
           return target.verifyApiTransaction({ chainId, safe, transaction });
         }).toThrow(
-=======
-        await expect(
-          target.verifyApiTransaction({ chainId, safe, transaction }),
-        ).rejects.toThrow(
->>>>>>> f9163cbe
           new HttpExceptionNoLog(
             'Duplicate signatures in confirmations',
             HttpStatus.BAD_GATEWAY,
@@ -548,21 +524,11 @@
               safe,
               signatureType,
             });
-<<<<<<< HEAD
           const v = transaction.confirmations![0].signature?.slice(-2);
           transaction.confirmations![0].signature = `0x--------------------------------------------------------------------------------------------------------------------------------${v}`;
           expect(() => {
             return target.verifyApiTransaction({ chainId, safe, transaction });
           }).toThrow(
-=======
-          const v = faker.helpers.arrayElement(
-            signatureType === SignatureType.Eoa ? [27, 28] : [31, 32],
-          );
-          transaction.confirmations![0].signature = `0x--------------------------------------------------------------------------------------------------------------------------------${v.toString(16)}`;
-          await expect(
-            target.verifyApiTransaction({ chainId, safe, transaction }),
-          ).rejects.toThrow(
->>>>>>> f9163cbe
             new HttpExceptionNoLog(
               'Could not recover address',
               HttpStatus.BAD_GATEWAY,
@@ -589,15 +555,9 @@
           faker.finance.ethereumAddress(),
         );
 
-<<<<<<< HEAD
         expect(() => {
           return target.verifyApiTransaction({ chainId, safe, transaction });
         }).toThrow(
-=======
-        await expect(
-          target.verifyApiTransaction({ chainId, safe, transaction }),
-        ).rejects.toThrow(
->>>>>>> f9163cbe
           new HttpExceptionNoLog('Invalid signature', HttpStatus.BAD_GATEWAY),
         );
 
@@ -630,15 +590,9 @@
           });
         safe.owners = [getAddress(faker.finance.ethereumAddress())];
 
-<<<<<<< HEAD
         expect(() => {
           return target.verifyApiTransaction({ chainId, safe, transaction });
         }).toThrow(
-=======
-        await expect(
-          target.verifyApiTransaction({ chainId, safe, transaction }),
-        ).rejects.toThrow(
->>>>>>> f9163cbe
           new HttpExceptionNoLog('Invalid signature', HttpStatus.BAD_GATEWAY),
         );
 
@@ -707,15 +661,9 @@
             safe,
           });
 
-<<<<<<< HEAD
         expect(() => {
           return target.verifyApiTransaction({ chainId, safe, transaction });
         }).toThrow(
-=======
-        await expect(
-          target.verifyApiTransaction({ chainId, safe, transaction }),
-        ).rejects.toThrow(
->>>>>>> f9163cbe
           new HttpExceptionNoLog(
             'Unauthorized address',
             HttpStatus.BAD_GATEWAY,
@@ -747,7 +695,6 @@
         const transaction = await multisigTransactionBuilder()
           .with('safe', safe.address)
           .with('nonce', safe.nonce)
-<<<<<<< HEAD
           .buildWithConfirmations({
             chainId,
             signers: faker.helpers.arrayElements(signers, {
@@ -795,8 +742,6 @@
         const transaction = await multisigTransactionBuilder()
           .with('safe', safe.address)
           .with('nonce', safe.nonce - 1)
-=======
->>>>>>> f9163cbe
           .buildWithConfirmations({
             chainId,
             signers: faker.helpers.arrayElements(signers, {
@@ -1095,8 +1040,6 @@
       });
 
       it('should throw if the nonce is below that of the Safe', async () => {
-<<<<<<< HEAD
-=======
         const chainId = faker.string.numeric();
         const signers = Array.from(
           { length: faker.number.int({ min: 1, max: 5 }) },
@@ -1114,76 +1057,6 @@
         const transaction = await multisigTransactionBuilder()
           .with('safe', safe.address)
           .with('nonce', safe.nonce - 1)
-          .buildWithConfirmations({
-            chainId,
-            signers: faker.helpers.arrayElements(signers, {
-              min: 1,
-              max: signers.length,
-            }),
-            safe,
-          });
-        if (
-          !transaction.confirmations ||
-          transaction.confirmations.length === 0
-        ) {
-          throw new Error('Transaction must have at least 1 confirmation');
-        }
-        const confirmation = faker.helpers.arrayElement(
-          transaction.confirmations,
-        );
-        const proposal = proposeTransactionDtoBuilder()
-          .with('to', transaction.to)
-          .with('value', transaction.value)
-          .with('data', transaction.data)
-          .with('nonce', transaction.nonce.toString())
-          .with('operation', transaction.operation)
-          .with('safeTxGas', transaction.safeTxGas!.toString())
-          .with('baseGas', transaction.baseGas!.toString())
-          .with('gasPrice', transaction.gasPrice!)
-          .with('gasToken', transaction.gasToken!)
-          .with('refundReceiver', transaction.refundReceiver)
-          .with('safeTxHash', transaction.safeTxHash)
-          .with('sender', confirmation.owner)
-          .with('signature', confirmation.signature)
-          .build();
-
-        await expect(
-          target.verifyProposal({ chainId, safe, proposal }),
-        ).rejects.toThrow(
-          new HttpExceptionNoLog(
-            'Invalid nonce',
-            HttpStatus.UNPROCESSABLE_ENTITY,
-          ),
-        );
-      });
-
-      it.each([
-        SignatureType.ApprovedHash as const,
-        SignatureType.ContractSignature as const,
-      ])('should not allow a %s signature', async (signatureType) => {
->>>>>>> f9163cbe
-        const chainId = faker.string.numeric();
-        const signers = Array.from(
-          { length: faker.number.int({ min: 1, max: 5 }) },
-          () => {
-            const privateKey = generatePrivateKey();
-            return privateKeyToAccount(privateKey);
-          },
-        );
-        const safe = safeBuilder()
-          .with(
-            'owners',
-            signers.map((s) => s.address),
-          )
-          .build();
-        const transaction = await multisigTransactionBuilder()
-          .with('safe', safe.address)
-<<<<<<< HEAD
-          .with('nonce', safe.nonce - 1)
-=======
-          .with('nonce', safe.nonce)
-          .with('isExecuted', false)
->>>>>>> f9163cbe
           .buildWithConfirmations({
             chainId,
             signers: faker.helpers.arrayElements(signers, {
@@ -1402,27 +1275,7 @@
 
         await expect(
           target.verifyProposal({ chainId, safe, proposal }),
-<<<<<<< HEAD
         ).rejects.toThrow(new Error('Invalid signature length'));
-=======
-        ).rejects.toThrow(
-          new HttpExceptionNoLog(
-            'Could not recover address',
-            HttpStatus.UNPROCESSABLE_ENTITY,
-          ),
-        );
-
-        expect(mockLoggingRepository.error).toHaveBeenCalledTimes(1);
-        expect(mockLoggingRepository.error).toHaveBeenNthCalledWith(1, {
-          message: 'Could not recover address',
-          chainId,
-          safeAddress: safe.address,
-          safeVersion: safe.version,
-          safeTxHash: transaction.safeTxHash,
-          signature: confirmation.signature,
-          type: 'TRANSACTION_VALIDITY',
-        });
->>>>>>> f9163cbe
       });
 
       it.each(Object.values(SignatureType))(
@@ -2009,14 +1862,14 @@
             safe,
           });
 
-        await expect(
-          target.verifyConfirmation({
+        expect(() => {
+          return target.verifyConfirmation({
             chainId,
             safe,
             transaction,
             signature: transaction.confirmations![0].signature!,
-          }),
-        ).rejects.toThrow(
+          });
+        }).toThrow(
           new HttpExceptionNoLog(
             'Invalid nonce',
             HttpStatus.UNPROCESSABLE_ENTITY,
@@ -2052,14 +1905,14 @@
             safe,
           });
 
-        await expect(
-          target.verifyConfirmation({
+        expect(() => {
+          return target.verifyConfirmation({
             chainId,
             safe,
             transaction,
             signature: transaction.confirmations![0].signature!,
-          }),
-        ).rejects.toThrow(
+          });
+        }).toThrow(
           new HttpExceptionNoLog(
             'Invalid nonce',
             HttpStatus.UNPROCESSABLE_ENTITY,
@@ -2104,11 +1957,7 @@
             transaction,
             signature: transaction.confirmations![0].signature!,
           });
-<<<<<<< HEAD
         }).toThrow(
-=======
-        }).rejects.toThrow(
->>>>>>> f9163cbe
           new HttpExceptionNoLog(
             'Could not calculate safeTxHash',
             HttpStatus.UNPROCESSABLE_ENTITY,
@@ -2176,11 +2025,7 @@
             transaction,
             signature: transaction.confirmations![0].signature!,
           });
-<<<<<<< HEAD
         }).toThrow(
-=======
-        }).rejects.toThrow(
->>>>>>> f9163cbe
           new HttpExceptionNoLog(
             'Invalid safeTxHash',
             HttpStatus.UNPROCESSABLE_ENTITY,
@@ -2250,9 +2095,6 @@
         }).not.toThrow();
       });
 
-<<<<<<< HEAD
-      it('should not validate historical transactions', async () => {
-=======
       it('should throw for historical transactions', async () => {
         const chainId = faker.string.numeric();
         const signers = Array.from(
@@ -2281,14 +2123,14 @@
             safe,
           });
 
-        await expect(
-          target.verifyConfirmation({
+        expect(() => {
+          return target.verifyConfirmation({
             chainId,
             safe,
             transaction,
             signature: transaction.confirmations![0].signature!,
-          }),
-        ).rejects.toThrow(
+          });
+        }).toThrow(
           new HttpExceptionNoLog(
             'Invalid nonce',
             HttpStatus.UNPROCESSABLE_ENTITY,
@@ -2315,57 +2157,6 @@
           .with('safe', safe.address)
           .with('nonce', safe.nonce - 1)
           .with('isExecuted', false)
-          .buildWithConfirmations({
-            chainId,
-            signers: faker.helpers.arrayElements(signers, {
-              min: 1,
-              max: signers.length,
-            }),
-            safe,
-          });
-
-        await expect(
-          target.verifyConfirmation({
-            chainId,
-            safe,
-            transaction,
-            signature: transaction.confirmations![0].signature!,
-          }),
-        ).rejects.toThrow(
-          new HttpExceptionNoLog(
-            'Invalid nonce',
-            HttpStatus.UNPROCESSABLE_ENTITY,
-          ),
-        );
-      });
-
-      it.each([
-        SignatureType.ApprovedHash as const,
-        SignatureType.ContractSignature as const,
-      ])('should validate a %s signature', async (signatureType) => {
->>>>>>> f9163cbe
-        const chainId = faker.string.numeric();
-        const signers = Array.from(
-          { length: faker.number.int({ min: 1, max: 5 }) },
-          () => {
-            const privateKey = generatePrivateKey();
-            return privateKeyToAccount(privateKey);
-          },
-        );
-        const safe = safeBuilder()
-          .with(
-            'owners',
-            signers.map((s) => s.address),
-          )
-          .build();
-        const transaction = await multisigTransactionBuilder()
-          .with('safe', safe.address)
-          .with('nonce', safe.nonce)
-<<<<<<< HEAD
-          .with('isExecuted', true)
-=======
-          .with('isExecuted', false)
->>>>>>> f9163cbe
           .buildWithConfirmations({
             chainId,
             signers: faker.helpers.arrayElements(signers, {
@@ -2471,15 +2262,9 @@
               chainId,
               safe,
               transaction,
-<<<<<<< HEAD
               signature: transaction.confirmations![0].signature!,
             });
           }).toThrow(
-=======
-              signature: transaction.confirmations![0].signature,
-            }),
-          ).rejects.toThrow(
->>>>>>> f9163cbe
             new HttpExceptionNoLog(
               'Could not recover address',
               HttpStatus.UNPROCESSABLE_ENTITY,
@@ -2510,13 +2295,8 @@
             safe,
             transaction,
             signature: transaction.confirmations![0].signature!,
-<<<<<<< HEAD
           });
         }).toThrow(
-=======
-          }),
-        ).rejects.toThrow(
->>>>>>> f9163cbe
           new HttpExceptionNoLog(
             'Invalid signature',
             HttpStatus.UNPROCESSABLE_ENTITY,
@@ -2573,13 +2353,8 @@
             safe,
             transaction,
             signature: transaction.confirmations![0].signature!,
-<<<<<<< HEAD
           });
         }).toThrow(
-=======
-          }),
-        ).rejects.toThrow(
->>>>>>> f9163cbe
           new HttpExceptionNoLog(
             'eth_sign is disabled',
             HttpStatus.UNPROCESSABLE_ENTITY,
