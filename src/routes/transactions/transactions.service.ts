--- conflicted
+++ resolved
@@ -6,11 +6,8 @@
   cursorUrlFromLimitAndOffset,
   PaginationData,
 } from '../common/pagination/pagination.data';
-<<<<<<< HEAD
 import { IncomingTransfer } from './entities/incoming-transfer.entity';
-=======
 import { ModuleTransaction } from './entities/module-transaction.entity';
->>>>>>> dbe756d7
 import { MultisigTransaction } from './entities/multisig-transaction.entity';
 import { ModuleTransactionMapper } from './mappers/module-transactions/module-transaction.mapper';
 import { MultisigTransactionMapper } from './mappers/multisig-transactions/multisig-transaction.mapper';
@@ -21,11 +18,8 @@
   constructor(
     @Inject(ISafeRepository) private readonly safeRepository: SafeRepository,
     private readonly multisigTransactionMapper: MultisigTransactionMapper,
-<<<<<<< HEAD
     private readonly incomingTransferMapper: IncomingTransferMapper,
-=======
     private readonly moduleTransactionMapper: ModuleTransactionMapper,
->>>>>>> dbe756d7
   ) {}
 
   async getMultisigTransactions(
@@ -83,7 +77,55 @@
     };
   }
 
-<<<<<<< HEAD
+  async getModuleTransactions(
+    chainId: string,
+    routeUrl: Readonly<URL>,
+    safeAddress: string,
+    to?: string,
+    module?: string,
+    paginationData?: PaginationData,
+  ): Promise<Page<ModuleTransaction>> {
+    const domainTransactions = await this.safeRepository.getModuleTransactions(
+      chainId,
+      safeAddress,
+      to,
+      module,
+      paginationData?.limit,
+      paginationData?.offset,
+    );
+
+    const safeInfo = await this.safeRepository.getSafe(chainId, safeAddress);
+
+    const results = await Promise.all(
+      domainTransactions.results.map(
+        async (domainTransaction) =>
+          new ModuleTransaction(
+            await this.moduleTransactionMapper.mapTransaction(
+              chainId,
+              domainTransaction,
+              safeInfo,
+            ),
+          ),
+      ),
+    );
+    const nextURL = cursorUrlFromLimitAndOffset(
+      routeUrl,
+      domainTransactions.next,
+    );
+    const previousURL = cursorUrlFromLimitAndOffset(
+      routeUrl,
+      domainTransactions.previous,
+    );
+
+    const result = <Page<ModuleTransaction>>{
+      next: nextURL?.toString() ?? null,
+      previous: previousURL?.toString() ?? null,
+      results,
+    };
+
+    return result;
+  }
+
   async getIncomingTransfers(
     chainId: string,
     routeUrl: Readonly<URL>,
@@ -103,27 +145,11 @@
       to,
       value,
       tokenAddress,
-=======
-  async getModuleTransactions(
-    chainId: string,
-    routeUrl: Readonly<URL>,
-    safeAddress: string,
-    to?: string,
-    module?: string,
-    paginationData?: PaginationData,
-  ): Promise<Page<ModuleTransaction>> {
-    const domainTransactions = await this.safeRepository.getModuleTransactions(
-      chainId,
-      safeAddress,
-      to,
-      module,
->>>>>>> dbe756d7
       paginationData?.limit,
       paginationData?.offset,
     );
 
     const safeInfo = await this.safeRepository.getSafe(chainId, safeAddress);
-<<<<<<< HEAD
     const results = await Promise.all(
       transfers.results.map(
         async (transfer) =>
@@ -131,22 +157,11 @@
             await this.incomingTransferMapper.mapTransfer(
               chainId,
               transfer,
-=======
-
-    const results = await Promise.all(
-      domainTransactions.results.map(
-        async (domainTransaction) =>
-          new ModuleTransaction(
-            await this.moduleTransactionMapper.mapTransaction(
-              chainId,
-              domainTransaction,
->>>>>>> dbe756d7
               safeInfo,
             ),
           ),
       ),
     );
-<<<<<<< HEAD
 
     const nextURL = cursorUrlFromLimitAndOffset(routeUrl, transfers.next);
     const previousURL = cursorUrlFromLimitAndOffset(
@@ -155,26 +170,9 @@
     );
 
     return {
-=======
-    const nextURL = cursorUrlFromLimitAndOffset(
-      routeUrl,
-      domainTransactions.next,
-    );
-    const previousURL = cursorUrlFromLimitAndOffset(
-      routeUrl,
-      domainTransactions.previous,
-    );
-
-    const result = <Page<ModuleTransaction>>{
->>>>>>> dbe756d7
       next: nextURL?.toString() ?? null,
       previous: previousURL?.toString() ?? null,
       results,
     };
-<<<<<<< HEAD
-=======
-
-    return result;
->>>>>>> dbe756d7
   }
 }