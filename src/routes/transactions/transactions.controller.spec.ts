import { faker } from '@faker-js/faker';
import { INestApplication } from '@nestjs/common';
import { Test, TestingModule } from '@nestjs/testing';
import { readFileSync } from 'fs';
import * as request from 'supertest';
import {
  fakeConfigurationService,
  TestConfigurationModule,
} from '../../config/__tests__/test.configuration.module';
import {
  fakeCacheService,
  TestCacheModule,
} from '../../datasources/cache/__tests__/test.cache.module';
import {
  mockNetworkService,
  TestNetworkModule,
} from '../../datasources/network/__tests__/test.network.module';
import { DomainModule } from '../../domain.module';
import { ChainBuilder } from '../../domain/chains/entities/__tests__/chain.factory';
import moduleTransactionFactory from '../../domain/safe/entities/__tests__/module-transaction.factory';
import safeFactory from '../../domain/safe/entities/__tests__/safe.factory';
import { DataSourceErrorFilter } from '../common/filters/data-source-error.filter';
import { TransactionsModule } from './transactions.module';

describe('Transactions Controller (Unit)', () => {
  let app: INestApplication;
  let safeConfigApiUrl: string;

  beforeAll(async () => {
    safeConfigApiUrl = faker.internet.url();
    fakeConfigurationService.set('safeConfig.baseUri', safeConfigApiUrl);
    fakeConfigurationService.set('exchange.baseUri', faker.internet.url());
    fakeConfigurationService.set('exchange.apiKey', faker.datatype.uuid());
  });

  beforeEach(async () => {
    jest.clearAllMocks();
    fakeCacheService.clear();

    const moduleFixture: TestingModule = await Test.createTestingModule({
      imports: [
        // feature
        TransactionsModule,
        // common
        DomainModule,
        TestCacheModule,
        TestConfigurationModule,
        TestNetworkModule,
      ],
    }).compile();

    app = moduleFixture.createNestApplication();
    app.useGlobalFilters(new DataSourceErrorFilter());

    await app.init();
  });

  afterAll(async () => {
    await app.close();
  });

  describe('GET multisig transactions by Safe', () => {
    it('Failure: Config API fails', async () => {
      const chainId = faker.random.numeric();
      const safeAddress = faker.finance.ethereumAddress();
      mockNetworkService.get.mockRejectedValueOnce({
        status: 500,
      });

      await request(app.getHttpServer())
        .get(`/chains/${chainId}/safes/${safeAddress}/multisig-transactions`)
        .expect(500)
        .expect({
          message: 'An error occurred',
          code: 500,
        });

      expect(mockNetworkService.get).toBeCalledTimes(1);
      expect(mockNetworkService.get).toBeCalledWith(
        `${safeConfigApiUrl}/api/v1/chains/${chainId}`,
        undefined,
      );
    });

    it('Failure: Transaction API fails', async () => {
      const chainId = faker.random.numeric();
      const safeAddress = faker.finance.ethereumAddress();
      const chainResponse = new ChainBuilder().withChainId(chainId).build();
      mockNetworkService.get.mockResolvedValueOnce({ data: chainResponse });
      mockNetworkService.get.mockRejectedValueOnce({
        status: 500,
      });

      await request(app.getHttpServer())
        .get(`/chains/${chainId}/safes/${safeAddress}/multisig-transactions`)
        .expect(500)
        .expect({
          message: 'An error occurred',
          code: 500,
        });

      expect(mockNetworkService.get).toBeCalledTimes(2);
      expect(mockNetworkService.get).toBeCalledWith(
        `${safeConfigApiUrl}/api/v1/chains/${chainId}`,
        undefined,
      );
      expect(mockNetworkService.get).toBeCalledWith(
        `${chainResponse.transactionService}/api/v1/safes/${safeAddress}/multisig-transactions/`,
        expect.objectContaining({
          params: expect.objectContaining({
            ordering: '-modified',
            safe: safeAddress,
            trusted: true,
          }),
        }),
      );
    });

    it('Failure: data validation fails', async () => {
      const chainId = faker.random.numeric();
      const safeAddress = faker.finance.ethereumAddress();
      const chainResponse = new ChainBuilder().withChainId(chainId).build();
      mockNetworkService.get.mockResolvedValueOnce({ data: chainResponse });
      mockNetworkService.get.mockResolvedValueOnce({
        data: { results: ['invalidData'] },
      });

      await request(app.getHttpServer())
        .get(`/chains/${chainId}/safes/${safeAddress}/multisig-transactions`)
        .expect(500)
        .expect({
          message: 'Validation failed',
          code: 42,
          arguments: [],
        });
    });

    it('Should get a ERC20 transfer mapped to the expected format', async () => {
      const chainId = faker.random.numeric();
      const safeAddress = faker.finance.ethereumAddress();
      const chain = new ChainBuilder().withChainId(chainId).build();
      mockNetworkService.get.mockImplementation((url) => {
        const getChainUrl = `${safeConfigApiUrl}/api/v1/chains/${chainId}`;
        const getMultisigTransactionsUrl = `${chain.transactionService}/api/v1/safes/${safeAddress}/multisig-transactions/`;
        const getSafeUrl = `${chain.transactionService}/api/v1/safes/${safeAddress}`;
        const getContractUrlPattern = `${chain.transactionService}/api/v1/contracts/`;
        const getTokenUrlPattern = `${chain.transactionService}/api/v1/tokens/`;
        if (url === getChainUrl) {
          return Promise.resolve({ data: chain });
        }
        if (url === getMultisigTransactionsUrl) {
          return Promise.resolve({
            data: getJsonResource(
              'multisig-transactions/erc20/transfer-source-data.json',
            ),
          });
        }
        if (url === getSafeUrl) {
          return Promise.resolve({
            data: getJsonResource(
              'multisig-transactions/erc20/safe-source-data.json',
            ),
          });
        }
        if (url.includes(getContractUrlPattern)) {
          return Promise.reject({
            detail: 'Not found',
          });
        }
        if (url.includes(getTokenUrlPattern)) {
          return Promise.resolve({
            data: getJsonResource(
              'multisig-transactions/erc20/token-source-data.json',
            ),
          });
        }
        return Promise.reject(new Error(`Could not match ${url}`));
      });

      await request(app.getHttpServer())
        .get(`/chains/${chainId}/safes/${safeAddress}/multisig-transactions`)
        .expect(200)
        .then(({ body }) => {
          expect(body).toEqual(
            getJsonResource(
              'multisig-transactions/erc20/expected-response.json',
            ),
          );
        });
    });

    it('Should get a ERC721 transfer mapped to the expected format', async () => {
      const chainId = faker.random.numeric();
      const safeAddress = faker.finance.ethereumAddress();
      const chainResponse = new ChainBuilder().withChainId(chainId).build();
      mockNetworkService.get.mockImplementation((url) => {
        const getChainUrl = `${safeConfigApiUrl}/api/v1/chains/${chainId}`;
        const getMultisigTransactionsUrl = `${chainResponse.transactionService}/api/v1/safes/${safeAddress}/multisig-transactions/`;
        const getSafeUrl = `${chainResponse.transactionService}/api/v1/safes/${safeAddress}`;
        const getContractUrlPattern = `${chainResponse.transactionService}/api/v1/contracts/`;
        const getTokenUrlPattern = `${chainResponse.transactionService}/api/v1/tokens/`;
        if (url === getChainUrl) {
          return Promise.resolve({ data: chainResponse });
        }
        if (url === getMultisigTransactionsUrl) {
          return Promise.resolve({
            data: getJsonResource(
              'multisig-transactions/erc721/transfer-source-data.json',
            ),
          });
        }
        if (url === getSafeUrl) {
          return Promise.resolve({
            data: getJsonResource(
              'multisig-transactions/erc721/safe-source-data.json',
            ),
          });
        }
        if (url.includes(getContractUrlPattern)) {
          return Promise.reject({
            detail: 'Not found',
          });
        }
        if (url.includes(getTokenUrlPattern)) {
          return Promise.resolve({
            data: getJsonResource(
              'multisig-transactions/erc721/token-source-data.json',
            ),
          });
        }
        return Promise.reject(new Error(`Could not match ${url}`));
      });

      await request(app.getHttpServer())
        .get(`/chains/${chainId}/safes/${safeAddress}/multisig-transactions`)
        .expect(200)
        .then(({ body }) => {
          expect(body).toEqual(
            getJsonResource(
              'multisig-transactions/erc721/expected-response.json',
            ),
          );
        });
    });

    it('Should get a Custom transaction mapped to the expected format', async () => {
      const chainId = faker.random.numeric();
      const safeAddress = faker.finance.ethereumAddress();
      const chainResponse = new ChainBuilder().withChainId(chainId).build();
      mockNetworkService.get.mockImplementation((url) => {
        const getChainUrl = `${safeConfigApiUrl}/api/v1/chains/${chainId}`;
        const getMultisigTransactionsUrl = `${chainResponse.transactionService}/api/v1/safes/${safeAddress}/multisig-transactions/`;
        const getSafeUrl = `${chainResponse.transactionService}/api/v1/safes/${safeAddress}`;
        const getContractUrlPattern = `${chainResponse.transactionService}/api/v1/contracts/`;
        if (url === getChainUrl) {
          return Promise.resolve({ data: chainResponse });
        }
        if (url === getMultisigTransactionsUrl) {
          return Promise.resolve({
            data: getJsonResource(
              'multisig-transactions/custom/custom-transaction-source-data.json',
            ),
          });
        }
        if (url === getSafeUrl) {
          return Promise.resolve({
            data: getJsonResource(
              'multisig-transactions/custom/safe-source-data.json',
            ),
          });
        }
        if (url.includes(getContractUrlPattern)) {
          return Promise.resolve({
            data: getJsonResource(
              'multisig-transactions/custom/contract-source-data.json',
            ),
          });
        }
        return Promise.reject(new Error(`Could not match ${url}`));
      });

      await request(app.getHttpServer())
        .get(`/chains/${chainId}/safes/${safeAddress}/multisig-transactions`)
        .expect(200)
        .then(({ body }) => {
          expect(body).toEqual(
            getJsonResource(
              'multisig-transactions/custom/expected-response.json',
            ),
          );
        });
    });
  });

<<<<<<< HEAD
  describe('GET incoming transfers', () => {
=======
  describe('GET module transactions by Safe', () => {
>>>>>>> dbe756d7
    it('Failure: Config API fails', async () => {
      const chainId = faker.random.numeric();
      const safeAddress = faker.finance.ethereumAddress();
      mockNetworkService.get.mockRejectedValueOnce({
        status: 500,
      });

      await request(app.getHttpServer())
<<<<<<< HEAD
        .get(`/chains/${chainId}/safes/${safeAddress}/incoming-transfers`)
=======
        .get(`/chains/${chainId}/safes/${safeAddress}/module-transactions`)
>>>>>>> dbe756d7
        .expect(500)
        .expect({
          message: 'An error occurred',
          code: 500,
        });

      expect(mockNetworkService.get).toBeCalledTimes(1);
      expect(mockNetworkService.get).toBeCalledWith(
        `${safeConfigApiUrl}/api/v1/chains/${chainId}`,
        undefined,
      );
    });

    it('Failure: Transaction API fails', async () => {
      const chainId = faker.random.numeric();
      const safeAddress = faker.finance.ethereumAddress();
      const chainResponse = new ChainBuilder().withChainId(chainId).build();
<<<<<<< HEAD
      const limit = faker.datatype.number({ min: 0, max: 100 });
      const offset = faker.datatype.number({ min: 0, max: 100 });
=======
>>>>>>> dbe756d7
      mockNetworkService.get.mockResolvedValueOnce({ data: chainResponse });
      mockNetworkService.get.mockRejectedValueOnce({
        status: 500,
      });

      await request(app.getHttpServer())
<<<<<<< HEAD
        .get(
          `/chains/${chainId}/safes/${safeAddress}/incoming-transfers/?cursor=limit%3D${limit}%26offset%3D${offset}`,
        )
=======
        .get(`/chains/${chainId}/safes/${safeAddress}/module-transactions`)
>>>>>>> dbe756d7
        .expect(500)
        .expect({
          message: 'An error occurred',
          code: 500,
        });

      expect(mockNetworkService.get).toBeCalledTimes(2);
      expect(mockNetworkService.get).toBeCalledWith(
        `${safeConfigApiUrl}/api/v1/chains/${chainId}`,
        undefined,
      );
<<<<<<< HEAD
      expect(mockNetworkService.get).toBeCalledWith(
        `${chainResponse.transactionService}/api/v1/safes/${safeAddress}/incoming-transfers/`,
        expect.objectContaining({
          params: expect.objectContaining({ offset, limit }),
        }),
      );
    });

    it('Failure: data validation fails', async () => {
=======
    });

    it('Get module transaction should return 404', async () => {
>>>>>>> dbe756d7
      const chainId = faker.random.numeric();
      const safeAddress = faker.finance.ethereumAddress();
      const chainResponse = new ChainBuilder().withChainId(chainId).build();
      mockNetworkService.get.mockResolvedValueOnce({ data: chainResponse });
<<<<<<< HEAD
      mockNetworkService.get.mockResolvedValueOnce({
        data: { results: ['invalidData'] },
      });

      await request(app.getHttpServer())
        .get(`/chains/${chainId}/safes/${safeAddress}/incoming-transfers`)
        .expect(500)
        .expect({
          message: 'Validation failed',
          code: 42,
          arguments: [],
        });
    });

    it('Should get a ERC20 incoming transfer mapped to the expected format', async () => {
      const chainId = faker.random.numeric();
      const safeAddress = faker.finance.ethereumAddress();
      const chain = new ChainBuilder().withChainId(chainId).build();
      mockNetworkService.get.mockImplementation((url) => {
        const getChainUrl = `${safeConfigApiUrl}/api/v1/chains/${chainId}`;
        const getIncomingTransfersUrl = `${chain.transactionService}/api/v1/safes/${safeAddress}/incoming-transfers/`;
        const getSafeUrl = `${chain.transactionService}/api/v1/safes/${safeAddress}`;
        const getContractUrlPattern = `${chain.transactionService}/api/v1/contracts/`;
        const getTokenUrlPattern = `${chain.transactionService}/api/v1/tokens/`;
        if (url === getChainUrl) {
          return Promise.resolve({ data: chain });
        }
        if (url === getIncomingTransfersUrl) {
          return Promise.resolve({
            data: getJsonResource(
              'incoming-transfers/erc20/transfer-source-data.json',
            ),
          });
        }
        if (url === getSafeUrl) {
          return Promise.resolve({
            data: getJsonResource(
              'incoming-transfers/erc20/safe-source-data.json',
            ),
          });
        }
        if (url.includes(getContractUrlPattern)) {
          return Promise.reject({
            detail: 'Not found',
          });
        }
        if (url.includes(getTokenUrlPattern)) {
          return Promise.resolve({
            data: getJsonResource(
              'incoming-transfers/erc20/token-source-data.json',
            ),
          });
        }
        return Promise.reject(new Error(`Could not match ${url}`));
      });

      await request(app.getHttpServer())
        .get(`/chains/${chainId}/safes/${safeAddress}/incoming-transfers/`)
        .expect(200)
        .then(({ body }) => {
          expect(body).toEqual(
            getJsonResource('incoming-transfers/erc20/expected-response.json'),
          );
        });
    });

    it('Should get a ERC721 incoming transfer mapped to the expected format', async () => {
      const chainId = faker.random.numeric();
      const safeAddress = faker.finance.ethereumAddress();
      const chain = new ChainBuilder().withChainId(chainId).build();
      mockNetworkService.get.mockImplementation((url) => {
        const getChainUrl = `${safeConfigApiUrl}/api/v1/chains/${chainId}`;
        const getIncomingTransfersUrl = `${chain.transactionService}/api/v1/safes/${safeAddress}/incoming-transfers/`;
        const getSafeUrl = `${chain.transactionService}/api/v1/safes/${safeAddress}`;
        const getContractUrlPattern = `${chain.transactionService}/api/v1/contracts/`;
        const getTokenUrlPattern = `${chain.transactionService}/api/v1/tokens/`;
        if (url === getChainUrl) {
          return Promise.resolve({ data: chain });
        }
        if (url === getIncomingTransfersUrl) {
          return Promise.resolve({
            data: getJsonResource(
              'incoming-transfers/erc721/transfer-source-data.json',
            ),
          });
        }
        if (url === getSafeUrl) {
          return Promise.resolve({
            data: getJsonResource(
              'incoming-transfers/erc721/safe-source-data.json',
            ),
          });
        }
        if (url.includes(getContractUrlPattern)) {
          return Promise.reject({
            detail: 'Not found',
          });
        }
        if (url.includes(getTokenUrlPattern)) {
          return Promise.resolve({
            data: getJsonResource(
              'incoming-transfers/erc721/token-source-data.json',
            ),
          });
        }
        return Promise.reject(new Error(`Could not match ${url}`));
      });

      await request(app.getHttpServer())
        .get(`/chains/${chainId}/safes/${safeAddress}/incoming-transfers/`)
        .expect(200)
        .then(({ body }) => {
          expect(body).toEqual(
            getJsonResource('incoming-transfers/erc721/expected-response.json'),
          );
        });
    });

    it('Should get a native coin incoming transfer mapped to the expected format', async () => {
      const chainId = faker.random.numeric();
      const safeAddress = faker.finance.ethereumAddress();
      const chain = new ChainBuilder().withChainId(chainId).build();
      mockNetworkService.get.mockImplementation((url) => {
        const getChainUrl = `${safeConfigApiUrl}/api/v1/chains/${chainId}`;
        const getIncomingTransfersUrl = `${chain.transactionService}/api/v1/safes/${safeAddress}/incoming-transfers/`;
        const getSafeUrl = `${chain.transactionService}/api/v1/safes/${safeAddress}`;
        const getContractUrlPattern = `${chain.transactionService}/api/v1/contracts/`;
        if (url === getChainUrl) {
          return Promise.resolve({ data: chain });
        }
        if (url === getIncomingTransfersUrl) {
          return Promise.resolve({
            data: getJsonResource(
              'incoming-transfers/native-coin/transfer-source-data.json',
            ),
          });
        }
        if (url === getSafeUrl) {
          return Promise.resolve({
            data: getJsonResource(
              'incoming-transfers/native-coin/safe-source-data.json',
            ),
          });
        }
        if (url.includes(getContractUrlPattern)) {
          return Promise.reject({
            detail: 'Not found',
          });
        }
        return Promise.reject(new Error(`Could not match ${url}`));
      });

      await request(app.getHttpServer())
        .get(`/chains/${chainId}/safes/${safeAddress}/incoming-transfers/`)
        .expect(200)
        .then(({ body }) => {
          expect(body).toEqual(
            getJsonResource(
              'incoming-transfers/native-coin/expected-response.json',
            ),
          );
        });
=======
      mockNetworkService.get.mockResolvedValueOnce({ data: { results: [] } });
      mockNetworkService.get.mockRejectedValueOnce({
        status: 404,
      });

      await request(app.getHttpServer())
        .get(`/chains/${chainId}/safes/${safeAddress}/module-transactions`)
        .expect(404)
        .expect({
          message: 'An error occurred',
          code: 404,
        });

      expect(mockNetworkService.get).toBeCalledTimes(3);
      expect(mockNetworkService.get).toBeCalledWith(
        `${safeConfigApiUrl}/api/v1/chains/${chainId}`,
        undefined,
      );
    });

    it('Get module transaction successfully', async () => {
      const chainId = faker.random.numeric();
      const safeAddress = faker.finance.ethereumAddress();
      const chainResponse = new ChainBuilder().withChainId(chainId).build();
      const moduleTransaction = {
        count: 2,
        next: null,
        previous: null,
        results: [moduleTransactionFactory(), moduleTransactionFactory()],
      };

      const safe = safeFactory();
      mockNetworkService.get.mockResolvedValueOnce({ data: chainResponse });
      mockNetworkService.get.mockResolvedValueOnce({ data: moduleTransaction });
      mockNetworkService.get.mockResolvedValueOnce({ data: safe });

      await request(app.getHttpServer())
        .get(`/chains/${chainId}/safes/${safeAddress}/module-transactions`)
        .expect(200);
>>>>>>> dbe756d7
    });
  });
});

const getJsonResource = (relativePath: string) => {
  const basePath = 'src/routes/transactions/__tests__/resources';
  return JSON.parse(readFileSync(`${basePath}/${relativePath}`, 'utf8'));
};<|MERGE_RESOLUTION|>--- conflicted
+++ resolved
@@ -292,11 +292,7 @@
     });
   });
 
-<<<<<<< HEAD
-  describe('GET incoming transfers', () => {
-=======
   describe('GET module transactions by Safe', () => {
->>>>>>> dbe756d7
     it('Failure: Config API fails', async () => {
       const chainId = faker.random.numeric();
       const safeAddress = faker.finance.ethereumAddress();
@@ -305,11 +301,7 @@
       });
 
       await request(app.getHttpServer())
-<<<<<<< HEAD
-        .get(`/chains/${chainId}/safes/${safeAddress}/incoming-transfers`)
-=======
         .get(`/chains/${chainId}/safes/${safeAddress}/module-transactions`)
->>>>>>> dbe756d7
         .expect(500)
         .expect({
           message: 'An error occurred',
@@ -327,24 +319,111 @@
       const chainId = faker.random.numeric();
       const safeAddress = faker.finance.ethereumAddress();
       const chainResponse = new ChainBuilder().withChainId(chainId).build();
-<<<<<<< HEAD
-      const limit = faker.datatype.number({ min: 0, max: 100 });
-      const offset = faker.datatype.number({ min: 0, max: 100 });
-=======
->>>>>>> dbe756d7
       mockNetworkService.get.mockResolvedValueOnce({ data: chainResponse });
       mockNetworkService.get.mockRejectedValueOnce({
         status: 500,
       });
 
       await request(app.getHttpServer())
-<<<<<<< HEAD
+        .get(`/chains/${chainId}/safes/${safeAddress}/module-transactions`)
+        .expect(500)
+        .expect({
+          message: 'An error occurred',
+          code: 500,
+        });
+
+      expect(mockNetworkService.get).toBeCalledTimes(2);
+      expect(mockNetworkService.get).toBeCalledWith(
+        `${safeConfigApiUrl}/api/v1/chains/${chainId}`,
+        undefined,
+      );
+    });
+
+    it('Get module transaction should return 404', async () => {
+      const chainId = faker.random.numeric();
+      const safeAddress = faker.finance.ethereumAddress();
+      const chainResponse = new ChainBuilder().withChainId(chainId).build();
+      mockNetworkService.get.mockResolvedValueOnce({ data: chainResponse });
+      mockNetworkService.get.mockResolvedValueOnce({ data: { results: [] } });
+      mockNetworkService.get.mockRejectedValueOnce({
+        status: 404,
+      });
+
+      await request(app.getHttpServer())
+        .get(`/chains/${chainId}/safes/${safeAddress}/module-transactions`)
+        .expect(404)
+        .expect({
+          message: 'An error occurred',
+          code: 404,
+        });
+
+      expect(mockNetworkService.get).toBeCalledTimes(3);
+      expect(mockNetworkService.get).toBeCalledWith(
+        `${safeConfigApiUrl}/api/v1/chains/${chainId}`,
+        undefined,
+      );
+    });
+
+    it('Get module transaction successfully', async () => {
+      const chainId = faker.random.numeric();
+      const safeAddress = faker.finance.ethereumAddress();
+      const chainResponse = new ChainBuilder().withChainId(chainId).build();
+      const moduleTransaction = {
+        count: 2,
+        next: null,
+        previous: null,
+        results: [moduleTransactionFactory(), moduleTransactionFactory()],
+      };
+
+      const safe = safeFactory();
+      mockNetworkService.get.mockResolvedValueOnce({ data: chainResponse });
+      mockNetworkService.get.mockResolvedValueOnce({ data: moduleTransaction });
+      mockNetworkService.get.mockResolvedValueOnce({ data: safe });
+
+      await request(app.getHttpServer())
+        .get(`/chains/${chainId}/safes/${safeAddress}/module-transactions`)
+        .expect(200);
+    });
+  });
+
+  describe('GET incoming transfers', () => {
+    it('Failure: Config API fails', async () => {
+      const chainId = faker.random.numeric();
+      const safeAddress = faker.finance.ethereumAddress();
+      mockNetworkService.get.mockRejectedValueOnce({
+        status: 500,
+      });
+
+      await request(app.getHttpServer())
+        .get(`/chains/${chainId}/safes/${safeAddress}/incoming-transfers`)
+        .expect(500)
+        .expect({
+          message: 'An error occurred',
+          code: 500,
+        });
+
+      expect(mockNetworkService.get).toBeCalledTimes(1);
+      expect(mockNetworkService.get).toBeCalledWith(
+        `${safeConfigApiUrl}/api/v1/chains/${chainId}`,
+        undefined,
+      );
+    });
+
+    it('Failure: Transaction API fails', async () => {
+      const chainId = faker.random.numeric();
+      const safeAddress = faker.finance.ethereumAddress();
+      const chainResponse = new ChainBuilder().withChainId(chainId).build();
+      const limit = faker.datatype.number({ min: 0, max: 100 });
+      const offset = faker.datatype.number({ min: 0, max: 100 });
+      mockNetworkService.get.mockResolvedValueOnce({ data: chainResponse });
+      mockNetworkService.get.mockRejectedValueOnce({
+        status: 500,
+      });
+
+      await request(app.getHttpServer())
         .get(
           `/chains/${chainId}/safes/${safeAddress}/incoming-transfers/?cursor=limit%3D${limit}%26offset%3D${offset}`,
         )
-=======
-        .get(`/chains/${chainId}/safes/${safeAddress}/module-transactions`)
->>>>>>> dbe756d7
         .expect(500)
         .expect({
           message: 'An error occurred',
@@ -356,7 +435,6 @@
         `${safeConfigApiUrl}/api/v1/chains/${chainId}`,
         undefined,
       );
-<<<<<<< HEAD
       expect(mockNetworkService.get).toBeCalledWith(
         `${chainResponse.transactionService}/api/v1/safes/${safeAddress}/incoming-transfers/`,
         expect.objectContaining({
@@ -366,16 +444,10 @@
     });
 
     it('Failure: data validation fails', async () => {
-=======
-    });
-
-    it('Get module transaction should return 404', async () => {
->>>>>>> dbe756d7
       const chainId = faker.random.numeric();
       const safeAddress = faker.finance.ethereumAddress();
       const chainResponse = new ChainBuilder().withChainId(chainId).build();
       mockNetworkService.get.mockResolvedValueOnce({ data: chainResponse });
-<<<<<<< HEAD
       mockNetworkService.get.mockResolvedValueOnce({
         data: { results: ['invalidData'] },
       });
@@ -538,47 +610,6 @@
             ),
           );
         });
-=======
-      mockNetworkService.get.mockResolvedValueOnce({ data: { results: [] } });
-      mockNetworkService.get.mockRejectedValueOnce({
-        status: 404,
-      });
-
-      await request(app.getHttpServer())
-        .get(`/chains/${chainId}/safes/${safeAddress}/module-transactions`)
-        .expect(404)
-        .expect({
-          message: 'An error occurred',
-          code: 404,
-        });
-
-      expect(mockNetworkService.get).toBeCalledTimes(3);
-      expect(mockNetworkService.get).toBeCalledWith(
-        `${safeConfigApiUrl}/api/v1/chains/${chainId}`,
-        undefined,
-      );
-    });
-
-    it('Get module transaction successfully', async () => {
-      const chainId = faker.random.numeric();
-      const safeAddress = faker.finance.ethereumAddress();
-      const chainResponse = new ChainBuilder().withChainId(chainId).build();
-      const moduleTransaction = {
-        count: 2,
-        next: null,
-        previous: null,
-        results: [moduleTransactionFactory(), moduleTransactionFactory()],
-      };
-
-      const safe = safeFactory();
-      mockNetworkService.get.mockResolvedValueOnce({ data: chainResponse });
-      mockNetworkService.get.mockResolvedValueOnce({ data: moduleTransaction });
-      mockNetworkService.get.mockResolvedValueOnce({ data: safe });
-
-      await request(app.getHttpServer())
-        .get(`/chains/${chainId}/safes/${safeAddress}/module-transactions`)
-        .expect(200);
->>>>>>> dbe756d7
     });
   });
 });
