--- conflicted
+++ resolved
@@ -33,11 +33,7 @@
       return this.genericValidator.validate(this.isValid, data);
     } catch (err) {
       if (err instanceof HttpException) {
-<<<<<<< HEAD
-        Object.assign(err, { status: HttpStatus.BAD_REQUEST });
-=======
         throw new HttpException(err.getResponse(), HttpStatus.BAD_REQUEST);
->>>>>>> 38fa1948
       }
       throw err;
     }
