import { TestAppProvider } from '@/__tests__/test-app.provider';
import { AppModule } from '@/app.module';
import { IConfigurationService } from '@/config/configuration.service.interface';
import configuration from '@/config/entities/__tests__/configuration';
import { TestCacheModule } from '@/datasources/cache/__tests__/test.cache.module';
import { CacheModule } from '@/datasources/cache/cache.module';
import { TestPostgresDatabaseModule } from '@/datasources/db/__tests__/test.postgres-database.module';
import { PostgresDatabaseModule } from '@/datasources/db/v1/postgres-database.module';
import { PostgresDatabaseModuleV2 } from '@/datasources/db/v2/postgres-database.module';
import { TestPostgresDatabaseModuleV2 } from '@/datasources/db/v2/test.postgres-database.module';
import { TestNetworkModule } from '@/datasources/network/__tests__/test.network.module';
import { NetworkResponseError } from '@/datasources/network/entities/network.error.entity';
import { NetworkModule } from '@/datasources/network/network.module';
import type { INetworkService } from '@/datasources/network/network.service.interface';
import { NetworkService } from '@/datasources/network/network.service.interface';
import { TestQueuesApiModule } from '@/datasources/queues/__tests__/test.queues-api.module';
import { QueuesApiModule } from '@/datasources/queues/queues-api.module';
import { TestTargetedMessagingDatasourceModule } from '@/datasources/targeted-messaging/__tests__/test.targeted-messaging.datasource.module';
import { TargetedMessagingDatasourceModule } from '@/datasources/targeted-messaging/targeted-messaging.datasource.module';
import { balanceBuilder } from '@/domain/balances/entities/__tests__/balance.builder';
import { balanceTokenBuilder } from '@/domain/balances/entities/__tests__/balance.token.builder';
import { chainBuilder } from '@/domain/chains/entities/__tests__/chain.builder';
import { pricesProviderBuilder } from '@/domain/chains/entities/__tests__/prices-provider.builder';
import { safeBuilder } from '@/domain/safe/entities/__tests__/safe.builder';
import { TestLoggingModule } from '@/logging/__tests__/test.logging.module';
import { RequestScopedLoggingModule } from '@/logging/logging.module';
import { NULL_ADDRESS } from '@/routes/common/constants';
import { rawify } from '@/validation/entities/raw.entity';
import { faker } from '@faker-js/faker';
import type { INestApplication } from '@nestjs/common';
import type { TestingModule } from '@nestjs/testing';
import { Test } from '@nestjs/testing';
import type { Server } from 'net';
import request from 'supertest';
import { getAddress } from 'viem';

describe('Balances Controller (Unit)', () => {
  let app: INestApplication<Server>;
  let safeConfigUrl: string;
  let pricesProviderUrl: string;
  let networkService: jest.MockedObjectDeep<INetworkService>;

  beforeEach(async () => {
    jest.resetAllMocks();

    const defaultConfiguration = configuration();
    const testConfiguration = (): typeof defaultConfiguration => ({
      ...defaultConfiguration,
      features: {
        ...defaultConfiguration.features,
        counterfactualBalances: true,
      },
    });

    const moduleFixture: TestingModule = await Test.createTestingModule({
      imports: [AppModule.register(testConfiguration)],
    })
      .overrideModule(PostgresDatabaseModule)
      .useModule(TestPostgresDatabaseModule)
      .overrideModule(TargetedMessagingDatasourceModule)
      .useModule(TestTargetedMessagingDatasourceModule)
      .overrideModule(CacheModule)
      .useModule(TestCacheModule)
      .overrideModule(RequestScopedLoggingModule)
      .useModule(TestLoggingModule)
      .overrideModule(NetworkModule)
      .useModule(TestNetworkModule)
      .overrideModule(QueuesApiModule)
      .useModule(TestQueuesApiModule)
      .overrideModule(PostgresDatabaseModuleV2)
      .useModule(TestPostgresDatabaseModuleV2)
      .compile();

    const configurationService = moduleFixture.get<IConfigurationService>(
      IConfigurationService,
    );
    safeConfigUrl = configurationService.getOrThrow('safeConfig.baseUri');
    pricesProviderUrl = configurationService.getOrThrow(
      'balances.providers.safe.prices.baseUri',
    );
    networkService = moduleFixture.get(NetworkService);

    app = await new TestAppProvider().provide(moduleFixture);
    await app.init();
  });

  afterAll(async () => {
    await app.close();
  });

  describe('GET /balances', () => {
    it(`maps native coin + ERC20 token balance correctly, and sorts balances by fiatBalance`, async () => {
      const chain = chainBuilder().with('chainId', '10').build();
      const safeAddress = getAddress(faker.finance.ethereumAddress());
      const tokenAddress = faker.finance.ethereumAddress();
      const secondTokenAddress = faker.finance.ethereumAddress();
      const transactionApiBalancesResponse = [
        balanceBuilder()
          .with('tokenAddress', null)
          .with('balance', '3000000000000000000')
          .with('token', null)
          .build(),
        balanceBuilder()
          .with('tokenAddress', getAddress(tokenAddress))
          .with('balance', '4000000000000000000')
          .with('token', balanceTokenBuilder().with('decimals', 17).build())
          .build(),
        balanceBuilder()
          .with('tokenAddress', getAddress(secondTokenAddress))
          .with('balance', '3000000000000000000')
          .with('token', balanceTokenBuilder().with('decimals', 17).build())
          .build(),
      ];
      const apiKey = app
        .get<IConfigurationService>(IConfigurationService)
        .getOrThrow('balances.providers.safe.prices.apiKey');
      const currency = faker.finance.currencyCode();
      const nativeCoinPriceProviderResponse = {
        [chain.pricesProvider.nativeCoin!]: {
          [currency.toLowerCase()]: 1536.75,
        },
      };
      const tokenPriceProviderResponse = {
        [tokenAddress]: { [currency.toLowerCase()]: 12.5 },
        [secondTokenAddress]: { [currency.toLowerCase()]: 10 },
      };
      networkService.get.mockImplementation(({ url }) => {
        switch (url) {
          case `${safeConfigUrl}/api/v1/chains/${chain.chainId}`:
            return Promise.resolve({ data: rawify(chain), status: 200 });
          case `${chain.transactionService}/api/v1/safes/${safeAddress}`:
            return Promise.resolve({
              data: rawify(safeBuilder().build()),
              status: 200,
            });
          case `${chain.transactionService}/api/v1/safes/${safeAddress}/balances/`:
            return Promise.resolve({
              data: rawify(transactionApiBalancesResponse),
              status: 200,
            });
          case `${pricesProviderUrl}/simple/price`:
            return Promise.resolve({
              data: rawify(nativeCoinPriceProviderResponse),
              status: 200,
            });
          case `${pricesProviderUrl}/simple/token_price/${chain.pricesProvider.chainName}`:
            return Promise.resolve({
              data: rawify(tokenPriceProviderResponse),
              status: 200,
            });
          default:
            return Promise.reject(new Error(`Could not match ${url}`));
        }
      });

      await request(app.getHttpServer())
        .get(
          `/v1/chains/${
            chain.chainId
          }/safes/${safeAddress}/balances/${currency.toUpperCase()}`,
        )
        .expect(200)
        .expect({
          fiatTotal: '5410.25',
          items: [
            {
              tokenInfo: {
                type: 'NATIVE_TOKEN',
                address: NULL_ADDRESS,
                decimals: chain.nativeCurrency.decimals,
                symbol: chain.nativeCurrency.symbol,
                name: chain.nativeCurrency.name,
                logoUri: chain.nativeCurrency.logoUri,
              },
              balance: '3000000000000000000',
              fiatBalance: '4610.25',
              fiatConversion: '1536.75',
            },
            {
              tokenInfo: {
                type: 'ERC20',
                address: transactionApiBalancesResponse[1].tokenAddress
                  ? getAddress(transactionApiBalancesResponse[1].tokenAddress)
                  : transactionApiBalancesResponse[1].tokenAddress,
                decimals: 17,
                symbol: transactionApiBalancesResponse[1].token?.symbol,
                name: transactionApiBalancesResponse[1].token?.name,
                logoUri: transactionApiBalancesResponse[1].token?.logoUri,
              },
              balance: '4000000000000000000',
              fiatBalance: '500',
              fiatConversion: '12.5',
            },
            {
              tokenInfo: {
                type: 'ERC20',
                address: transactionApiBalancesResponse[2].tokenAddress
                  ? getAddress(transactionApiBalancesResponse[2].tokenAddress)
                  : transactionApiBalancesResponse[2].tokenAddress,
                decimals: 17,
                symbol: transactionApiBalancesResponse[2].token?.symbol,
                name: transactionApiBalancesResponse[2].token?.name,
                logoUri: transactionApiBalancesResponse[2].token?.logoUri,
              },
              balance: '3000000000000000000',
              fiatBalance: '300',
              fiatConversion: '10',
            },
          ],
        });

      // 4 Network calls are expected
      // (1. Chain data, 2. Safe data, 3. Balances, 4. Coingecko native coin, 5. Coingecko tokens)
      expect(networkService.get.mock.calls.length).toBe(5);
      expect(networkService.get.mock.calls[0][0].url).toBe(
        `${safeConfigUrl}/api/v1/chains/${chain.chainId}`,
      );
      expect(networkService.get.mock.calls[1][0].url).toBe(
        `${chain.transactionService}/api/v1/safes/${safeAddress}`,
      );
      expect(networkService.get.mock.calls[2][0].url).toBe(
        `${chain.transactionService}/api/v1/safes/${safeAddress}/balances/`,
      );
      expect(networkService.get.mock.calls[2][0].networkRequest).toStrictEqual({
        params: { trusted: false, exclude_spam: true },
      });
      expect(networkService.get.mock.calls[3][0].url).toBe(
        `${pricesProviderUrl}/simple/token_price/${chain.pricesProvider.chainName}`,
      );
      expect(networkService.get.mock.calls[3][0].networkRequest).toStrictEqual({
        headers: { 'x-cg-pro-api-key': apiKey },
        params: {
          vs_currencies: currency.toLowerCase(),
          contract_addresses: [
            tokenAddress.toLowerCase(),
            secondTokenAddress.toLowerCase(),
          ].join(','),
        },
      });
      expect(networkService.get.mock.calls[4][0].url).toBe(
        `${pricesProviderUrl}/simple/price`,
      );
      expect(networkService.get.mock.calls[4][0].networkRequest).toStrictEqual({
        headers: { 'x-cg-pro-api-key': apiKey },
        params: {
          ids: chain.pricesProvider.nativeCoin,
          vs_currencies: currency.toLowerCase(),
        },
      });
    });

    it(`excludeSpam and trusted params are forwarded to tx service`, async () => {
      const chain = chainBuilder().with('chainId', '10').build();
      const safeAddress = getAddress(faker.finance.ethereumAddress());
      const tokenAddress = faker.finance.ethereumAddress();
      const transactionApiBalancesResponse = [
        balanceBuilder()
          .with('tokenAddress', getAddress(tokenAddress))
          .with('balance', '4000000000000000000')
          .with('token', balanceTokenBuilder().with('decimals', 17).build())
          .build(),
      ];
      const excludeSpam = true;
      const trusted = true;
      const currency = faker.finance.currencyCode();
      const tokenPriceProviderResponse = {
        [tokenAddress]: { [currency.toLowerCase()]: 2.5 },
      };
      networkService.get.mockImplementation(({ url }) => {
        switch (url) {
          case `${safeConfigUrl}/api/v1/chains/${chain.chainId}`:
            return Promise.resolve({ data: rawify(chain), status: 200 });
          case `${chain.transactionService}/api/v1/safes/${safeAddress}`:
            return Promise.resolve({
              data: rawify(safeBuilder().build()),
              status: 200,
            });
          case `${chain.transactionService}/api/v1/safes/${safeAddress}/balances/`:
            return Promise.resolve({
              data: rawify(transactionApiBalancesResponse),
              status: 200,
            });
          case `${pricesProviderUrl}/simple/token_price/${chain.pricesProvider.chainName}`:
            return Promise.resolve({
              data: rawify(tokenPriceProviderResponse),
              status: 200,
            });
          default:
            return Promise.reject(new Error(`Could not match ${url}`));
        }
      });

      await request(app.getHttpServer())
        .get(
          `/v1/chains/${chain.chainId}/safes/${safeAddress}/balances/${currency}/?trusted=${trusted}&exclude_spam=${excludeSpam}`,
        )
        .expect(200);

      // trusted and exclude_spam params are passed
      expect(networkService.get.mock.calls[2][0].networkRequest).toStrictEqual({
        params: {
          trusted,
          exclude_spam: excludeSpam,
        },
      });
    });

    it(`maps native token correctly`, async () => {
      const chain = chainBuilder().with('chainId', '10').build();
      const safeAddress = getAddress(faker.finance.ethereumAddress());
      const transactionApiBalancesResponse = [
        balanceBuilder()
          .with('tokenAddress', null)
          .with('balance', '3000000000000000000')
          .with('token', null)
          .build(),
      ];
      const currency = faker.finance.currencyCode();
      const nativeCoinPriceProviderResponse = {
        [chain.pricesProvider.nativeCoin!]: {
          [currency.toLowerCase()]: 1536.75,
        },
      };
      networkService.get.mockImplementation(({ url }) => {
        switch (url) {
          case `${safeConfigUrl}/api/v1/chains/${chain.chainId}`:
            return Promise.resolve({ data: rawify(chain), status: 200 });
          case `${chain.transactionService}/api/v1/safes/${safeAddress}`:
            return Promise.resolve({
              data: rawify(safeBuilder().build()),
              status: 200,
            });
          case `${chain.transactionService}/api/v1/safes/${safeAddress}/balances/`:
            return Promise.resolve({
              data: rawify(transactionApiBalancesResponse),
              status: 200,
            });
          case `${pricesProviderUrl}/simple/price`:
            return Promise.resolve({
              data: rawify(nativeCoinPriceProviderResponse),
              status: 200,
            });
          default:
            return Promise.reject(new Error(`Could not match ${url}`));
        }
      });

      await request(app.getHttpServer())
        .get(
          `/v1/chains/${
            chain.chainId
          }/safes/${safeAddress}/balances/${currency.toUpperCase()}`,
        )
        .expect(200)
        .expect({
          fiatTotal: '4610.25',
          items: [
            {
              tokenInfo: {
                type: 'NATIVE_TOKEN',
                address: NULL_ADDRESS,
                decimals: chain.nativeCurrency.decimals,
                symbol: chain.nativeCurrency.symbol,
                name: chain.nativeCurrency.name,
                logoUri: chain.nativeCurrency.logoUri,
              },
              balance: '3000000000000000000',
              fiatBalance: '4610.25',
              fiatConversion: '1536.75',
            },
          ],
        });
    });

    it(`should map the native coin price to 0 when pricesProvider.nativeCoin is not set`, async () => {
      const chain = chainBuilder()
        .with('chainId', '10')
        .with(
          'pricesProvider',
          pricesProviderBuilder().with('nativeCoin', null).build(),
        )
        .build();
      const safeAddress = getAddress(faker.finance.ethereumAddress());
      const transactionApiBalancesResponse = [
        balanceBuilder()
          .with('tokenAddress', null)
          .with('balance', '3000000000000000000')
          .with('token', null)
          .build(),
      ];
      const currency = faker.finance.currencyCode();
      networkService.get.mockImplementation(({ url }) => {
        switch (url) {
          case `${safeConfigUrl}/api/v1/chains/${chain.chainId}`:
            return Promise.resolve({ data: rawify(chain), status: 200 });
          case `${chain.transactionService}/api/v1/safes/${safeAddress}`:
            return Promise.resolve({
              data: rawify(safeBuilder().build()),
              status: 200,
            });
          case `${chain.transactionService}/api/v1/safes/${safeAddress}/balances/`:
            return Promise.resolve({
              data: rawify(transactionApiBalancesResponse),
              status: 200,
            });
          default:
            return Promise.reject(new Error(`Could not match ${url}`));
        }
      });

      await request(app.getHttpServer())
        .get(
          `/v1/chains/${
            chain.chainId
          }/safes/${safeAddress}/balances/${currency.toUpperCase()}`,
        )
        .expect(200)
        .expect({
          fiatTotal: '0',
          items: [
            {
              tokenInfo: {
                type: 'NATIVE_TOKEN',
                address: NULL_ADDRESS,
                decimals: chain.nativeCurrency.decimals,
                symbol: chain.nativeCurrency.symbol,
                name: chain.nativeCurrency.name,
                logoUri: chain.nativeCurrency.logoUri,
              },
              balance: '3000000000000000000',
              fiatBalance: '0',
              fiatConversion: '0',
            },
          ],
        });
    });

    it(`should map ERC20 tokens price to 0 when pricesProvider.chainName is not set`, async () => {
      const chain = chainBuilder()
        .with('chainId', '10')
        .with(
          'pricesProvider',
          pricesProviderBuilder().with('chainName', null).build(),
        )
        .build();
      const safeAddress = getAddress(faker.finance.ethereumAddress());
      const transactionApiBalancesResponse = [
        balanceBuilder()
          .with('tokenAddress', getAddress(faker.finance.ethereumAddress()))
          .with('balance', '3000000000000000000')
          .with('token', balanceTokenBuilder().with('decimals', 17).build())
          .build(),
        balanceBuilder()
          .with('tokenAddress', getAddress(faker.finance.ethereumAddress()))
          .with('balance', '3000000000000000000')
          .with('token', balanceTokenBuilder().with('decimals', 17).build())
          .build(),
      ];
      const currency = faker.finance.currencyCode();
      networkService.get.mockImplementation(({ url }) => {
        switch (url) {
          case `${safeConfigUrl}/api/v1/chains/${chain.chainId}`:
            return Promise.resolve({ data: rawify(chain), status: 200 });
          case `${chain.transactionService}/api/v1/safes/${safeAddress}`:
            return Promise.resolve({
              data: rawify(safeBuilder().build()),
              status: 200,
            });
          case `${chain.transactionService}/api/v1/safes/${safeAddress}/balances/`:
            return Promise.resolve({
              data: rawify(transactionApiBalancesResponse),
              status: 200,
            });
          default:
            return Promise.reject(new Error(`Could not match ${url}`));
        }
      });

      await request(app.getHttpServer())
        .get(
          `/v1/chains/${
            chain.chainId
          }/safes/${safeAddress}/balances/${currency.toUpperCase()}`,
        )
        .expect(200)
        .expect({
          fiatTotal: '0',
          items: [
            {
              tokenInfo: {
                type: 'ERC20',
                address: transactionApiBalancesResponse[0].tokenAddress
                  ? getAddress(transactionApiBalancesResponse[0].tokenAddress)
                  : transactionApiBalancesResponse[0].tokenAddress,
                decimals: 17,
                symbol: transactionApiBalancesResponse[0].token?.symbol,
                name: transactionApiBalancesResponse[0].token?.name,
                logoUri: transactionApiBalancesResponse[0].token?.logoUri,
              },
              balance: '3000000000000000000',
              fiatBalance: '0',
              fiatConversion: '0',
            },
            {
              tokenInfo: {
                type: 'ERC20',
                address: transactionApiBalancesResponse[1].tokenAddress
                  ? getAddress(transactionApiBalancesResponse[1].tokenAddress)
                  : transactionApiBalancesResponse[1].tokenAddress,
                decimals: 17,
                symbol: transactionApiBalancesResponse[1].token?.symbol,
                name: transactionApiBalancesResponse[1].token?.name,
                logoUri: transactionApiBalancesResponse[1].token?.logoUri,
              },
              balance: '3000000000000000000',
              fiatBalance: '0',
              fiatConversion: '0',
            },
          ],
        });
    });

    it('returns large numbers as is (not in scientific notation)', async () => {
      const chain = chainBuilder().with('chainId', '10').build();
      const safeAddress = getAddress(faker.finance.ethereumAddress());
      const tokenAddress = faker.finance.ethereumAddress();
      const transactionApiBalancesResponse = [
        balanceBuilder()
          .with('tokenAddress', getAddress(tokenAddress))
          .with('balance', '40000000000000000000000000000000000')
          .with('token', balanceTokenBuilder().with('decimals', 17).build())
          .build(),
      ];
      const currency = faker.finance.currencyCode();
      const tokenPriceProviderResponse = {
        [tokenAddress]: { [currency.toLowerCase()]: 2.5 },
      };
      networkService.get.mockImplementation(({ url }) => {
        switch (url) {
          case `${safeConfigUrl}/api/v1/chains/${chain.chainId}`:
            return Promise.resolve({ data: rawify(chain), status: 200 });
          case `${chain.transactionService}/api/v1/safes/${safeAddress}`:
            return Promise.resolve({
              data: rawify(safeBuilder().build()),
              status: 200,
            });
          case `${chain.transactionService}/api/v1/safes/${safeAddress}/balances/`:
            return Promise.resolve({
              data: rawify(transactionApiBalancesResponse),
              status: 200,
            });
          case `${pricesProviderUrl}/simple/token_price/${chain.pricesProvider.chainName}`:
            return Promise.resolve({
              data: rawify(tokenPriceProviderResponse),
              status: 200,
            });
          default:
            return Promise.reject(new Error(`Could not match ${url}`));
        }
      });

      await request(app.getHttpServer())
        .get(
          `/v1/chains/${chain.chainId}/safes/${safeAddress}/balances/${currency}`,
        )
        .expect(200)
        .expect({
          fiatTotal: '1000000000000000000',
          items: [
            {
              tokenInfo: {
                type: 'ERC20',
                address: transactionApiBalancesResponse[0].tokenAddress
                  ? getAddress(transactionApiBalancesResponse[0].tokenAddress)
                  : transactionApiBalancesResponse[0].tokenAddress,
                decimals: 17,
                symbol: transactionApiBalancesResponse[0].token?.symbol,
                name: transactionApiBalancesResponse[0].token?.name,
                logoUri: transactionApiBalancesResponse[0].token?.logoUri,
              },
              balance: '40000000000000000000000000000000000',
              fiatBalance: '1000000000000000000',
              fiatConversion: '2.5',
            },
          ],
        });

      // 3 Network calls are expected
      // (1. Chain data, 2. Safe data, 3. Balances, 4. Coingecko token)
      expect(networkService.get.mock.calls.length).toBe(4);
      expect(networkService.get.mock.calls[0][0].url).toBe(
        `${safeConfigUrl}/api/v1/chains/${chain.chainId}`,
      );
      expect(networkService.get.mock.calls[1][0].url).toBe(
        `${chain.transactionService}/api/v1/safes/${safeAddress}`,
      );
      expect(networkService.get.mock.calls[2][0].url).toBe(
        `${chain.transactionService}/api/v1/safes/${safeAddress}/balances/`,
      );
      expect(networkService.get.mock.calls[2][0].networkRequest).toStrictEqual({
        params: { trusted: false, exclude_spam: true },
      });
      expect(networkService.get.mock.calls[3][0].url).toBe(
        `${pricesProviderUrl}/simple/token_price/${chain.pricesProvider.chainName}`,
      );
    });

    describe('Config API Error', () => {
      it(`500 error response`, async () => {
        const chainId = '1';
        const safeAddress = getAddress(faker.finance.ethereumAddress());
        const error = new NetworkResponseError(
          new URL(
            `${safeConfigUrl}/v1/chains/${chainId}/safes/${safeAddress}/balances/usd`,
          ),
          {
            status: 500,
          } as Response,
        );
        networkService.get.mockImplementation(() => Promise.reject(error));

        await request(app.getHttpServer())
          .get(`/v1/chains/${chainId}/safes/${safeAddress}/balances/usd`)
          .expect(500)
          .expect({
            message: 'An error occurred',
            code: 500,
          });

        expect(networkService.get.mock.calls.length).toBe(1);
      });
    });

    describe('Prices provider API Error', () => {
      it(`should return a 0-balance when an error is thrown by the provider`, async () => {
        const chain = chainBuilder().with('chainId', '10').build();
        const safeAddress = getAddress(faker.finance.ethereumAddress());
        const tokenAddress = faker.finance.ethereumAddress();
        const transactionApiBalancesResponse = [
          balanceBuilder()
            .with('tokenAddress', getAddress(tokenAddress))
            .with('balance', '40000000000000000000000000000000000')
            .with('token', balanceTokenBuilder().with('decimals', 17).build())
            .build(),
        ];
        networkService.get.mockImplementation(({ url }) => {
          switch (url) {
            case `${safeConfigUrl}/api/v1/chains/${chain.chainId}`:
              return Promise.resolve({ data: rawify(chain), status: 200 });
            case `${chain.transactionService}/api/v1/safes/${safeAddress}`:
              return Promise.resolve({
                data: rawify(safeBuilder().build()),
                status: 200,
              });
            case `${chain.transactionService}/api/v1/safes/${safeAddress}/balances/`:
              return Promise.resolve({
                data: rawify(transactionApiBalancesResponse),
                status: 200,
              });
            case `${pricesProviderUrl}/simple/token_price/${chain.pricesProvider.chainName}`:
              return Promise.reject();
            default:
              return Promise.reject(new Error(`Could not match ${url}`));
          }
        });

        await request(app.getHttpServer())
          .get(
            `/v1/chains/${
              chain.chainId
            }/safes/${safeAddress}/balances/${faker.finance.currencyCode()}`,
          )
          .expect(200)
          .expect({
            fiatTotal: '0',
            items: [
              {
                tokenInfo: {
                  type: 'ERC20',
                  address: transactionApiBalancesResponse[0].tokenAddress
                    ? getAddress(transactionApiBalancesResponse[0].tokenAddress)
                    : transactionApiBalancesResponse[0].tokenAddress,
                  decimals: 17,
                  symbol: transactionApiBalancesResponse[0].token?.symbol,
                  name: transactionApiBalancesResponse[0].token?.name,
                  logoUri: transactionApiBalancesResponse[0].token?.logoUri,
                },
                balance: '40000000000000000000000000000000000',
                fiatBalance: '0',
                fiatConversion: '0',
              },
            ],
          });

        expect(networkService.get.mock.calls.length).toBe(4);
      });

      it(`should return a 0-balance when a validation error happens`, async () => {
        const chain = chainBuilder().with('chainId', '10').build();
        const safeAddress = getAddress(faker.finance.ethereumAddress());
        const tokenAddress = getAddress(faker.finance.ethereumAddress());
        const transactionApiBalancesResponse = [
          balanceBuilder()
            .with('tokenAddress', tokenAddress)
            .with('balance', '40000000000000000000000000000000000')
            .with('token', balanceTokenBuilder().with('decimals', 17).build())
            .build(),
        ];
        const tokenPriceProviderResponse = 'notAnObject';
        networkService.get.mockImplementation(({ url }) => {
          switch (url) {
            case `${safeConfigUrl}/api/v1/chains/${chain.chainId}`:
              return Promise.resolve({ data: rawify(chain), status: 200 });
            case `${chain.transactionService}/api/v1/safes/${safeAddress}`:
              return Promise.resolve({
                data: rawify(safeBuilder().build()),
                status: 200,
              });
            case `${chain.transactionService}/api/v1/safes/${safeAddress}/balances/`:
              return Promise.resolve({
                data: rawify(transactionApiBalancesResponse),
                status: 200,
              });
            case `${pricesProviderUrl}/simple/token_price/${chain.pricesProvider.chainName}`:
              return Promise.resolve({
                data: rawify(tokenPriceProviderResponse),
                status: 200,
              });
            default:
              return Promise.reject(new Error(`Could not match ${url}`));
          }
        });

        await request(app.getHttpServer())
          .get(
            `/v1/chains/${
              chain.chainId
            }/safes/${safeAddress}/balances/${faker.finance.currencyCode()}`,
          )
          .expect(200)
          .expect({
            fiatTotal: '0',
            items: [
              {
                tokenInfo: {
                  type: 'ERC20',
                  address: transactionApiBalancesResponse[0].tokenAddress
                    ? getAddress(transactionApiBalancesResponse[0].tokenAddress)
                    : transactionApiBalancesResponse[0].tokenAddress,
                  decimals: 17,
                  symbol: transactionApiBalancesResponse[0].token?.symbol,
                  name: transactionApiBalancesResponse[0].token?.name,
                  logoUri: transactionApiBalancesResponse[0].token?.logoUri,
                },
                balance: '40000000000000000000000000000000000',
                fiatBalance: '0',
                fiatConversion: '0',
              },
            ],
          });

        expect(networkService.get.mock.calls.length).toBe(4);
      });
    });

    describe('Transaction API Error', () => {
      it(`500 error response`, async () => {
        const chainId = '1';
        const safeAddress = getAddress(faker.finance.ethereumAddress());
        const chainResponse = chainBuilder().with('chainId', chainId).build();
        const transactionServiceUrl = `${chainResponse.transactionService}/api/v1/safes/${safeAddress}/balances/`;
        networkService.get.mockImplementation(({ url }) => {
          if (url == `${safeConfigUrl}/api/v1/chains/${chainId}`) {
            return Promise.resolve({
              data: rawify(chainResponse),
              status: 200,
            });
          } else if (
            url ==
            `${chainResponse.transactionService}/api/v1/safes/${safeAddress}`
          ) {
            return Promise.resolve({
              data: rawify(safeBuilder().build()),
              status: 200,
            });
          } else if (url == transactionServiceUrl) {
            const error = new NetworkResponseError(
              new URL(transactionServiceUrl),
              {
                status: 500,
              } as Response,
            );
            return Promise.reject(error);
          } else {
            return Promise.reject(new Error(`Could not match ${url}`));
          }
        });

        await request(app.getHttpServer())
          .get(`/v1/chains/${chainId}/safes/${safeAddress}/balances/usd`)
          .expect(500)
          .expect({
            message: 'An error occurred',
            code: 500,
          });

        expect(networkService.get.mock.calls.length).toBe(3);
      });
    });

<<<<<<< HEAD
    it(`502 error if validation fails`, async () => {
=======
    it(`503 error if validation fails`, async () => {
>>>>>>> 77f0e726
      const chainId = '1';
      const safeAddress = getAddress(faker.finance.ethereumAddress());
      const chainResponse = chainBuilder().with('chainId', chainId).build();
      networkService.get.mockImplementation(({ url }) => {
        if (url == `${safeConfigUrl}/api/v1/chains/${chainId}`) {
          return Promise.resolve({ data: rawify(chainResponse), status: 200 });
        } else if (
          url ==
          `${chainResponse.transactionService}/api/v1/safes/${safeAddress}/balances/`
        ) {
          return Promise.resolve({
            data: rawify([{ invalid: 'data' }]),
            status: 200,
          });
        } else if (
          url ==
          `${chainResponse.transactionService}/api/v1/safes/${safeAddress}`
        ) {
          return Promise.resolve({
            data: rawify(safeBuilder().build()),
            status: 200,
          });
        } else {
          return Promise.reject(new Error(`Could not match ${url}`));
        }
      });

      await request(app.getHttpServer())
        .get(`/v1/chains/${chainId}/safes/${safeAddress}/balances/usd`)
<<<<<<< HEAD
        .expect(502)
        .expect({
          statusCode: 502,
          message: 'Bad gateway',
=======
        .expect(503)
        .expect({
          code: 503,
          message: 'Service unavailable',
>>>>>>> 77f0e726
        });

      expect(networkService.get.mock.calls.length).toBe(3);
    });
  });

  describe('GET /balances/supported-fiat-codes', () => {
    it("should return the ordered list of supported fiat codes (assuming provider's response contains uppercase codes)", async () => {
      const chain = chainBuilder().build();
      // So BalancesApiManager available currencies should include ['btc', 'eth', 'eur', 'usd']
      const pricesProviderFiatCodes = ['usd', 'eth', 'eur'];
      networkService.get.mockImplementation(({ url }) => {
        switch (url) {
          case `${safeConfigUrl}/api/v1/chains/1`:
            return Promise.resolve({ data: rawify(chain), status: 200 });
          case `${pricesProviderUrl}/simple/supported_vs_currencies`:
            return Promise.resolve({
              data: rawify(pricesProviderFiatCodes),
              status: 200,
            });
          default:
            return Promise.reject(new Error(`Could not match ${url}`));
        }
      });

      await request(app.getHttpServer())
        .get('/v1/balances/supported-fiat-codes')
        .expect(200)
        .expect(['ETH', 'EUR', 'USD']);
    });

    it("should return the ordered list of supported fiat codes (assuming provider's response contains uppercase codes)", async () => {
      const chain = chainBuilder().build();
      // So BalancesApiManager available currencies should include ['btc', 'eth', 'eur', 'usd']
      const pricesProviderFiatCodes = ['USD', 'ETH'];
      networkService.get.mockImplementation(({ url }) => {
        switch (url) {
          case `${safeConfigUrl}/api/v1/chains/1`:
            return Promise.resolve({ data: rawify(chain), status: 200 });
          case `${pricesProviderUrl}/simple/supported_vs_currencies`:
            return Promise.resolve({
              data: rawify(pricesProviderFiatCodes),
              status: 200,
            });
          default:
            return Promise.reject(new Error(`Could not match ${url}`));
        }
      });

      await request(app.getHttpServer())
        .get('/v1/balances/supported-fiat-codes')
        .expect(200)
        .expect(['ETH', 'USD']);
    });

    it('should get an empty array of fiat currencies on failure', async () => {
      const chain = chainBuilder().build();
      networkService.get.mockImplementation(({ url }) => {
        switch (url) {
          case `${safeConfigUrl}/api/v1/chains/1`:
            return Promise.resolve({ data: rawify(chain), status: 200 });
          case `${pricesProviderUrl}/simple/supported_vs_currencies`:
            return Promise.reject(new Error());
          default:
            return Promise.reject(new Error(`Could not match ${url}`));
        }
      });

      await request(app.getHttpServer())
        .get('/v1/balances/supported-fiat-codes')
        .expect(200)
        .expect([]);
    });
  });
});<|MERGE_RESOLUTION|>--- conflicted
+++ resolved
@@ -808,11 +808,7 @@
       });
     });
 
-<<<<<<< HEAD
     it(`502 error if validation fails`, async () => {
-=======
-    it(`503 error if validation fails`, async () => {
->>>>>>> 77f0e726
       const chainId = '1';
       const safeAddress = getAddress(faker.finance.ethereumAddress());
       const chainResponse = chainBuilder().with('chainId', chainId).build();
@@ -842,17 +838,10 @@
 
       await request(app.getHttpServer())
         .get(`/v1/chains/${chainId}/safes/${safeAddress}/balances/usd`)
-<<<<<<< HEAD
         .expect(502)
         .expect({
           statusCode: 502,
           message: 'Bad gateway',
-=======
-        .expect(503)
-        .expect({
-          code: 503,
-          message: 'Service unavailable',
->>>>>>> 77f0e726
         });
 
       expect(networkService.get.mock.calls.length).toBe(3);
