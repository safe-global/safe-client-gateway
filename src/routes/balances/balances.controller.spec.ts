import { INestApplication } from '@nestjs/common';
import { Test, TestingModule } from '@nestjs/testing';
import * as request from 'supertest';
import { TestAppProvider } from '@/__tests__/test-app.provider';
import { TestCacheModule } from '@/datasources/cache/__tests__/test.cache.module';
import { TestNetworkModule } from '@/datasources/network/__tests__/test.network.module';
import { chainBuilder } from '@/domain/chains/entities/__tests__/chain.builder';
import { TestLoggingModule } from '@/logging/__tests__/test.logging.module';
import { faker } from '@faker-js/faker';
import configuration from '@/config/entities/__tests__/configuration';
import { IConfigurationService } from '@/config/configuration.service.interface';
import {
  INetworkService,
  NetworkService,
} from '@/datasources/network/network.service.interface';
import { AppModule } from '@/app.module';
import { CacheModule } from '@/datasources/cache/cache.module';
import { RequestScopedLoggingModule } from '@/logging/logging.module';
import { NetworkModule } from '@/datasources/network/network.module';
import { NULL_ADDRESS } from '@/routes/common/constants';
import { balanceBuilder } from '@/domain/balances/entities/__tests__/balance.builder';
import { balanceTokenBuilder } from '@/domain/balances/entities/__tests__/balance.token.builder';
<<<<<<< HEAD
import { EmailDataSourceModule } from '@/datasources/email/email.datasource.module';
import { TestEmailDatasourceModule } from '@/datasources/email/__tests__/test.email.datasource.module';
import { NetworkResponseError } from '@/datasources/network/entities/network.error.entity';
=======
import { NetworkResponseError } from '@/datasources/network/entities/network.error.entity';
import { AccountDataSourceModule } from '@/datasources/account/account.datasource.module';
import { TestAccountDataSourceModule } from '@/datasources/account/__tests__/test.account.datasource.module';
>>>>>>> 440bb899

describe('Balances Controller (Unit)', () => {
  let app: INestApplication;
  let safeConfigUrl: string;
  let pricesProviderUrl: string;
  let networkService: jest.MockedObjectDeep<INetworkService>;

  beforeEach(async () => {
    jest.clearAllMocks();

    const moduleFixture: TestingModule = await Test.createTestingModule({
      imports: [AppModule.register(configuration)],
    })
      .overrideModule(AccountDataSourceModule)
      .useModule(TestAccountDataSourceModule)
      .overrideModule(CacheModule)
      .useModule(TestCacheModule)
      .overrideModule(RequestScopedLoggingModule)
      .useModule(TestLoggingModule)
      .overrideModule(NetworkModule)
      .useModule(TestNetworkModule)
      .compile();

    const configurationService = moduleFixture.get(IConfigurationService);
    safeConfigUrl = configurationService.get('safeConfig.baseUri');
    pricesProviderUrl = configurationService.get('prices.baseUri');
    networkService = moduleFixture.get(NetworkService);

    app = await new TestAppProvider().provide(moduleFixture);
    await app.init();
  });

  afterAll(async () => {
    await app.close();
  });

  describe('GET /balances', () => {
    it(`maps native coin + ERC20 token balance correctly, and sorts balances by fiatBalance`, async () => {
      const chain = chainBuilder().with('chainId', '10').build();
      const safeAddress = faker.finance.ethereumAddress();
      const tokenAddress = faker.finance.ethereumAddress();
      const secondTokenAddress = faker.finance.ethereumAddress();
      const transactionApiBalancesResponse = [
        balanceBuilder()
          .with('tokenAddress', null)
          .with('balance', '3000000000000000000')
          .with('token', null)
          .build(),
        balanceBuilder()
          .with('tokenAddress', tokenAddress)
          .with('balance', '4000000000000000000')
          .with('token', balanceTokenBuilder().with('decimals', 17).build())
          .build(),
        balanceBuilder()
          .with('tokenAddress', secondTokenAddress)
          .with('balance', '3000000000000000000')
          .with('token', balanceTokenBuilder().with('decimals', 17).build())
          .build(),
      ];
      const nativeCoinId = app
        .get(IConfigurationService)
        .getOrThrow(`prices.chains.${chain.chainId}.nativeCoin`);
      const apiKey = app.get(IConfigurationService).getOrThrow('prices.apiKey');
      const chainName = app
        .get(IConfigurationService)
        .getOrThrow(`prices.chains.${chain.chainId}.chainName`);
      const currency = faker.finance.currencyCode();
      const nativeCoinPriceProviderResponse = {
        [nativeCoinId]: { [currency.toLowerCase()]: 1536.75 },
      };
      const tokenPriceProviderResponse = {
        [tokenAddress]: { [currency.toLowerCase()]: 12.5 },
        [secondTokenAddress]: { [currency.toLowerCase()]: 10 },
      };
      networkService.get.mockImplementation((url) => {
        switch (url) {
          case `${safeConfigUrl}/api/v1/chains/${chain.chainId}`:
            return Promise.resolve({ data: chain, status: 200 });
          case `${chain.transactionService}/api/v1/safes/${safeAddress}/balances/`:
            return Promise.resolve({
              data: transactionApiBalancesResponse,
              status: 200,
            });
          case `${pricesProviderUrl}/simple/price`:
            return Promise.resolve({
              data: nativeCoinPriceProviderResponse,
              status: 200,
            });
          case `${pricesProviderUrl}/simple/token_price/${chainName}`:
            return Promise.resolve({
              data: tokenPriceProviderResponse,
              status: 200,
            });
          default:
            return Promise.reject(new Error(`Could not match ${url}`));
        }
      });

      await request(app.getHttpServer())
        .get(
          `/v1/chains/${
            chain.chainId
          }/safes/${safeAddress}/balances/${currency.toUpperCase()}`,
        )
        .expect(200)
        .expect({
          fiatTotal: '5410.25',
          items: [
            {
              tokenInfo: {
                type: 'NATIVE_TOKEN',
                address: NULL_ADDRESS,
                decimals: chain.nativeCurrency.decimals,
                symbol: chain.nativeCurrency.symbol,
                name: chain.nativeCurrency.name,
                logoUri: chain.nativeCurrency.logoUri,
              },
              balance: '3000000000000000000',
              fiatBalance: '4610.25',
              fiatConversion: '1536.75',
            },
            {
              tokenInfo: {
                type: 'ERC20',
                address: transactionApiBalancesResponse[1].tokenAddress,
                decimals: 17,
                symbol: transactionApiBalancesResponse[1].token?.symbol,
                name: transactionApiBalancesResponse[1].token?.name,
                logoUri: transactionApiBalancesResponse[1].token?.logoUri,
              },
              balance: '4000000000000000000',
              fiatBalance: '500',
              fiatConversion: '12.5',
            },
            {
              tokenInfo: {
                type: 'ERC20',
                address: transactionApiBalancesResponse[2].tokenAddress,
                decimals: 17,
                symbol: transactionApiBalancesResponse[2].token?.symbol,
                name: transactionApiBalancesResponse[2].token?.name,
                logoUri: transactionApiBalancesResponse[2].token?.logoUri,
              },
              balance: '3000000000000000000',
              fiatBalance: '300',
              fiatConversion: '10',
            },
          ],
        });

      // 4 Network calls are expected
      // (1. Chain data, 2. Balances, 3. Coingecko native coin, 4. Coingecko tokens)
      expect(networkService.get.mock.calls.length).toBe(4);
      expect(networkService.get.mock.calls[0][0]).toBe(
        `${safeConfigUrl}/api/v1/chains/${chain.chainId}`,
      );
      expect(networkService.get.mock.calls[1][0]).toBe(
        `${chain.transactionService}/api/v1/safes/${safeAddress}/balances/`,
      );
      expect(networkService.get.mock.calls[1][1]).toStrictEqual({
        params: { trusted: false, exclude_spam: true },
      });
      expect(networkService.get.mock.calls[2][0]).toBe(
        `${pricesProviderUrl}/simple/token_price/${chainName}`,
      );
      expect(networkService.get.mock.calls[2][1]).toStrictEqual({
        headers: { 'x-cg-pro-api-key': apiKey },
        params: {
          vs_currencies: currency.toLowerCase(),
          contract_addresses: [
            tokenAddress.toLowerCase(),
            secondTokenAddress.toLowerCase(),
          ].join(','),
        },
      });
      expect(networkService.get.mock.calls[3][0]).toBe(
        `${pricesProviderUrl}/simple/price`,
      );
      expect(networkService.get.mock.calls[3][1]).toStrictEqual({
        headers: { 'x-cg-pro-api-key': apiKey },
        params: { ids: nativeCoinId, vs_currencies: currency.toLowerCase() },
      });
    });

    it(`excludeSpam and trusted params are forwarded to tx service`, async () => {
      const chain = chainBuilder().with('chainId', '10').build();
      const safeAddress = faker.finance.ethereumAddress();
      const tokenAddress = faker.finance.ethereumAddress();
      const transactionApiBalancesResponse = [
        balanceBuilder()
          .with('tokenAddress', tokenAddress)
          .with('balance', '4000000000000000000')
          .with('token', balanceTokenBuilder().with('decimals', 17).build())
          .build(),
      ];
      const excludeSpam = true;
      const trusted = true;
      const chainName = app
        .get(IConfigurationService)
        .getOrThrow(`prices.chains.${chain.chainId}.chainName`);
      const currency = faker.finance.currencyCode();
      const tokenPriceProviderResponse = {
        [tokenAddress]: { [currency.toLowerCase()]: 2.5 },
      };
      networkService.get.mockImplementation((url) => {
        switch (url) {
          case `${safeConfigUrl}/api/v1/chains/${chain.chainId}`:
            return Promise.resolve({ data: chain, status: 200 });
          case `${chain.transactionService}/api/v1/safes/${safeAddress}/balances/`:
            return Promise.resolve({
              data: transactionApiBalancesResponse,
              status: 200,
            });
          case `${pricesProviderUrl}/simple/token_price/${chainName}`:
            return Promise.resolve({
              data: tokenPriceProviderResponse,
              status: 200,
            });
          default:
            return Promise.reject(new Error(`Could not match ${url}`));
        }
      });

      await request(app.getHttpServer())
        .get(
          `/v1/chains/${chain.chainId}/safes/${safeAddress}/balances/${currency}/?trusted=${trusted}&exclude_spam=${excludeSpam}`,
        )
        .expect(200);

      // trusted and exclude_spam params are passed
      expect(networkService.get.mock.calls[1][1]).toStrictEqual({
        params: {
          trusted,
          exclude_spam: excludeSpam,
        },
      });
    });

    it(`maps native token correctly`, async () => {
      const chain = chainBuilder().with('chainId', '10').build();
      const safeAddress = faker.finance.ethereumAddress();
      const transactionApiBalancesResponse = [
        balanceBuilder()
          .with('tokenAddress', null)
          .with('balance', '3000000000000000000')
          .with('token', null)
          .build(),
      ];
      const currency = faker.finance.currencyCode();
      const nativeCoinId = app
        .get(IConfigurationService)
        .getOrThrow(`prices.chains.${chain.chainId}.nativeCoin`);
      const nativeCoinPriceProviderResponse = {
        [nativeCoinId]: { [currency.toLowerCase()]: 1536.75 },
      };
      networkService.get.mockImplementation((url) => {
        switch (url) {
          case `${safeConfigUrl}/api/v1/chains/${chain.chainId}`:
            return Promise.resolve({ data: chain, status: 200 });
          case `${chain.transactionService}/api/v1/safes/${safeAddress}/balances/`:
            return Promise.resolve({
              data: transactionApiBalancesResponse,
              status: 200,
            });
          case `${pricesProviderUrl}/simple/price`:
            return Promise.resolve({
              data: nativeCoinPriceProviderResponse,
              status: 200,
            });
          default:
            return Promise.reject(new Error(`Could not match ${url}`));
        }
      });

      await request(app.getHttpServer())
        .get(
          `/v1/chains/${
            chain.chainId
          }/safes/${safeAddress}/balances/${currency.toUpperCase()}`,
        )
        .expect(200)
        .expect({
          fiatTotal: '4610.25',
          items: [
            {
              tokenInfo: {
                type: 'NATIVE_TOKEN',
                address: NULL_ADDRESS,
                decimals: chain.nativeCurrency.decimals,
                symbol: chain.nativeCurrency.symbol,
                name: chain.nativeCurrency.name,
                logoUri: chain.nativeCurrency.logoUri,
              },
              balance: '3000000000000000000',
              fiatBalance: '4610.25',
              fiatConversion: '1536.75',
            },
          ],
        });
    });

    it('returns large numbers as is (not in scientific notation)', async () => {
      const chain = chainBuilder().with('chainId', '10').build();
      const safeAddress = faker.finance.ethereumAddress();
      const tokenAddress = faker.finance.ethereumAddress();
      const transactionApiBalancesResponse = [
        balanceBuilder()
          .with('tokenAddress', tokenAddress)
          .with('balance', '40000000000000000000000000000000000')
          .with('token', balanceTokenBuilder().with('decimals', 17).build())
          .build(),
      ];
      const chainName = app
        .get(IConfigurationService)
        .getOrThrow(`prices.chains.${chain.chainId}.chainName`);
      const currency = faker.finance.currencyCode();
      const tokenPriceProviderResponse = {
        [tokenAddress]: { [currency.toLowerCase()]: 2.5 },
      };
      networkService.get.mockImplementation((url) => {
        switch (url) {
          case `${safeConfigUrl}/api/v1/chains/${chain.chainId}`:
            return Promise.resolve({ data: chain, status: 200 });
          case `${chain.transactionService}/api/v1/safes/${safeAddress}/balances/`:
            return Promise.resolve({
              data: transactionApiBalancesResponse,
              status: 200,
            });
          case `${pricesProviderUrl}/simple/token_price/${chainName}`:
            return Promise.resolve({
              data: tokenPriceProviderResponse,
              status: 200,
            });
          default:
            return Promise.reject(new Error(`Could not match ${url}`));
        }
      });

      await request(app.getHttpServer())
        .get(
          `/v1/chains/${chain.chainId}/safes/${safeAddress}/balances/${currency}`,
        )
        .expect(200)
        .expect({
          fiatTotal: '1000000000000000000',
          items: [
            {
              tokenInfo: {
                type: 'ERC20',
                address: transactionApiBalancesResponse[0].tokenAddress,
                decimals: 17,
                symbol: transactionApiBalancesResponse[0].token?.symbol,
                name: transactionApiBalancesResponse[0].token?.name,
                logoUri: transactionApiBalancesResponse[0].token?.logoUri,
              },
              balance: '40000000000000000000000000000000000',
              fiatBalance: '1000000000000000000',
              fiatConversion: '2.5',
            },
          ],
        });

      // 3 Network calls are expected
      // (1. Chain data, 2. Balances, 3. Coingecko token)
      expect(networkService.get.mock.calls.length).toBe(3);
      expect(networkService.get.mock.calls[0][0]).toBe(
        `${safeConfigUrl}/api/v1/chains/${chain.chainId}`,
      );
      expect(networkService.get.mock.calls[1][0]).toBe(
        `${chain.transactionService}/api/v1/safes/${safeAddress}/balances/`,
      );
      expect(networkService.get.mock.calls[1][1]).toStrictEqual({
        params: { trusted: false, exclude_spam: true },
      });
      expect(networkService.get.mock.calls[2][0]).toBe(
        `${pricesProviderUrl}/simple/token_price/${chainName}`,
      );
    });

    describe('Config API Error', () => {
      it(`500 error response`, async () => {
        const chainId = '1';
        const safeAddress = faker.finance.ethereumAddress();
        const error = new NetworkResponseError(
          new URL(
<<<<<<< HEAD
            `${faker.internet.url({ appendSlash: false })}/v1/chains/${chainId}/safes/${safeAddress}/balances/usd`,
=======
            `${safeConfigUrl}/v1/chains/${chainId}/safes/${safeAddress}/balances/usd`,
>>>>>>> 440bb899
          ),
          {
            status: 500,
          } as Response,
        );
        networkService.get.mockImplementation(() => Promise.reject(error));

        await request(app.getHttpServer())
          .get(`/v1/chains/${chainId}/safes/${safeAddress}/balances/usd`)
          .expect(500)
          .expect({
            message: 'An error occurred',
            code: 500,
          });

        expect(networkService.get.mock.calls.length).toBe(1);
      });
    });

    describe('Prices provider API Error', () => {
      it(`should return a 0-balance when an error is thrown by the provider`, async () => {
        const chain = chainBuilder().with('chainId', '10').build();
        const safeAddress = faker.finance.ethereumAddress();
        const tokenAddress = faker.finance.ethereumAddress();
        const transactionApiBalancesResponse = [
          balanceBuilder()
            .with('tokenAddress', tokenAddress)
            .with('balance', '40000000000000000000000000000000000')
            .with('token', balanceTokenBuilder().with('decimals', 17).build())
            .build(),
        ];
        const chainName = app
          .get(IConfigurationService)
          .getOrThrow(`prices.chains.${chain.chainId}.chainName`);
        networkService.get.mockImplementation((url) => {
          switch (url) {
            case `${safeConfigUrl}/api/v1/chains/${chain.chainId}`:
              return Promise.resolve({ data: chain, status: 200 });
            case `${chain.transactionService}/api/v1/safes/${safeAddress}/balances/`:
              return Promise.resolve({
                data: transactionApiBalancesResponse,
                status: 200,
              });
            case `${pricesProviderUrl}/simple/token_price/${chainName}`:
              return Promise.reject();
            default:
              return Promise.reject(new Error(`Could not match ${url}`));
          }
        });

        await request(app.getHttpServer())
          .get(
            `/v1/chains/${
              chain.chainId
            }/safes/${safeAddress}/balances/${faker.finance.currencyCode()}`,
          )
          .expect(200)
          .expect({
            fiatTotal: '0',
            items: [
              {
                tokenInfo: {
                  type: 'ERC20',
                  address: transactionApiBalancesResponse[0].tokenAddress,
                  decimals: 17,
                  symbol: transactionApiBalancesResponse[0].token?.symbol,
                  name: transactionApiBalancesResponse[0].token?.name,
                  logoUri: transactionApiBalancesResponse[0].token?.logoUri,
                },
                balance: '40000000000000000000000000000000000',
                fiatBalance: '0',
                fiatConversion: '0',
              },
            ],
          });

        expect(networkService.get.mock.calls.length).toBe(3);
      });

      it(`should return a 0-balance when a validation error happens`, async () => {
        const chain = chainBuilder().with('chainId', '10').build();
        const safeAddress = faker.finance.ethereumAddress();
        const tokenAddress = faker.finance.ethereumAddress();
        const transactionApiBalancesResponse = [
          balanceBuilder()
            .with('tokenAddress', tokenAddress)
            .with('balance', '40000000000000000000000000000000000')
            .with('token', balanceTokenBuilder().with('decimals', 17).build())
            .build(),
        ];
        const chainName = app
          .get(IConfigurationService)
          .getOrThrow(`prices.chains.${chain.chainId}.chainName`);
        const tokenPriceProviderResponse = 'notAnObject';
        networkService.get.mockImplementation((url) => {
          switch (url) {
            case `${safeConfigUrl}/api/v1/chains/${chain.chainId}`:
              return Promise.resolve({ data: chain, status: 200 });
            case `${chain.transactionService}/api/v1/safes/${safeAddress}/balances/`:
              return Promise.resolve({
                data: transactionApiBalancesResponse,
                status: 200,
              });
            case `${pricesProviderUrl}/simple/token_price/${chainName}`:
              return Promise.resolve({
                data: tokenPriceProviderResponse,
                status: 200,
              });
            default:
              return Promise.reject(new Error(`Could not match ${url}`));
          }
        });

        await request(app.getHttpServer())
          .get(
            `/v1/chains/${
              chain.chainId
            }/safes/${safeAddress}/balances/${faker.finance.currencyCode()}`,
          )
          .expect(200)
          .expect({
            fiatTotal: '0',
            items: [
              {
                tokenInfo: {
                  type: 'ERC20',
                  address: transactionApiBalancesResponse[0].tokenAddress,
                  decimals: 17,
                  symbol: transactionApiBalancesResponse[0].token?.symbol,
                  name: transactionApiBalancesResponse[0].token?.name,
                  logoUri: transactionApiBalancesResponse[0].token?.logoUri,
                },
                balance: '40000000000000000000000000000000000',
                fiatBalance: '0',
                fiatConversion: '0',
              },
            ],
          });

        expect(networkService.get.mock.calls.length).toBe(3);
      });
    });

    describe('Transaction API Error', () => {
      it(`500 error response`, async () => {
        const chainId = '1';
        const safeAddress = faker.finance.ethereumAddress();
        const chainResponse = chainBuilder().with('chainId', chainId).build();
        const transactionServiceUrl = `${chainResponse.transactionService}/api/v1/safes/${safeAddress}/balances/`;
        networkService.get.mockImplementation((url) => {
          if (url == `${safeConfigUrl}/api/v1/chains/${chainId}`) {
            return Promise.resolve({ data: chainResponse, status: 200 });
          } else if (url == transactionServiceUrl) {
            const error = new NetworkResponseError(
              new URL(transactionServiceUrl),
              {
                status: 500,
              } as Response,
            );
            return Promise.reject(error);
          } else {
            return Promise.reject(new Error(`Could not match ${url}`));
          }
        });

        await request(app.getHttpServer())
          .get(`/v1/chains/${chainId}/safes/${safeAddress}/balances/usd`)
          .expect(500)
          .expect({
            message: 'An error occurred',
            code: 500,
          });

        expect(networkService.get.mock.calls.length).toBe(2);
      });

      it(`500 error if validation fails`, async () => {
        const chainId = '1';
        const safeAddress = faker.finance.ethereumAddress();
        const chainResponse = chainBuilder().with('chainId', chainId).build();
        networkService.get.mockImplementation((url) => {
          if (url == `${safeConfigUrl}/api/v1/chains/${chainId}`) {
            return Promise.resolve({ data: chainResponse, status: 200 });
          } else if (
            url ==
            `${chainResponse.transactionService}/api/v1/safes/${safeAddress}/balances/`
          ) {
            return Promise.resolve({
              data: [{ invalid: 'data' }],
              status: 200,
            });
          } else {
            return Promise.reject(new Error(`Could not match ${url}`));
          }
        });

        await request(app.getHttpServer())
          .get(`/v1/chains/${chainId}/safes/${safeAddress}/balances/usd`)
          .expect(500)
          .expect({
            message: 'Validation failed',
            code: 42,
            arguments: [],
          });

        expect(networkService.get.mock.calls.length).toBe(2);
      });
    });
  });

  describe('GET /balances/supported-fiat-codes', () => {
    it('should return the ordered list of supported fiat codes', async () => {
      const pricesProviderFiatCodes = ['chf', 'gbp', 'eur', 'eth', 'afn'];
      networkService.get.mockImplementation((url) => {
        switch (url) {
          case `${pricesProviderUrl}/simple/supported_vs_currencies`:
            return Promise.resolve({
              data: pricesProviderFiatCodes,
              status: 200,
            });
          default:
            return Promise.reject(new Error(`Could not match ${url}`));
        }
      });

      await request(app.getHttpServer())
        .get('/v1/balances/supported-fiat-codes')
        .expect(200)
        .expect(['AFN', 'CHF', 'ETH', 'EUR', 'GBP']);
    });

    it('should fail getting fiat currencies data from prices provider', async () => {
      networkService.get.mockImplementation((url) => {
        switch (url) {
          case `${pricesProviderUrl}/simple/supported_vs_currencies`:
            return Promise.reject(new Error());
          default:
            return Promise.reject(new Error(`Could not match ${url}`));
        }
      });

      await request(app.getHttpServer())
        .get('/v1/balances/supported-fiat-codes')
        .expect(503)
        .expect({
          code: 503,
          message: 'Error getting Fiat Codes from prices provider',
        });
    });

    it('validation error getting fiat currencies data from prices provider', async () => {
      const pricesProviderFiatCodes: Array<string> = [];
      networkService.get.mockImplementation((url) => {
        switch (url) {
          case `${pricesProviderUrl}/simple/supported_vs_currencies`:
            return Promise.resolve({
              data: pricesProviderFiatCodes,
              status: 200,
            });
          default:
            return Promise.reject(new Error(`Could not match ${url}`));
        }
      });

      await request(app.getHttpServer())
        .get('/v1/balances/supported-fiat-codes')
        .expect(500)
        .expect({
          message: 'Validation failed',
          code: 42,
          arguments: [],
        });
    });

    it('validation error (2) getting fiat currencies data from prices provider', async () => {
      const pricesProviderFiatCodes = 'notAnArray';
      networkService.get.mockImplementation((url) => {
        switch (url) {
          case `${pricesProviderUrl}/simple/supported_vs_currencies`:
            return Promise.resolve({
              data: pricesProviderFiatCodes,
              status: 200,
            });
          default:
            return Promise.reject(new Error(`Could not match ${url}`));
        }
      });

      await request(app.getHttpServer())
        .get('/v1/balances/supported-fiat-codes')
        .expect(500)
        .expect({
          message: 'Validation failed',
          code: 42,
          arguments: [],
        });
    });
  });
});<|MERGE_RESOLUTION|>--- conflicted
+++ resolved
@@ -20,15 +20,9 @@
 import { NULL_ADDRESS } from '@/routes/common/constants';
 import { balanceBuilder } from '@/domain/balances/entities/__tests__/balance.builder';
 import { balanceTokenBuilder } from '@/domain/balances/entities/__tests__/balance.token.builder';
-<<<<<<< HEAD
-import { EmailDataSourceModule } from '@/datasources/email/email.datasource.module';
-import { TestEmailDatasourceModule } from '@/datasources/email/__tests__/test.email.datasource.module';
-import { NetworkResponseError } from '@/datasources/network/entities/network.error.entity';
-=======
 import { NetworkResponseError } from '@/datasources/network/entities/network.error.entity';
 import { AccountDataSourceModule } from '@/datasources/account/account.datasource.module';
 import { TestAccountDataSourceModule } from '@/datasources/account/__tests__/test.account.datasource.module';
->>>>>>> 440bb899
 
 describe('Balances Controller (Unit)', () => {
   let app: INestApplication;
@@ -414,11 +408,7 @@
         const safeAddress = faker.finance.ethereumAddress();
         const error = new NetworkResponseError(
           new URL(
-<<<<<<< HEAD
-            `${faker.internet.url({ appendSlash: false })}/v1/chains/${chainId}/safes/${safeAddress}/balances/usd`,
-=======
             `${safeConfigUrl}/v1/chains/${chainId}/safes/${safeAddress}/balances/usd`,
->>>>>>> 440bb899
           ),
           {
             status: 500,
