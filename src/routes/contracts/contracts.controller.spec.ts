import { INestApplication } from '@nestjs/common';
import { Test, TestingModule } from '@nestjs/testing';
import * as request from 'supertest';
import { TestAppProvider } from '@/__tests__/test-app.provider';
import { TestCacheModule } from '@/datasources/cache/__tests__/test.cache.module';
import { TestNetworkModule } from '@/datasources/network/__tests__/test.network.module';
import { chainBuilder } from '@/domain/chains/entities/__tests__/chain.builder';
import { contractBuilder } from '@/domain/contracts/entities/__tests__/contract.builder';
import { TestLoggingModule } from '@/logging/__tests__/test.logging.module';
import configuration from '@/config/entities/__tests__/configuration';
import { IConfigurationService } from '@/config/configuration.service.interface';
import { AppModule } from '@/app.module';
import { CacheModule } from '@/datasources/cache/cache.module';
import { RequestScopedLoggingModule } from '@/logging/logging.module';
import { NetworkModule } from '@/datasources/network/network.module';
import {
  INetworkService,
  NetworkService,
} from '@/datasources/network/network.service.interface';
<<<<<<< HEAD
import { EmailDataSourceModule } from '@/datasources/email/email.datasource.module';
import { TestEmailDatasourceModule } from '@/datasources/email/__tests__/test.email.datasource.module';
import { NetworkResponseError } from '@/datasources/network/entities/network.error.entity';
=======
import { NetworkResponseError } from '@/datasources/network/entities/network.error.entity';
import { AccountDataSourceModule } from '@/datasources/account/account.datasource.module';
import { TestAccountDataSourceModule } from '@/datasources/account/__tests__/test.account.datasource.module';
>>>>>>> 440bb899

describe('Contracts controller', () => {
  let app: INestApplication;
  let safeConfigUrl: string;
  let networkService: jest.MockedObjectDeep<INetworkService>;

  beforeEach(async () => {
    jest.clearAllMocks();

    const moduleFixture: TestingModule = await Test.createTestingModule({
      imports: [AppModule.register(configuration)],
    })
      .overrideModule(AccountDataSourceModule)
      .useModule(TestAccountDataSourceModule)
      .overrideModule(CacheModule)
      .useModule(TestCacheModule)
      .overrideModule(RequestScopedLoggingModule)
      .useModule(TestLoggingModule)
      .overrideModule(NetworkModule)
      .useModule(TestNetworkModule)
      .compile();

    const configurationService = moduleFixture.get(IConfigurationService);
    safeConfigUrl = configurationService.get('safeConfig.baseUri');
    networkService = moduleFixture.get(NetworkService);

    app = await new TestAppProvider().provide(moduleFixture);
    await app.init();
  });

  afterAll(async () => {
    await app.close();
  });

  describe('GET contract data for an address', () => {
    it('Success', async () => {
      const chain = chainBuilder().build();
      const contract = contractBuilder().build();
      networkService.get.mockImplementation((url) => {
        switch (url) {
          case `${safeConfigUrl}/api/v1/chains/${chain.chainId}`:
            return Promise.resolve({ data: chain, status: 200 });
          case `${chain.transactionService}/api/v1/contracts/${contract.address}`:
            return Promise.resolve({ data: contract, status: 200 });
          default:
            return Promise.reject(`No matching rule for url: ${url}`);
        }
      });

      await request(app.getHttpServer())
        .get(`/v1/chains/${chain.chainId}/contracts/${contract.address}`)
        .expect(200)
        .expect(contract);
    });

    it('Failure: Config API fails', async () => {
      const chain = chainBuilder().build();
      const contract = contractBuilder().build();
      networkService.get.mockImplementation((url) => {
        switch (url) {
          case `${safeConfigUrl}/api/v1/chains/${chain.chainId}`:
            return Promise.reject(new Error());
          default:
            return Promise.reject(`No matching rule for url: ${url}`);
        }
      });

      await request(app.getHttpServer())
        .get(`/v1/chains/${chain.chainId}/contracts/${contract.address}`)
        .expect(503);
    });

    it('Failure: Transaction API fails', async () => {
      const chain = chainBuilder().build();
      const contract = contractBuilder().build();
      const transactionServiceUrl = `${chain.transactionService}/api/v1/contracts/${contract.address}`;
      networkService.get.mockImplementation((url) => {
        switch (url) {
          case `${safeConfigUrl}/api/v1/chains/${chain.chainId}`:
            return Promise.resolve({ data: chain, status: 200 });
          case transactionServiceUrl:
            return Promise.reject(
<<<<<<< HEAD
              new NetworkResponseError(new URL(url), {
=======
              new NetworkResponseError(new URL(transactionServiceUrl), {
>>>>>>> 440bb899
                status: 503,
              } as Response),
            );
          default:
            return Promise.reject(`No matching rule for url: ${url}`);
        }
      });

      await request(app.getHttpServer())
        .get(`/v1/chains/${chain.chainId}/contracts/${contract.address}`)
        .expect(503);
    });

    it('should get a validation error', async () => {
      const chain = chainBuilder().build();
      const contract = contractBuilder().build();
      networkService.get.mockImplementation((url) => {
        switch (url) {
          case `${safeConfigUrl}/api/v1/chains/${chain.chainId}`:
            return Promise.resolve({ data: chain, status: 200 });
          case `${chain.transactionService}/api/v1/contracts/${contract.address}`:
            return Promise.resolve({
              data: { ...contract, name: false },
              status: 200,
            });
          default:
            return Promise.reject(`No matching rule for url: ${url}`);
        }
      });

      await request(app.getHttpServer())
        .get(`/v1/chains/${chain.chainId}/contracts/${contract.address}`)
        .expect(500)
        .expect({
          message: 'Validation failed',
          code: 42,
          arguments: [],
        });
    });
  });
});<|MERGE_RESOLUTION|>--- conflicted
+++ resolved
@@ -17,15 +17,9 @@
   INetworkService,
   NetworkService,
 } from '@/datasources/network/network.service.interface';
-<<<<<<< HEAD
-import { EmailDataSourceModule } from '@/datasources/email/email.datasource.module';
-import { TestEmailDatasourceModule } from '@/datasources/email/__tests__/test.email.datasource.module';
-import { NetworkResponseError } from '@/datasources/network/entities/network.error.entity';
-=======
 import { NetworkResponseError } from '@/datasources/network/entities/network.error.entity';
 import { AccountDataSourceModule } from '@/datasources/account/account.datasource.module';
 import { TestAccountDataSourceModule } from '@/datasources/account/__tests__/test.account.datasource.module';
->>>>>>> 440bb899
 
 describe('Contracts controller', () => {
   let app: INestApplication;
@@ -108,11 +102,7 @@
             return Promise.resolve({ data: chain, status: 200 });
           case transactionServiceUrl:
             return Promise.reject(
-<<<<<<< HEAD
-              new NetworkResponseError(new URL(url), {
-=======
               new NetworkResponseError(new URL(transactionServiceUrl), {
->>>>>>> 440bb899
                 status: 503,
               } as Response),
             );
