--- conflicted
+++ resolved
@@ -2192,29 +2192,6 @@
   let queuesApiService: jest.MockedObjectDeep<IQueuesApiService>;
 
   async function initApp(): Promise<void> {
-<<<<<<< HEAD
-    const moduleFixture: TestingModule = await Test.createTestingModule({
-      imports: [AppModule.register(configuration)],
-    })
-      .overrideModule(PostgresDatabaseModule)
-      .useModule(TestPostgresDatabaseModule)
-      .overrideModule(TargetedMessagingDatasourceModule)
-      .useModule(TestTargetedMessagingDatasourceModule)
-      .overrideModule(CacheModule)
-      .useModule(TestCacheModule)
-      .overrideModule(RequestScopedLoggingModule)
-      .useModule(TestLoggingModule)
-      .overrideModule(NetworkModule)
-      .useModule(TestNetworkModule)
-      .overrideModule(QueuesApiModule)
-      .useModule(TestQueuesApiModule)
-      .overrideModule(PostgresDatabaseModuleV2)
-      .useModule(TestPostgresDatabaseModuleV2)
-      .overrideModule(PushNotificationsApiModule)
-      .useModule(TestPushNotificationsApiModule)
-
-      .compile();
-=======
     const moduleFixture = await createTestModule({
       config: configuration,
       modules: [
@@ -2225,7 +2202,6 @@
       ],
     });
 
->>>>>>> 919fd827
     app = moduleFixture.createNestApplication();
 
     networkService = moduleFixture.get(NetworkService);
