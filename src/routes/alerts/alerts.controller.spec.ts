--- conflicted
+++ resolved
@@ -12,9 +12,10 @@
 import { RequestScopedLoggingModule } from '@/logging/logging.module';
 import { NetworkModule } from '@/datasources/network/network.module';
 import { alertBuilder } from '@/routes/alerts/entities/__tests__/alerts.builder';
-<<<<<<< HEAD
 import { IConfigurationService } from '@/config/configuration.service.interface';
 import { Alert } from '@/routes/alerts/entities/alert.dto.entity';
+import { ConfigurationModule } from '@/config/configuration.module';
+import { AlertsModule } from '@/routes/alerts/alerts.module';
 
 // The `x-tenderly-signature` header contains a cryptographic signature. The webhook request signature is
 // a HMAC SHA256 hash of concatenated signing secret, request payload, and timestamp, in this order.
@@ -37,12 +38,6 @@
 
   return hmac.digest('hex');
 }
-=======
-import { EventType } from '@/routes/alerts/entities/alert.dto.entity';
-import { ILoggingService, LoggingService } from '@/logging/logging.interface';
-import { ConfigurationModule } from '@/config/configuration.module';
-import { AlertsModule } from '@/routes/alerts/alerts.module';
->>>>>>> 99b8bcdb
 
 describe('Alerts (Unit)', () => {
   let app: INestApplication;
