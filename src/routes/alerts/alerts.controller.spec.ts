import { INestApplication } from '@nestjs/common';
import { Test, TestingModule } from '@nestjs/testing';
import * as request from 'supertest';
import { faker } from '@faker-js/faker';
import * as crypto from 'crypto';
import { TestCacheModule } from '@/datasources/cache/__tests__/test.cache.module';
import { TestNetworkModule } from '@/datasources/network/__tests__/test.network.module';
import { TestLoggingModule } from '@/logging/__tests__/test.logging.module';
import configuration from '@/config/entities/__tests__/configuration';
import { AppModule } from '@/app.module';
import { CacheModule } from '@/datasources/cache/cache.module';
import { RequestScopedLoggingModule } from '@/logging/logging.module';
import { NetworkModule } from '@/datasources/network/network.module';
import { alertBuilder } from '@/routes/alerts/entities/__tests__/alerts.builder';
<<<<<<< HEAD
import { IConfigurationService } from '@/config/configuration.service.interface';
import { Alert } from '@/routes/alerts/entities/alert.dto.entity';

// The `x-tenderly-signature` header contains a cryptographic signature. The webhook request signature is
// a HMAC SHA256 hash of concatenated signing secret, request payload, and timestamp, in this order.
// @see https://github.com/Tenderly/tenderly-docs/blob/d836e99fcc22f141a155688128548505b9fcbf9c/alerts/configuring-alert-destinations/configuring-alert-destinations.md?plain=1#L74
function fakeTenderlySignature(args: {
  signingKey: string;
  alert: Alert;
  timestamp: string;
}): string {
  // Create a HMAC SHA256 hash using the signing key
  const hmac = crypto.createHmac('sha256', args.signingKey);

  // Update the hash with the request body using utf8
  hmac.update(JSON.stringify(args.alert), 'utf8');

  // Update the hash with the request timestamp
  // Note: Tenderly timestamps are Go `time.Time` format, e.g.
  // 2023-10-25 08:30:30.386157172 +0000 UTC m=+3512798.196320121
  hmac.update(args.timestamp);

  return hmac.digest('hex');
}

describe('Alerts (Unit)', () => {
  let app: INestApplication;
  let signingKey: string;
=======
import { EventType } from '@/routes/alerts/entities/alert.dto.entity';
import { ILoggingService, LoggingService } from '@/logging/logging.interface';

describe('Alerts (Unit)', () => {
  let app: INestApplication;
  let loggingService: ILoggingService;
>>>>>>> d39f6ce1

  beforeEach(async () => {
    jest.clearAllMocks();

    const moduleFixture: TestingModule = await Test.createTestingModule({
      imports: [AppModule.register(configuration)],
    })
      .overrideModule(CacheModule)
      .useModule(TestCacheModule)
      .overrideModule(RequestScopedLoggingModule)
      .useModule(TestLoggingModule)
      .overrideModule(NetworkModule)
      .useModule(TestNetworkModule)
      .compile();

    app = moduleFixture.createNestApplication();
<<<<<<< HEAD
    const configurationService = moduleFixture.get(IConfigurationService);
    signingKey = configurationService.getOrThrow('alerts.signingKey');
=======
    loggingService = moduleFixture.get(LoggingService);
>>>>>>> d39f6ce1

    await app.init();
  });

  afterAll(async () => {
    await app.close();
  });

<<<<<<< HEAD
  it('returns 200 (OK) for valid signature/valid payload', async () => {
    const alert = alertBuilder().build();
    const timestamp = Date.now().toString();
    const signature = fakeTenderlySignature({
      signingKey,
      alert,
      timestamp,
    });

    await request(app.getHttpServer())
      .post('/alerts')
      .set('x-tenderly-signature', signature)
      .set('date', timestamp)
      .send(alert)
      .expect(200);
=======
  it.todo('notifies about addOwnerWithThreshold attempts');
  it.todo('notifies about non-addOwnerWithThreshold attempts');
  it.todo('notifies about alerts with multiple logs');

  it('logs unknown alerts', async () => {
    const warnSpy = jest.spyOn(loggingService, 'warn');

    const alert = alertBuilder().with('event_type', EventType.ALERT).build();

    await request(app.getHttpServer()).post('/alerts').send(alert).expect(200);

    expect(warnSpy).toHaveBeenCalledWith('Unknown alert received');
>>>>>>> d39f6ce1
  });

  it('returns 400 (Bad Request) for valid signature/invalid payload', async () => {
    const alert = {};
    const timestamp = Date.now().toString();
    const signature = fakeTenderlySignature({
      signingKey,
      alert: alert as Alert,
      timestamp,
    });

    await request(app.getHttpServer())
      .post('/alerts')
      .set('x-tenderly-signature', signature)
      .set('date', timestamp)
      .send(alert)
      .expect(400);
  });

  it('returns 403 (Forbidden) for invalid signature/valid payload', async () => {
    const alert = alertBuilder().build();
    const timestamp = Date.now().toString();
    const signature = faker.string.alphanumeric({ length: 64 });

    await request(app.getHttpServer())
      .post('/alerts')
      .set('x-tenderly-signature', signature)
      .set('date', timestamp)
      .send(alert)
      .expect(403);
  });
});<|MERGE_RESOLUTION|>--- conflicted
+++ resolved
@@ -12,7 +12,6 @@
 import { RequestScopedLoggingModule } from '@/logging/logging.module';
 import { NetworkModule } from '@/datasources/network/network.module';
 import { alertBuilder } from '@/routes/alerts/entities/__tests__/alerts.builder';
-<<<<<<< HEAD
 import { IConfigurationService } from '@/config/configuration.service.interface';
 import { Alert } from '@/routes/alerts/entities/alert.dto.entity';
 
@@ -41,14 +40,6 @@
 describe('Alerts (Unit)', () => {
   let app: INestApplication;
   let signingKey: string;
-=======
-import { EventType } from '@/routes/alerts/entities/alert.dto.entity';
-import { ILoggingService, LoggingService } from '@/logging/logging.interface';
-
-describe('Alerts (Unit)', () => {
-  let app: INestApplication;
-  let loggingService: ILoggingService;
->>>>>>> d39f6ce1
 
   beforeEach(async () => {
     jest.clearAllMocks();
@@ -65,12 +56,8 @@
       .compile();
 
     app = moduleFixture.createNestApplication();
-<<<<<<< HEAD
     const configurationService = moduleFixture.get(IConfigurationService);
     signingKey = configurationService.getOrThrow('alerts.signingKey');
-=======
-    loggingService = moduleFixture.get(LoggingService);
->>>>>>> d39f6ce1
 
     await app.init();
   });
@@ -79,7 +66,6 @@
     await app.close();
   });
 
-<<<<<<< HEAD
   it('returns 200 (OK) for valid signature/valid payload', async () => {
     const alert = alertBuilder().build();
     const timestamp = Date.now().toString();
@@ -95,21 +81,11 @@
       .set('date', timestamp)
       .send(alert)
       .expect(200);
-=======
+  });
+
   it.todo('notifies about addOwnerWithThreshold attempts');
   it.todo('notifies about non-addOwnerWithThreshold attempts');
   it.todo('notifies about alerts with multiple logs');
-
-  it('logs unknown alerts', async () => {
-    const warnSpy = jest.spyOn(loggingService, 'warn');
-
-    const alert = alertBuilder().with('event_type', EventType.ALERT).build();
-
-    await request(app.getHttpServer()).post('/alerts').send(alert).expect(200);
-
-    expect(warnSpy).toHaveBeenCalledWith('Unknown alert received');
->>>>>>> d39f6ce1
-  });
 
   it('returns 400 (Bad Request) for valid signature/invalid payload', async () => {
     const alert = {};
