--- conflicted
+++ resolved
@@ -70,17 +70,10 @@
 }
 
 describe('Alerts (Unit)', () => {
-<<<<<<< HEAD
   let configurationService: jest.MockedObjectDeep<IConfigurationService>;
   let emailApi: jest.MockedObjectDeep<IEmailApi>;
-  let emailDataSource: jest.MockedObjectDeep<IEmailDataSource>;
+  let accountDataSource: jest.MockedObjectDeep<IAccountDataSource>;
   let urlGenerator: UrlGeneratorHelper;
-=======
-  let configurationService;
-  let emailApi;
-  let accountDataSource;
-  let urlGenerator;
->>>>>>> e8c33ae4
 
   describe('/alerts route enabled', () => {
     let app: INestApplication;
