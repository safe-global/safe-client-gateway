--- conflicted
+++ resolved
@@ -14,23 +14,14 @@
 import { faker } from '@faker-js/faker';
 import { IAccountDataSource } from '@/domain/interfaces/account.datasource.interface';
 import { EmailControllerModule } from '@/routes/email/email.controller.module';
-<<<<<<< HEAD
-import { emailBuilder } from '@/domain/email/entities/__tests__/email.builder';
 import { INestApplication } from '@nestjs/common';
-=======
 import { accountBuilder } from '@/domain/account/entities/__tests__/account.builder';
->>>>>>> e8c33ae4
 
 const resendLockWindowMs = 100;
 const ttlMs = 1000;
 describe('Email controller resend verification tests', () => {
-<<<<<<< HEAD
   let app: INestApplication;
-  let emailDatasource: jest.MockedObjectDeep<IEmailDataSource>;
-=======
-  let app;
-  let accountDataSource;
->>>>>>> e8c33ae4
+  let accountDataSource: jest.MockedObjectDeep<IAccountDataSource>;
 
   beforeEach(async () => {
     jest.clearAllMocks();
