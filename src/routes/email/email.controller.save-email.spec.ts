import { Test, TestingModule } from '@nestjs/testing';
import { AppModule } from '@/app.module';
import { CacheModule } from '@/datasources/cache/cache.module';
import { TestCacheModule } from '@/datasources/cache/__tests__/test.cache.module';
import configuration from '@/config/entities/__tests__/configuration';
import { RequestScopedLoggingModule } from '@/logging/logging.module';
import { TestLoggingModule } from '@/logging/__tests__/test.logging.module';
import { NetworkModule } from '@/datasources/network/network.module';
import { TestNetworkModule } from '@/datasources/network/__tests__/test.network.module';
import { TestAppProvider } from '@/__tests__/test-app.provider';
import { AccountDataSourceModule } from '@/datasources/account/account.datasource.module';
import { TestAccountDataSourceModule } from '@/datasources/account/__tests__/test.account.datasource.module';
import * as request from 'supertest';
import { faker } from '@faker-js/faker';
import { generatePrivateKey, privateKeyToAccount } from 'viem/accounts';
import { IConfigurationService } from '@/config/configuration.service.interface';
<<<<<<< HEAD
import {
  INetworkService,
  NetworkService,
} from '@/datasources/network/network.service.interface';
import { IEmailDataSource } from '@/domain/interfaces/email.datasource.interface';
=======
import { NetworkService } from '@/datasources/network/network.service.interface';
import { IAccountDataSource } from '@/domain/interfaces/account.datasource.interface';
>>>>>>> e8c33ae4
import { chainBuilder } from '@/domain/chains/entities/__tests__/chain.builder';
import { safeBuilder } from '@/domain/safe/entities/__tests__/safe.builder';
import { getAddress } from 'viem';
import { EmailControllerModule } from '@/routes/email/email.controller.module';
import { IEmailApi } from '@/domain/interfaces/email-api.interface';
import { TestEmailApiModule } from '@/datasources/email-api/__tests__/test.email-api.module';
import { EmailApiModule } from '@/datasources/email-api/email-api.module';
import { INestApplication } from '@nestjs/common';

describe('Email controller save email tests', () => {
<<<<<<< HEAD
  let app: INestApplication;
  let configurationService: jest.MockedObjectDeep<IConfigurationService>;
  let emailApi: jest.MockedObjectDeep<IEmailApi>;
  let emailDatasource: jest.MockedObjectDeep<IEmailDataSource>;
  let networkService: jest.MockedObjectDeep<INetworkService>;
  let safeConfigUrl: string | undefined;
=======
  let app;
  let configurationService;
  let emailApi;
  let accountDataSource;
  let networkService;
  let safeConfigUrl;
>>>>>>> e8c33ae4

  beforeEach(async () => {
    jest.clearAllMocks();
    jest.useFakeTimers();

    const moduleFixture: TestingModule = await Test.createTestingModule({
      imports: [AppModule.register(configuration), EmailControllerModule],
    })
      .overrideModule(EmailApiModule)
      .useModule(TestEmailApiModule)
      .overrideModule(AccountDataSourceModule)
      .useModule(TestAccountDataSourceModule)
      .overrideModule(CacheModule)
      .useModule(TestCacheModule)
      .overrideModule(RequestScopedLoggingModule)
      .useModule(TestLoggingModule)
      .overrideModule(NetworkModule)
      .useModule(TestNetworkModule)
      .compile();

    configurationService = moduleFixture.get(IConfigurationService);
    safeConfigUrl = configurationService.get('safeConfig.baseUri');
    emailApi = moduleFixture.get(IEmailApi);
    accountDataSource = moduleFixture.get(IAccountDataSource);
    networkService = moduleFixture.get(NetworkService);

    app = await new TestAppProvider().provide(moduleFixture);
    await app.init();
  });

  afterEach(() => {
    jest.useRealTimers();
  });

  afterAll(async () => {
    await app.close();
  });

  it('stores email successfully', async () => {
    const chain = chainBuilder().build();
    const emailAddress = faker.internet.email();
    const timestamp = jest.now();
    const privateKey = generatePrivateKey();
    const signer = privateKeyToAccount(privateKey);
    const signerAddress = signer.address;
    // Signer is owner of safe
    const safe = safeBuilder()
      .with('owners', [signerAddress])
      // Faker generates non-checksum addresses only
      .with('address', getAddress(faker.finance.ethereumAddress()))
      .build();
    const message = `email-register-${chain.chainId}-${safe.address}-${emailAddress}-${signerAddress}-${timestamp}`;
    const signature = await signer.signMessage({ message });
    networkService.get.mockImplementation((url) => {
      switch (url) {
        case `${safeConfigUrl}/api/v1/chains/${chain.chainId}`:
          return Promise.resolve({ data: chain, status: 200 });
        case `${chain.transactionService}/api/v1/safes/${safe.address}`:
          return Promise.resolve({ data: safe, status: 200 });
        default:
          return Promise.reject(new Error(`Could not match ${url}`));
      }
    });
<<<<<<< HEAD
    emailDatasource.saveEmail.mockResolvedValue();
=======
    accountDataSource.createAccount.mockResolvedValue();
>>>>>>> e8c33ae4

    await request(app.getHttpServer())
      .post(`/v1/chains/${chain.chainId}/safes/${safe.address}/emails`)
      .send({
        emailAddress: emailAddress,
        account: signer.address,
        timestamp: timestamp,
        signature: signature,
      })
      .expect(201)
      .expect({});

    expect(emailApi.createMessage).toHaveBeenCalledTimes(1);
    expect(emailApi.createMessage).toHaveBeenNthCalledWith(1, {
      subject: 'Verification code',
      substitutions: { verificationCode: expect.any(String) },
      template: configurationService.getOrThrow(
        'email.templates.verificationCode',
      ),
      to: [emailAddress],
    });
  });

  it('returns 403 is message was signed with a timestamp older than 5 minutes', async () => {
    const chain = chainBuilder().build();
    const emailAddress = faker.internet.email();
    const timestamp = jest.now();
    const privateKey = generatePrivateKey();
    const account = privateKeyToAccount(privateKey);
    const accountAddress = account.address;
    // Signer is owner of safe
    const safe = safeBuilder()
      .with('owners', [accountAddress])
      // Faker generates non-checksum addresses only
      .with('address', getAddress(faker.finance.ethereumAddress()))
      .build();
    const message = `email-register-${chain.chainId}-${safe.address}-${emailAddress}-${accountAddress}-${timestamp}`;
    const signature = await account.signMessage({ message });

    jest.advanceTimersByTime(5 * 60 * 1000);

    await request(app.getHttpServer())
      .post(`/v1/chains/${chain.chainId}/safes/${safe.address}/emails`)
      .send({
        emailAddress: emailAddress,
        account: account.address,
        timestamp: timestamp,
        signature: signature,
      })
      .expect(403)
      .expect({
        message: 'Forbidden resource',
        error: 'Forbidden',
        statusCode: 403,
      });
  });

  it('returns 403 on wrong message signature', async () => {
    const chain = chainBuilder().build();
    const emailAddress = faker.internet.email();
    const timestamp = jest.now();
    const privateKey = generatePrivateKey();
    const account = privateKeyToAccount(privateKey);
    const accountAddress = account.address;
    // Signer is owner of safe
    const safe = safeBuilder()
      .with('owners', [accountAddress])
      // Faker generates non-checksum addresses only
      .with('address', getAddress(faker.finance.ethereumAddress()))
      .build();
    const message = `some-action-${chain.chainId}-${safe.address}-${emailAddress}-${accountAddress}-${timestamp}`;
    const signature = await account.signMessage({ message });

    await request(app.getHttpServer())
      .post(`/v1/chains/${chain.chainId}/safes/${safe.address}/emails`)
      .send({
        emailAddress: emailAddress,
        account: account.address,
        timestamp: timestamp,
        signature: signature,
      })
      .expect(403)
      .expect({
        message: 'Forbidden resource',
        error: 'Forbidden',
        statusCode: 403,
      });
  });

  it('returns 403 if message not signed by owner', async () => {
    const chain = chainBuilder().build();
    const emailAddress = faker.internet.email();
    const timestamp = jest.now();
    const privateKey = generatePrivateKey();
    const account = privateKeyToAccount(privateKey);
    const accountAddress = account.address;
    // Signer is owner of safe
    const safe = safeBuilder()
      // Faker generates non-checksum addresses only
      .with('address', getAddress(faker.finance.ethereumAddress()))
      .build();
    const message = `email-register-${chain.chainId}-${safe.address}-${emailAddress}-${accountAddress}-${timestamp}`;
    const signature = await account.signMessage({ message });
    networkService.get.mockImplementation((url) => {
      switch (url) {
        case `${safeConfigUrl}/api/v1/chains/${chain.chainId}`:
          return Promise.resolve({ data: chain, status: 200 });
        case `${chain.transactionService}/api/v1/safes/${safe.address}`:
          return Promise.resolve({ data: safe, status: 200 });
        default:
          return Promise.reject(new Error(`Could not match ${url}`));
      }
    });

    await request(app.getHttpServer())
      .post(`/v1/chains/${chain.chainId}/safes/${safe.address}/emails`)
      .send({
        emailAddress: emailAddress,
        account: account.address,
        timestamp: timestamp,
        signature: signature,
      })
      .expect(403)
      .expect({
        message: 'Forbidden resource',
        error: 'Forbidden',
        statusCode: 403,
      });
  });
});<|MERGE_RESOLUTION|>--- conflicted
+++ resolved
@@ -14,16 +14,11 @@
 import { faker } from '@faker-js/faker';
 import { generatePrivateKey, privateKeyToAccount } from 'viem/accounts';
 import { IConfigurationService } from '@/config/configuration.service.interface';
-<<<<<<< HEAD
 import {
   INetworkService,
   NetworkService,
 } from '@/datasources/network/network.service.interface';
-import { IEmailDataSource } from '@/domain/interfaces/email.datasource.interface';
-=======
-import { NetworkService } from '@/datasources/network/network.service.interface';
 import { IAccountDataSource } from '@/domain/interfaces/account.datasource.interface';
->>>>>>> e8c33ae4
 import { chainBuilder } from '@/domain/chains/entities/__tests__/chain.builder';
 import { safeBuilder } from '@/domain/safe/entities/__tests__/safe.builder';
 import { getAddress } from 'viem';
@@ -34,21 +29,12 @@
 import { INestApplication } from '@nestjs/common';
 
 describe('Email controller save email tests', () => {
-<<<<<<< HEAD
   let app: INestApplication;
   let configurationService: jest.MockedObjectDeep<IConfigurationService>;
   let emailApi: jest.MockedObjectDeep<IEmailApi>;
-  let emailDatasource: jest.MockedObjectDeep<IEmailDataSource>;
+  let accountDataSource: jest.MockedObjectDeep<IAccountDataSource>;
   let networkService: jest.MockedObjectDeep<INetworkService>;
   let safeConfigUrl: string | undefined;
-=======
-  let app;
-  let configurationService;
-  let emailApi;
-  let accountDataSource;
-  let networkService;
-  let safeConfigUrl;
->>>>>>> e8c33ae4
 
   beforeEach(async () => {
     jest.clearAllMocks();
@@ -112,11 +98,7 @@
           return Promise.reject(new Error(`Could not match ${url}`));
       }
     });
-<<<<<<< HEAD
-    emailDatasource.saveEmail.mockResolvedValue();
-=======
     accountDataSource.createAccount.mockResolvedValue();
->>>>>>> e8c33ae4
 
     await request(app.getHttpServer())
       .post(`/v1/chains/${chain.chainId}/safes/${safe.address}/emails`)
