import { faker } from '@faker-js/faker';
import { INestApplication } from '@nestjs/common';
import { Test, TestingModule } from '@nestjs/testing';
import * as request from 'supertest';
import { TestAppProvider } from '@/__tests__/test-app.provider';
import { AppModule } from '@/app.module';
import { IConfigurationService } from '@/config/configuration.service.interface';
import configuration from '@/config/entities/__tests__/configuration';
import { TestCacheModule } from '@/datasources/cache/__tests__/test.cache.module';
import { CacheModule } from '@/datasources/cache/cache.module';
import { TestNetworkModule } from '@/datasources/network/__tests__/test.network.module';
import { NetworkResponseError } from '@/datasources/network/entities/network.error.entity';
import { NetworkModule } from '@/datasources/network/network.module';
import {
  INetworkService,
  NetworkService,
} from '@/datasources/network/network.service.interface';
import { backboneBuilder } from '@/domain/backbone/entities/__tests__/backbone.builder';
import { Backbone } from '@/domain/backbone/entities/backbone.entity';
import { chainBuilder } from '@/domain/chains/entities/__tests__/chain.builder';
import { masterCopyBuilder } from '@/domain/chains/entities/__tests__/master-copy.builder';
import { Chain } from '@/domain/chains/entities/chain.entity';
import {
  MasterCopy as DomainMasterCopy,
  MasterCopy,
} from '@/domain/chains/entities/master-copies.entity';
import { Page } from '@/domain/entities/page.entity';
import { TestLoggingModule } from '@/logging/__tests__/test.logging.module';
import { RequestScopedLoggingModule } from '@/logging/logging.module';
import { PaginationData } from '@/routes/common/pagination/pagination.data';
import { AccountDataSourceModule } from '@/datasources/account/account.datasource.module';
import { TestAccountDataSourceModule } from '@/datasources/account/__tests__/test.account.datasource.module';

describe('Chains Controller (Unit)', () => {
  let app: INestApplication;

  let safeConfigUrl: string;
  let name: string;
  let version: string;
  let buildNumber: string;
  let networkService: jest.MockedObjectDeep<INetworkService>;

  const chainsResponse: Page<Chain> = {
    count: 2,
    next: null,
    previous: null,
    results: [chainBuilder().build(), chainBuilder().build()],
  };

  const chainResponse: Chain = chainBuilder().build();
  const backboneResponse: Backbone = backboneBuilder().build();

  beforeEach(async () => {
    jest.clearAllMocks();

    const moduleFixture: TestingModule = await Test.createTestingModule({
      imports: [AppModule.register(configuration)],
    })
      .overrideModule(AccountDataSourceModule)
      .useModule(TestAccountDataSourceModule)
      .overrideModule(CacheModule)
      .useModule(TestCacheModule)
      .overrideModule(RequestScopedLoggingModule)
      .useModule(TestLoggingModule)
      .overrideModule(NetworkModule)
      .useModule(TestNetworkModule)
      .compile();

    const configurationService = moduleFixture.get(IConfigurationService);
    safeConfigUrl = configurationService.get('safeConfig.baseUri');
    name = configurationService.get('about.name');
    version = configurationService.get('about.version');
    buildNumber = configurationService.get('about.buildNumber');
    networkService = moduleFixture.get(NetworkService);

    app = await new TestAppProvider().provide(moduleFixture);
    await app.init();
  });

  describe('GET /chains', () => {
    it('Success', async () => {
      networkService.get.mockResolvedValueOnce({
        data: chainsResponse,
        status: 200,
      });

      await request(app.getHttpServer())
        .get('/v1/chains')
        .expect(200)
        .expect({
          count: chainsResponse.count,
          next: null,
          previous: null,
          results: [
            {
              chainId: chainsResponse.results[0].chainId,
              chainName: chainsResponse.results[0].chainName,
              description: chainsResponse.results[0].description,
              l2: chainsResponse.results[0].l2,
              shortName: chainsResponse.results[0].shortName,
              rpcUri: chainsResponse.results[0].rpcUri,
              safeAppsRpcUri: chainsResponse.results[0].safeAppsRpcUri,
              publicRpcUri: chainsResponse.results[0].publicRpcUri,
              blockExplorerUriTemplate:
                chainsResponse.results[0].blockExplorerUriTemplate,
              nativeCurrency: chainsResponse.results[0].nativeCurrency,
              transactionService: chainsResponse.results[0].transactionService,
              theme: chainsResponse.results[0].theme,
              gasPrice: chainsResponse.results[0].gasPrice,
              ensRegistryAddress: chainsResponse.results[0].ensRegistryAddress,
              disabledWallets: chainsResponse.results[0].disabledWallets,
              features: chainsResponse.results[0].features,
            },
            {
              chainId: chainsResponse.results[1].chainId,
              chainName: chainsResponse.results[1].chainName,
              description: chainsResponse.results[1].description,
              l2: chainsResponse.results[1].l2,
              shortName: chainsResponse.results[1].shortName,
              rpcUri: chainsResponse.results[1].rpcUri,
              safeAppsRpcUri: chainsResponse.results[1].safeAppsRpcUri,
              publicRpcUri: chainsResponse.results[1].publicRpcUri,
              blockExplorerUriTemplate:
                chainsResponse.results[1].blockExplorerUriTemplate,
              nativeCurrency: chainsResponse.results[1].nativeCurrency,
              transactionService: chainsResponse.results[1].transactionService,
              theme: chainsResponse.results[1].theme,
              gasPrice: chainsResponse.results[1].gasPrice,
              ensRegistryAddress: chainsResponse.results[1].ensRegistryAddress,
              disabledWallets: chainsResponse.results[1].disabledWallets,
              features: chainsResponse.results[1].features,
            },
          ],
        });

      expect(networkService.get).toHaveBeenCalledTimes(1);
      expect(networkService.get).toHaveBeenCalledWith(
        `${safeConfigUrl}/api/v1/chains`,
        {
          params: {
            limit: PaginationData.DEFAULT_LIMIT,
            offset: PaginationData.DEFAULT_OFFSET,
          },
        },
      );
    });

    it('Failure: network service fails', async () => {
      const error = new NetworkResponseError(
<<<<<<< HEAD
        new URL(`${faker.internet.url({ appendSlash: false })}/v1/chains`),
=======
        new URL(`${safeConfigUrl}/v1/chains`),
>>>>>>> 440bb899
        {
          status: 500,
        } as Response,
      );
      networkService.get.mockRejectedValueOnce(error);

      await request(app.getHttpServer()).get('/v1/chains').expect(500).expect({
        message: 'An error occurred',
        code: 500,
      });

      expect(networkService.get).toHaveBeenCalledTimes(1);
      expect(networkService.get).toHaveBeenCalledWith(
        `${safeConfigUrl}/api/v1/chains`,
        {
          params: {
            limit: PaginationData.DEFAULT_LIMIT,
            offset: PaginationData.DEFAULT_OFFSET,
          },
        },
      );
    });

    it('Failure: received data is not valid', async () => {
      networkService.get.mockResolvedValueOnce({
        data: {
          ...chainsResponse,
          results: [...chainsResponse.results, { invalid: 'item' }],
        },
        status: 200,
      });

      await request(app.getHttpServer()).get('/v1/chains').expect(500).expect({
        message: 'Validation failed',
        code: 42,
        arguments: [],
      });

      expect(networkService.get).toHaveBeenCalledTimes(1);
      expect(networkService.get).toHaveBeenCalledWith(
        `${safeConfigUrl}/api/v1/chains`,
        {
          params: {
            limit: PaginationData.DEFAULT_LIMIT,
            offset: PaginationData.DEFAULT_OFFSET,
          },
        },
      );
    });
  });

  describe('GET /:chainId', () => {
    it('Success', async () => {
      const chainId = faker.string.numeric();
      const chainDomain = chainBuilder().with('chainId', chainId).build();
      const expectedResult = {
        chainId: chainDomain.chainId,
        chainName: chainDomain.chainName,
        description: chainDomain.description,
        l2: chainDomain.l2,
        nativeCurrency: chainDomain.nativeCurrency,
        transactionService: chainDomain.transactionService,
        blockExplorerUriTemplate: chainDomain.blockExplorerUriTemplate,
        disabledWallets: chainDomain.disabledWallets,
        features: chainDomain.features,
        gasPrice: chainDomain.gasPrice,
        publicRpcUri: chainDomain.publicRpcUri,
        rpcUri: chainDomain.rpcUri,
        safeAppsRpcUri: chainDomain.safeAppsRpcUri,
        shortName: chainDomain.shortName,
        theme: chainDomain.theme,
        ensRegistryAddress: chainDomain.ensRegistryAddress,
      };
      networkService.get.mockResolvedValueOnce({
        data: chainDomain,
        status: 200,
      });

      await request(app.getHttpServer())
        .get(`/v1/chains/${chainId}`)
        .expect(200)
        .expect(expectedResult);
    });

    it('Should return not Not found', async () => {
      const chainId = faker.string.numeric();
      const error = new NetworkResponseError(
<<<<<<< HEAD
        new URL(`${faker.internet.url({ appendSlash: false })}/v1/chains`),
=======
        new URL(`${chainResponse.transactionService}/v1/chains`),
>>>>>>> 440bb899
        {
          status: 404,
        } as Response,
        { message: 'Not Found' },
      );
      networkService.get.mockRejectedValueOnce(error);

      await request(app.getHttpServer())
        .get(`/v1/chains/${chainId}`)
        .expect(404)
        .expect({
          message: 'Not Found',
          code: 404,
        });
    });

    it('Should fail with An error occurred', async () => {
      const chainId = faker.string.numeric();
      const error = new NetworkResponseError(
<<<<<<< HEAD
        new URL(`${faker.internet.url({ appendSlash: false })}/v1/chains`),
=======
        new URL(`${chainResponse.transactionService}/v1/chains`),
>>>>>>> 440bb899
        {
          status: 503,
        } as Response,
      );
      networkService.get.mockRejectedValueOnce(error);

      await request(app.getHttpServer())
        .get(`/v1/chains/${chainId}`)
        .expect(503)
        .expect({
          message: 'An error occurred',
          code: 503,
        });
    });
  });

  describe('GET /:chainId/about/backbone', () => {
    it('Success', async () => {
      networkService.get.mockResolvedValueOnce({
        data: chainResponse,
        status: 200,
      });
      networkService.get.mockResolvedValueOnce({
        data: backboneResponse,
        status: 200,
      });

      await request(app.getHttpServer())
        .get('/v1/chains/1/about/backbone')
        .expect(200)
        .expect(backboneResponse);

      expect(networkService.get).toHaveBeenCalledTimes(2);
      expect(networkService.get.mock.calls[0][0]).toBe(
        `${safeConfigUrl}/api/v1/chains/1`,
      );
      expect(networkService.get.mock.calls[1][0]).toBe(
        `${chainResponse.transactionService}/api/v1/about`,
      );
      expect(networkService.get.mock.calls[1][1]).toBe(undefined);
    });

    it('Failure getting the chain', async () => {
      const error = new NetworkResponseError(
<<<<<<< HEAD
        new URL(`${faker.internet.url({ appendSlash: false })}/v1/chains`),
=======
        new URL(`${chainResponse.transactionService}/v1/chains`),
>>>>>>> 440bb899
        {
          status: 400,
        } as Response,
      );
      networkService.get.mockRejectedValueOnce(error);

      await request(app.getHttpServer())
        .get('/v1/chains/1/about/backbone')
        .expect(400)
        .expect({
          message: 'An error occurred',
          code: 400,
        });

      expect(networkService.get).toHaveBeenCalledTimes(1);
      expect(networkService.get).toHaveBeenCalledWith(
        `${safeConfigUrl}/api/v1/chains/1`,
        undefined,
      );
    });

    it('Failure getting the backbone data', async () => {
      const error = new NetworkResponseError(
<<<<<<< HEAD
        new URL(`${faker.internet.url({ appendSlash: false })}/v1/chains`),
=======
        new URL(`${chainResponse.transactionService}/api/v1/about`),
>>>>>>> 440bb899
        {
          status: 502,
        } as Response,
      );
      networkService.get.mockResolvedValueOnce({
        data: chainResponse,
        status: 200,
      });
      networkService.get.mockRejectedValueOnce(error);

      await request(app.getHttpServer())
        .get('/v1/chains/1/about/backbone')
        .expect(502)
        .expect({
          message: 'An error occurred',
          code: 502,
        });

      expect(networkService.get).toHaveBeenCalledTimes(2);
      expect(networkService.get.mock.calls[0][0]).toBe(
        `${safeConfigUrl}/api/v1/chains/1`,
      );
      expect(networkService.get.mock.calls[1][0]).toBe(
        `${chainResponse.transactionService}/api/v1/about`,
      );
      expect(networkService.get.mock.calls[1][1]).toBe(undefined);
    });
  });

  describe('GET /:chainId/about/master-copies', () => {
    it('Success', async () => {
      networkService.get.mockResolvedValueOnce({
        data: chainResponse,
        status: 200,
      });
      const domainMasterCopiesResponse: DomainMasterCopy[] = [
        masterCopyBuilder().build(),
        masterCopyBuilder().build(),
      ];
      networkService.get.mockResolvedValueOnce({
        data: domainMasterCopiesResponse,
        status: 200,
      });
      const masterCopiesResponse = [
        {
          address: domainMasterCopiesResponse[0].address,
          version: domainMasterCopiesResponse[0].version,
        } as MasterCopy,
        {
          address: domainMasterCopiesResponse[1].address,
          version: domainMasterCopiesResponse[1].version,
        } as MasterCopy,
      ];

      await request(app.getHttpServer())
        .get('/v1/chains/1/about/master-copies')
        .expect(200)
        .expect(masterCopiesResponse);

      expect(networkService.get).toHaveBeenCalledTimes(2);
      expect(networkService.get.mock.calls[0][0]).toBe(
        `${safeConfigUrl}/api/v1/chains/1`,
      );
      expect(networkService.get.mock.calls[1][0]).toBe(
        `${chainResponse.transactionService}/api/v1/about/master-copies/`,
      );
      expect(networkService.get.mock.calls[1][1]).toBe(undefined);
    });

    it('Failure getting the chain', async () => {
      const error = new NetworkResponseError(
<<<<<<< HEAD
        new URL(`${faker.internet.url({ appendSlash: false })}/v1/chains`),
=======
        new URL(`${chainResponse.transactionService}/api/v1/chains/1`),
>>>>>>> 440bb899
        {
          status: 400,
        } as Response,
      );
      networkService.get.mockRejectedValueOnce(error);

      await request(app.getHttpServer())
        .get('/v1/chains/1/about/master-copies')
        .expect(400)
        .expect({
          message: 'An error occurred',
          code: 400,
        });

      expect(networkService.get).toHaveBeenCalledTimes(1);
      expect(networkService.get).toHaveBeenCalledWith(
        `${safeConfigUrl}/api/v1/chains/1`,
        undefined,
      );
    });

    it('Should fail getting the master-copies data', async () => {
      const error = new NetworkResponseError(
<<<<<<< HEAD
        new URL(`${faker.internet.url({ appendSlash: false })}/v1/chains`),
=======
        new URL(
          `${chainResponse.transactionService}/api/v1/about/master-copies/`,
        ),
>>>>>>> 440bb899
        {
          status: 502,
        } as Response,
      );
      networkService.get.mockResolvedValueOnce({
        data: chainResponse,
        status: 200,
      });
      networkService.get.mockRejectedValueOnce(error);

      await request(app.getHttpServer())
        .get('/v1/chains/1/about/master-copies')
        .expect(502)
        .expect({
          message: 'An error occurred',
          code: 502,
        });

      expect(networkService.get).toHaveBeenCalledTimes(2);
      expect(networkService.get.mock.calls[0][0]).toBe(
        `${safeConfigUrl}/api/v1/chains/1`,
      );
      expect(networkService.get.mock.calls[1][0]).toBe(
        `${chainResponse.transactionService}/api/v1/about/master-copies/`,
      );
      expect(networkService.get.mock.calls[1][1]).toBe(undefined);
    });

    it('Should return validation error', async () => {
      networkService.get.mockResolvedValueOnce({
        data: chainResponse,
        status: 200,
      });
      const domainMasterCopiesResponse = [
        { address: 1223, safe: 'error' },
        masterCopyBuilder().build(),
      ];
      networkService.get.mockResolvedValueOnce({
        data: domainMasterCopiesResponse,
        status: 200,
      });

      await request(app.getHttpServer())
        .get('/v1/chains/1/about/master-copies')
        .expect(500)
        .expect({
          message: 'Validation failed',
          code: 42,
          arguments: [],
        });
    });
  });

  describe('GET /:chainId/about', () => {
    it('Success', async () => {
      const chainDomain = chainBuilder().build();
      const expectedResult = {
        transactionServiceBaseUri: chainDomain.transactionService,
        name,
        version,
        buildNumber,
      };
      networkService.get.mockResolvedValueOnce({
        data: chainDomain,
        status: 200,
      });

      await request(app.getHttpServer())
        .get(`/v1/chains/${chainDomain.chainId}/about`)
        .expect(200)
        .expect(expectedResult);
    });

    it('Should return not Not found', async () => {
      const chainId = faker.string.numeric();
      const error = new NetworkResponseError(
<<<<<<< HEAD
        new URL(`${faker.internet.url({ appendSlash: false })}/v1/chains`),
=======
        new URL(`${chainResponse.transactionService}/v1/chains`),
>>>>>>> 440bb899
        {
          status: 404,
        } as Response,
        { message: 'Not Found' },
      );
      networkService.get.mockRejectedValueOnce(error);

      await request(app.getHttpServer())
        .get(`/v1/chains/${chainId}/about`)
        .expect(404)
        .expect({
          message: 'Not Found',
          code: 404,
        });
    });

    it('Should fail with An error occurred', async () => {
      const chainId = faker.string.numeric();
      const error = new NetworkResponseError(
<<<<<<< HEAD
        new URL(`${faker.internet.url({ appendSlash: false })}/v1/chains`),
=======
        new URL(`${chainResponse.transactionService}/v1/chains`),
>>>>>>> 440bb899
        {
          status: 503,
        } as Response,
      );
      networkService.get.mockRejectedValueOnce(error);

      await request(app.getHttpServer())
        .get(`/v1/chains/${chainId}/about`)
        .expect(503)
        .expect({
          message: 'An error occurred',
          code: 503,
        });
    });
  });
});<|MERGE_RESOLUTION|>--- conflicted
+++ resolved
@@ -147,11 +147,7 @@
 
     it('Failure: network service fails', async () => {
       const error = new NetworkResponseError(
-<<<<<<< HEAD
-        new URL(`${faker.internet.url({ appendSlash: false })}/v1/chains`),
-=======
         new URL(`${safeConfigUrl}/v1/chains`),
->>>>>>> 440bb899
         {
           status: 500,
         } as Response,
@@ -239,11 +235,7 @@
     it('Should return not Not found', async () => {
       const chainId = faker.string.numeric();
       const error = new NetworkResponseError(
-<<<<<<< HEAD
-        new URL(`${faker.internet.url({ appendSlash: false })}/v1/chains`),
-=======
         new URL(`${chainResponse.transactionService}/v1/chains`),
->>>>>>> 440bb899
         {
           status: 404,
         } as Response,
@@ -263,11 +255,7 @@
     it('Should fail with An error occurred', async () => {
       const chainId = faker.string.numeric();
       const error = new NetworkResponseError(
-<<<<<<< HEAD
-        new URL(`${faker.internet.url({ appendSlash: false })}/v1/chains`),
-=======
         new URL(`${chainResponse.transactionService}/v1/chains`),
->>>>>>> 440bb899
         {
           status: 503,
         } as Response,
@@ -312,11 +300,7 @@
 
     it('Failure getting the chain', async () => {
       const error = new NetworkResponseError(
-<<<<<<< HEAD
-        new URL(`${faker.internet.url({ appendSlash: false })}/v1/chains`),
-=======
         new URL(`${chainResponse.transactionService}/v1/chains`),
->>>>>>> 440bb899
         {
           status: 400,
         } as Response,
@@ -340,11 +324,7 @@
 
     it('Failure getting the backbone data', async () => {
       const error = new NetworkResponseError(
-<<<<<<< HEAD
-        new URL(`${faker.internet.url({ appendSlash: false })}/v1/chains`),
-=======
         new URL(`${chainResponse.transactionService}/api/v1/about`),
->>>>>>> 440bb899
         {
           status: 502,
         } as Response,
@@ -416,11 +396,7 @@
 
     it('Failure getting the chain', async () => {
       const error = new NetworkResponseError(
-<<<<<<< HEAD
-        new URL(`${faker.internet.url({ appendSlash: false })}/v1/chains`),
-=======
         new URL(`${chainResponse.transactionService}/api/v1/chains/1`),
->>>>>>> 440bb899
         {
           status: 400,
         } as Response,
@@ -444,13 +420,9 @@
 
     it('Should fail getting the master-copies data', async () => {
       const error = new NetworkResponseError(
-<<<<<<< HEAD
-        new URL(`${faker.internet.url({ appendSlash: false })}/v1/chains`),
-=======
         new URL(
           `${chainResponse.transactionService}/api/v1/about/master-copies/`,
         ),
->>>>>>> 440bb899
         {
           status: 502,
         } as Response,
@@ -527,11 +499,7 @@
     it('Should return not Not found', async () => {
       const chainId = faker.string.numeric();
       const error = new NetworkResponseError(
-<<<<<<< HEAD
-        new URL(`${faker.internet.url({ appendSlash: false })}/v1/chains`),
-=======
         new URL(`${chainResponse.transactionService}/v1/chains`),
->>>>>>> 440bb899
         {
           status: 404,
         } as Response,
@@ -551,11 +519,7 @@
     it('Should fail with An error occurred', async () => {
       const chainId = faker.string.numeric();
       const error = new NetworkResponseError(
-<<<<<<< HEAD
-        new URL(`${faker.internet.url({ appendSlash: false })}/v1/chains`),
-=======
         new URL(`${chainResponse.transactionService}/v1/chains`),
->>>>>>> 440bb899
         {
           status: 503,
         } as Response,
