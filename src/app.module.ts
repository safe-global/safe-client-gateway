import {
  DynamicModule,
  MiddlewareConsumer,
  Module,
  NestModule,
  RequestMethod,
} from '@nestjs/common';
import { APP_FILTER, APP_INTERCEPTOR } from '@nestjs/core';
import { ScheduleModule } from '@nestjs/schedule';
import { CacheModule as InMemoryCacheModule } from '@nestjs/cache-manager';
import { ClsMiddleware, ClsModule } from 'nestjs-cls';
import { join } from 'path';
import { ChainsModule } from '@/routes/chains/chains.module';
import { BalancesModule } from '@/routes/balances/balances.module';
import { PositionsModule } from '@/routes/positions/positions.module';
<<<<<<< HEAD
import { PortfolioModule } from '@/routes/portfolio/portfolio.module';
=======
import { ChartsModule } from '@/routes/charts/charts.module';
>>>>>>> da151f5f
import { NetworkModule } from '@/datasources/network/network.module';
import { ConfigurationModule } from '@/config/configuration.module';
import { CacheModule } from '@/datasources/cache/cache.module';
import { CollectiblesModule } from '@/routes/collectibles/collectibles.module';
import { CommunityModule } from '@/routes/community/community.module';
import { ContractsModule } from '@/routes/contracts/contracts.module';
import { DataDecodedModule } from '@/routes/data-decode/data-decoded.module';
import { DelegatesModule } from '@/routes/delegates/delegates.module';
import { HooksModule } from '@/routes/hooks/hooks.module';
import { SafeAppsModule } from '@/routes/safe-apps/safe-apps.module';
import { HealthModule } from '@/routes/health/health.module';
import { OwnersModule } from '@/routes/owners/owners.module';
import { AboutModule } from '@/routes/about/about.module';
import { TransactionsModule } from '@/routes/transactions/transactions.module';
import { SafesModule } from '@/routes/safes/safes.module';
import { NotificationsModule } from '@/routes/notifications/v1/notifications.module';
import { EstimationsModule } from '@/routes/estimations/estimations.module';
import { MessagesModule } from '@/routes/messages/messages.module';
import { RequestScopedLoggingModule } from '@/logging/logging.module';
import { RouteLoggerInterceptor } from '@/routes/common/interceptors/route-logger.interceptor';
import { NotFoundLoggerMiddleware } from '@/middleware/not-found-logger.middleware';
import configuration from '@/config/entities/configuration';
import { GlobalErrorFilter } from '@/routes/common/filters/global-error.filter';
import { DataSourceErrorFilter } from '@/routes/common/filters/data-source-error.filter';
import { ServeStaticModule } from '@nestjs/serve-static';
import { RootModule } from '@/routes/root/root.module';
import { AlertsControllerModule } from '@/routes/alerts/alerts.controller.module';
import { RecoveryModule } from '@/routes/recovery/recovery.module';
import { RelayControllerModule } from '@/routes/relay/relay.controller.module';
import { ZodErrorFilter } from '@/routes/common/filters/zod-error.filter';
import { CacheControlInterceptor } from '@/routes/common/interceptors/cache-control.interceptor';
import { AuthModule } from '@/routes/auth/auth.module';
import { DelegatesV2Module } from '@/routes/delegates/v2/delegates.v2.module';
import { AccountsModule } from '@/routes/accounts/accounts.module';
import { NotificationsModuleV2 } from '@/routes/notifications/v2/notifications.module';
import { TargetedMessagingModule } from '@/routes/targeted-messaging/targeted-messaging.module';
import { PostgresDatabaseModule } from '@/datasources/db/v1/postgres-database.module';
import { TypeOrmModule } from '@nestjs/typeorm';
import { ConfigModule, ConfigService } from '@nestjs/config';
import { postgresConfig } from '@/config/entities/postgres.config';
import {
  LoggingService,
  type ILoggingService,
} from '@/logging/logging.interface';
import { UsersModule } from '@/routes/users/users.module';
import { SpacesModule } from '@/routes/spaces/spaces.module';
import { MembersModule } from '@/routes/spaces/members.module';
import { BullModule } from '@nestjs/bullmq';
import { CsvExportModule } from '@/modules/csv-export/v1/csv-export.module';
import { SafeShieldModule } from '@/modules/safe-shield/safe-shield.module';

@Module({})
export class AppModule implements NestModule {
  static register(configFactory = configuration): DynamicModule {
    const {
      auth: isAuthFeatureEnabled,
      accounts: isAccountsFeatureEnabled,
      users: isUsersFeatureEnabled,
      email: isEmailFeatureEnabled,
      delegatesV2: isDelegatesV2Enabled,
      zerionPositions: isZerionPositionsFeatureEnabled,
    } = configFactory()['features'];

    return {
      module: AppModule,
      imports: [
        PostgresDatabaseModule,
        // features
        AboutModule,
        ...(isAccountsFeatureEnabled ? [AccountsModule] : []),
        ...(isAuthFeatureEnabled ? [AuthModule] : []),
        BalancesModule,
<<<<<<< HEAD
        PortfolioModule,
=======
        ChartsModule,
>>>>>>> da151f5f
        ...(isZerionPositionsFeatureEnabled ? [PositionsModule] : []),
        ChainsModule,
        CollectiblesModule,
        CommunityModule,
        ContractsModule,
        CsvExportModule,
        DataDecodedModule,
        // TODO: delete/rename DelegatesModule when clients migration to v2 is completed.
        DelegatesModule,
        ...(isDelegatesV2Enabled ? [DelegatesV2Module] : []),
        // Note: this feature will not work as expected until we reintegrate the email service
        ...(isEmailFeatureEnabled
          ? [AlertsControllerModule, RecoveryModule]
          : []),
        EstimationsModule,
        HealthModule,
        HooksModule,
        NotificationsModuleV2,
        MessagesModule,
        NotificationsModule,
        ...(isUsersFeatureEnabled
          ? [UsersModule, SpacesModule, MembersModule]
          : []),
        OwnersModule,
        RelayControllerModule,
        RootModule,
        SafeAppsModule,
        SafesModule,
        SafeShieldModule,
        TargetedMessagingModule,
        TransactionsModule,
        // common
        CacheModule,
        // Module for storing and reading from the async local storage
        ClsModule.forRoot({
          global: true,
          middleware: {
            generateId: true,
            idGenerator: () => crypto.randomUUID(),
          },
        }),
        ConfigurationModule.register(configFactory),
        InMemoryCacheModule.register({ isGlobal: true }),
        NetworkModule,
        RequestScopedLoggingModule,
        ScheduleModule.forRoot(),
        ServeStaticModule.forRoot({
          rootPath: join(__dirname, '..', 'assets'),
          // Excludes the paths under '/' (base url) from being served as static content
          // If we do not exclude these paths, the service will try to find the file and
          // return 500 for files that do not exist instead of a 404
          exclude: ['{*any}'],
        }),
        TypeOrmModule.forRootAsync({
          imports: [ConfigModule],
          useFactory: (
            configService: ConfigService,
            loggingService: ILoggingService,
          ) => {
            const typeormConfig = configService.getOrThrow('db.orm');
            const cache = configService.get('db.orm.cache');
            const postgresConfigObject = postgresConfig(
              {
                ...configService.getOrThrow('db.connection.postgres'),
                cache,
              },
              loggingService,
            );

            return {
              ...typeormConfig,
              ...postgresConfigObject,
            };
          },
          inject: [ConfigService, LoggingService],
        }),
        BullModule.forRootAsync({
          imports: [ConfigModule],
          useFactory: (configService: ConfigService) => ({
            connection: {
              host: configService.getOrThrow<string>('redis.host'),
              port: Number(configService.getOrThrow<string>('redis.port')),
              username: configService.get<string>('redis.user'),
              password: configService.get<string>('redis.pass'),
            },
          }),
          inject: [ConfigService],
        }),
      ],
      providers: [
        {
          provide: APP_INTERCEPTOR,
          useClass: RouteLoggerInterceptor,
        },
        {
          provide: APP_INTERCEPTOR,
          useClass: CacheControlInterceptor,
        },
        {
          provide: APP_FILTER,
          useClass: GlobalErrorFilter,
        },
        {
          provide: APP_FILTER,
          useClass: DataSourceErrorFilter,
        },
        {
          provide: APP_FILTER,
          useClass: ZodErrorFilter,
        },
      ],
    };
  }

  configure(consumer: MiddlewareConsumer): void {
    consumer
      // The ClsMiddleware needs to be applied before the LoggerMiddleware
      // in order to generate the request ids that will be logged afterward
      .apply(ClsMiddleware, NotFoundLoggerMiddleware)
      .forRoutes({ path: '{*any}', method: RequestMethod.ALL });
  }
}<|MERGE_RESOLUTION|>--- conflicted
+++ resolved
@@ -13,11 +13,8 @@
 import { ChainsModule } from '@/routes/chains/chains.module';
 import { BalancesModule } from '@/routes/balances/balances.module';
 import { PositionsModule } from '@/routes/positions/positions.module';
-<<<<<<< HEAD
 import { PortfolioModule } from '@/routes/portfolio/portfolio.module';
-=======
 import { ChartsModule } from '@/routes/charts/charts.module';
->>>>>>> da151f5f
 import { NetworkModule } from '@/datasources/network/network.module';
 import { ConfigurationModule } from '@/config/configuration.module';
 import { CacheModule } from '@/datasources/cache/cache.module';
@@ -90,11 +87,8 @@
         ...(isAccountsFeatureEnabled ? [AccountsModule] : []),
         ...(isAuthFeatureEnabled ? [AuthModule] : []),
         BalancesModule,
-<<<<<<< HEAD
         PortfolioModule,
-=======
         ChartsModule,
->>>>>>> da151f5f
         ...(isZerionPositionsFeatureEnabled ? [PositionsModule] : []),
         ChainsModule,
         CollectiblesModule,
