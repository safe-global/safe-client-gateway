import {
  DynamicModule,
  MiddlewareConsumer,
  Module,
  NestModule,
  RequestMethod,
} from '@nestjs/common';
import { APP_FILTER, APP_INTERCEPTOR } from '@nestjs/core';
import { ScheduleModule } from '@nestjs/schedule';
import { ClsMiddleware, ClsModule } from 'nestjs-cls';
import { join } from 'path';
import { ChainsModule } from '@/routes/chains/chains.module';
import { BalancesModule } from '@/routes/balances/balances.module';
import { NetworkModule } from '@/datasources/network/network.module';
import { ConfigurationModule } from '@/config/configuration.module';
import { CacheModule } from '@/datasources/cache/cache.module';
import { CollectiblesModule } from '@/routes/collectibles/collectibles.module';
import { CommunityModule } from '@/routes/community/community.module';
import { ContractsModule } from '@/routes/contracts/contracts.module';
import { DataDecodedModule } from '@/routes/data-decode/data-decoded.module';
import { DelegatesModule } from '@/routes/delegates/delegates.module';
import {
  HooksModule,
  HooksModuleWithNotifications,
} from '@/routes/hooks/hooks.module';
import { SafeAppsModule } from '@/routes/safe-apps/safe-apps.module';
import { HealthModule } from '@/routes/health/health.module';
import { OwnersModule } from '@/routes/owners/owners.module';
import { AboutModule } from '@/routes/about/about.module';
import { TransactionsModule } from '@/routes/transactions/transactions.module';
import { SafesModule } from '@/routes/safes/safes.module';
import { NotificationsModule } from '@/routes/notifications/v1/notifications.module';
import { EstimationsModule } from '@/routes/estimations/estimations.module';
import { MessagesModule } from '@/routes/messages/messages.module';
import { RequestScopedLoggingModule } from '@/logging/logging.module';
import { RouteLoggerInterceptor } from '@/routes/common/interceptors/route-logger.interceptor';
import { NotFoundLoggerMiddleware } from '@/middleware/not-found-logger.middleware';
import configuration from '@/config/entities/configuration';
import { GlobalErrorFilter } from '@/routes/common/filters/global-error.filter';
import { DataSourceErrorFilter } from '@/routes/common/filters/data-source-error.filter';
import { ServeStaticModule } from '@nestjs/serve-static';
import { RootModule } from '@/routes/root/root.module';
import { AlertsControllerModule } from '@/routes/alerts/alerts.controller.module';
import { RecoveryModule } from '@/routes/recovery/recovery.module';
import { RelayControllerModule } from '@/routes/relay/relay.controller.module';
import { ZodErrorFilter } from '@/routes/common/filters/zod-error.filter';
import { CacheControlInterceptor } from '@/routes/common/interceptors/cache-control.interceptor';
import { AuthModule } from '@/routes/auth/auth.module';
import { DelegatesV2Module } from '@/routes/delegates/v2/delegates.v2.module';
import { AccountsModule } from '@/routes/accounts/accounts.module';
import { NotificationsModuleV2 } from '@/routes/notifications/v2/notifications.module';
import { TargetedMessagingModule } from '@/routes/targeted-messaging/targeted-messaging.module';
import { PostgresDatabaseModule } from '@/datasources/db/v1/postgres-database.module';
import { TypeOrmModule } from '@nestjs/typeorm';
import { ConfigModule, ConfigService } from '@nestjs/config';
import { postgresConfig } from '@/config/entities/postgres.config';
import {
  LoggingService,
  type ILoggingService,
} from '@/logging/logging.interface';
import { UsersModule } from '@/routes/users/users.module';

@Module({})
export class AppModule implements NestModule {
  // Important: values read via the config factory do not take the .env file
  // into account. The .env file loading is done by the ConfigurationModule
  // which is not available at this stage.
  static register(configFactory = configuration): DynamicModule {
    const {
      auth: isAuthFeatureEnabled,
      accounts: isAccountsFeatureEnabled,
      users: isUsersFeatureEnabled,
      email: isEmailFeatureEnabled,
      delegatesV2: isDelegatesV2Enabled,
      pushNotifications: isPushNotificationsEnabled,
    } = configFactory()['features'];

    return {
      module: AppModule,
      imports: [
        PostgresDatabaseModule,
        // features
        AboutModule,
        ...(isAccountsFeatureEnabled ? [AccountsModule] : []),
        ...(isAuthFeatureEnabled ? [AuthModule] : []),
        BalancesModule,
        ChainsModule,
        CollectiblesModule,
        CommunityModule,
        ContractsModule,
        DataDecodedModule,
        // TODO: delete/rename DelegatesModule when clients migration to v2 is completed.
        DelegatesModule,
        ...(isDelegatesV2Enabled ? [DelegatesV2Module] : []),
        // Note: this feature will not work as expected until we reintegrate the email service
        ...(isEmailFeatureEnabled
          ? [AlertsControllerModule, RecoveryModule]
          : []),
        EstimationsModule,
        HealthModule,
        ...(isPushNotificationsEnabled
          ? [HooksModuleWithNotifications, NotificationsModuleV2]
          : [HooksModule]),
        MessagesModule,
        NotificationsModule,
        OwnersModule,
        RelayControllerModule,
        RootModule,
        SafeAppsModule,
        SafesModule,
        TargetedMessagingModule,
        TransactionsModule,
<<<<<<< HEAD
=======
        TransactionsViewControllerModule,
        ...(isUsersFeatureEnabled ? [UsersModule] : []),
>>>>>>> b89345fe
        // common
        CacheModule,
        // Module for storing and reading from the async local storage
        ClsModule.forRoot({
          global: true,
          middleware: {
            generateId: true,
            idGenerator: () => crypto.randomUUID(),
          },
        }),
        ConfigurationModule.register(configFactory),
        NetworkModule,
        RequestScopedLoggingModule,
        ScheduleModule.forRoot(),
        ServeStaticModule.forRoot({
          rootPath: join(__dirname, '..', 'assets'),
          // Excludes the paths under '/' (base url) from being served as static content
          // If we do not exclude these paths, the service will try to find the file and
          // return 500 for files that do not exist instead of a 404
          exclude: ['/(.*)'],
        }),
        TypeOrmModule.forRootAsync({
          imports: [ConfigModule],
          useFactory: (
            configService: ConfigService,
            loggingService: ILoggingService,
          ) => {
            const typeormConfig = configService.getOrThrow('db.orm');
            const postgresConfigObject = postgresConfig(
              configService.getOrThrow('db.connection.postgres'),
              loggingService,
            );

            return {
              ...typeormConfig,
              ...postgresConfigObject,
            };
          },
          inject: [ConfigService, LoggingService],
        }),
      ],
      providers: [
        {
          provide: APP_INTERCEPTOR,
          useClass: RouteLoggerInterceptor,
        },
        {
          provide: APP_INTERCEPTOR,
          useClass: CacheControlInterceptor,
        },
        {
          provide: APP_FILTER,
          useClass: GlobalErrorFilter,
        },
        {
          provide: APP_FILTER,
          useClass: DataSourceErrorFilter,
        },
        {
          provide: APP_FILTER,
          useClass: ZodErrorFilter,
        },
      ],
    };
  }

  configure(consumer: MiddlewareConsumer): void {
    consumer
      // The ClsMiddleware needs to be applied before the LoggerMiddleware
      // in order to generate the request ids that will be logged afterward
      .apply(ClsMiddleware, NotFoundLoggerMiddleware)
      .forRoutes({ path: '*', method: RequestMethod.ALL });
  }
}<|MERGE_RESOLUTION|>--- conflicted
+++ resolved
@@ -110,11 +110,7 @@
         SafesModule,
         TargetedMessagingModule,
         TransactionsModule,
-<<<<<<< HEAD
-=======
-        TransactionsViewControllerModule,
         ...(isUsersFeatureEnabled ? [UsersModule] : []),
->>>>>>> b89345fe
         // common
         CacheModule,
         // Module for storing and reading from the async local storage
