import {
  MiddlewareConsumer,
  Module,
  NestModule,
  RequestMethod,
} from '@nestjs/common';

import { ChainsModule } from './routes/chains/chains.module';
import { BalancesModule } from './routes/balances/balances.module';
import { LoggerMiddleware } from './middleware/logger.middleware';
import { NetworkModule } from './datasources/network/network.module';
import { ConfigurationModule } from './config/configuration.module';
import { CacheModule } from './datasources/cache/cache.module';
import { DomainModule } from './domain.module';
import { CacheHooksModule } from './routes/cache-hooks/cache-hooks.module';
import { CollectiblesModule } from './routes/collectibles/collectibles.module';
import { ContractsModule } from './routes/contracts/contracts.module';
import { DataDecodedModule } from './routes/data-decode/data-decoded.module';
import { DelegatesModule } from './routes/delegates/delegates.module';
import { SafeAppsModule } from './routes/safe-apps/safe-apps.module';
import { HealthModule } from './routes/health/health.module';
<<<<<<< HEAD
import { OwnersModule } from './routes/owners/owners.module';
=======
import { AboutModule } from './routes/about/about.module';
>>>>>>> 25dd925b

@Module({
  imports: [
    // features
    AboutModule,
    BalancesModule,
    CacheHooksModule,
    ChainsModule,
    CollectiblesModule,
    ContractsModule,
    DataDecodedModule,
    DelegatesModule,
    HealthModule,
    OwnersModule,
    SafeAppsModule,
    // common
    CacheModule,
    ConfigurationModule,
    DomainModule,
    NetworkModule,
  ],
})
export class AppModule implements NestModule {
  configure(consumer: MiddlewareConsumer) {
    consumer
      .apply(LoggerMiddleware)
      .forRoutes({ path: '*', method: RequestMethod.ALL });
  }
}<|MERGE_RESOLUTION|>--- conflicted
+++ resolved
@@ -19,11 +19,8 @@
 import { DelegatesModule } from './routes/delegates/delegates.module';
 import { SafeAppsModule } from './routes/safe-apps/safe-apps.module';
 import { HealthModule } from './routes/health/health.module';
-<<<<<<< HEAD
 import { OwnersModule } from './routes/owners/owners.module';
-=======
 import { AboutModule } from './routes/about/about.module';
->>>>>>> 25dd925b
 
 @Module({
   imports: [
