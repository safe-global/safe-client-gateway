import { get } from 'lodash';

const HEADER_IP_ADDRESS = 'X-Real-IP';
const HEADER_SAFE_APP_USER_AGENT = 'Safe-App-User-Agent';

export function formatRouteLogMessage(
  statusCode: number,
  request: any,
  startTimeMs: number,
  detail?: string,
): {
  chain_id: any;
  client_ip: any;
  method: any;
  response_time_ms: number;
  route: any;
  path: any;
  safe_app_user_agent: any;
  status_code: number;
  detail: string | null;
} {
  const clientIp = request.header(HEADER_IP_ADDRESS) ?? null;
  const safe_app_user_agent =
    request.header(HEADER_SAFE_APP_USER_AGENT) ?? null;
  const chainId = request.params['chainId'] ?? null;

  return {
    chain_id: chainId,
    client_ip: clientIp,
    method: request.method,
    response_time_ms: performance.now() - startTimeMs,
    route: request.route.path,
    path: request.url,
    safe_app_user_agent: safe_app_user_agent,
    status_code: statusCode,
    detail: detail ?? null,
  };
}

<<<<<<< HEAD
=======
/**
 * Coerces an unknown value into an {@link Error} with defined {@link message}:
 *
 * @param thrown - The value to coerce into an {@link Error}
 *
 * - If the value is an {@link Error}, it is returned as is.
 *
 * The {@link message} of the returned {@link Error} is otherwise defined as follows:
 *
 * - If {@link thrown} is a string, it is used as the {@link message}.
 * - If {@link thrown} is an object, it tries to get a `message` property and uses it as the {@link message}.
 * - If {@link thrown} is an object without a `message` property, it tries to stringify it and use it as the {@link message}.
 * - If stringify fails, it converts {@link thrown} to string and uses it as the {@link message}.
 *
 * @returns {@link Error} containing {@link message}
 */
>>>>>>> 38fa1948
export const asError = (thrown: unknown): Error => {
  if (thrown instanceof Error) {
    return thrown;
  }

  let message: string;

  if (typeof thrown === 'string') {
    message = thrown;
  } else {
    try {
      message = get(thrown, 'message') ?? JSON.stringify(thrown);
    } catch {
      message = String(thrown);
    }
  }

  return new Error(message);
};<|MERGE_RESOLUTION|>--- conflicted
+++ resolved
@@ -37,8 +37,6 @@
   };
 }
 
-<<<<<<< HEAD
-=======
 /**
  * Coerces an unknown value into an {@link Error} with defined {@link message}:
  *
@@ -55,7 +53,6 @@
  *
  * @returns {@link Error} containing {@link message}
  */
->>>>>>> 38fa1948
 export const asError = (thrown: unknown): Error => {
   if (thrown instanceof Error) {
     return thrown;
