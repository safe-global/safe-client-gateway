--- conflicted
+++ resolved
@@ -24,10 +24,7 @@
 
 # Relay Provider - Gelato API
 # The API key to be used for Gnosis Chain
-<<<<<<< HEAD
-=======
 # FF_RELAY=
->>>>>>> ce444fa1
 # GELATO_API_KEY_GNOSIS_CHAIN=
 
 # The cache TTL for each token price datapoint.
